{
 "cells": [
  {
   "cell_type": "markdown",
   "metadata": {},
   "source": [
    "# Converting lattices from other simulation codes\n",
    "\n",
    "In this example, we demonstrate how to convert lattices from other simulation codes. At the moment, _Cheetah_ supports the conversion of lattices _Ocelot_ and _Bmad_.\n"
   ]
  },
  {
   "cell_type": "code",
   "execution_count": 1,
   "metadata": {},
   "outputs": [
    {
     "name": "stdout",
     "output_type": "stream",
     "text": [
      "math_op.py: module Numba is not installed. Install it if you want speed up correlation calculations\n"
     ]
    },
    {
     "name": "stderr",
     "output_type": "stream",
     "text": [
      "[INFO    ] : : \u001b[0mbeam.py: module NUMBA is not installed. Install it to speed up calculation\u001b[0m\n",
      "[INFO    ] : : : : : : : : \u001b[0mhigh_order.py: module NUMBA is not installed. Install it to speed up calculation\u001b[0m\n",
      "[INFO    ] \u001b[0mradiation_py.py: module NUMBA is not installed. Install it to speed up calculation\u001b[0m\n",
      "[INFO    ] \u001b[0mradiation_py.py: module NUMBA is not installed. Install it to speed up calculation\u001b[0m\n",
      "[INFO    ] \u001b[0mcsr.py: module NUMBA is not installed. Install it to speed up calculation\u001b[0m\n",
      "[INFO    ] \u001b[0mcsr.py: module PYFFTW is not installed. Install it to speed up calculation.\u001b[0m\n",
      "[INFO    ] \u001b[0mcsr.py: module NUMEXPR is not installed. Install it to speed up calculation\u001b[0m\n",
      "[INFO    ] \u001b[0mwake3D.py: module NUMBA is not installed. Install it to speed up calculation\u001b[0m\n"
     ]
    },
    {
     "name": "stdout",
     "output_type": "stream",
     "text": [
      "initializing ocelot...\n",
      "import: module NUMBA is not installed. Install it to speed up calculation\n",
      "import: module PYFFTW is not installed. Install it to speed up calculation\n",
      "import: module NUMEXPR is not installed. Install it to speed up calculation\n"
     ]
    }
   ],
   "source": [
    "import ocelot\n",
    "import torch\n",
    "\n",
    "from cheetah import Segment"
   ]
  },
  {
   "cell_type": "markdown",
   "metadata": {},
   "source": [
    "Lattice conversions can conveniently be done using class methods defined by the\n",
    "`Segment` class.\n",
    "\n",
    "To convert an _Ocelot_ cell that is stored as a Python variable, simply pass it to\n",
    "`Segment.from_ocelot()`:\n"
   ]
  },
  {
   "cell_type": "code",
   "execution_count": 2,
   "metadata": {},
   "outputs": [
    {
     "data": {
      "text/plain": [
       "Segment(elements=ModuleList(\n",
<<<<<<< HEAD
       "  (0): Drift(length=tensor(1.), name='ID_61493638_', device='cpu')\n",
       "  (1): Quadrupole(length=tensor(0.2000), k1=tensor(4.2000), misalignment=tensor([0., 0.]), tilt=tensor(0.), name='ID_1437489_', device=\"'cpu'\")\n",
       "  (2): Drift(length=tensor(1.), name='ID_46445092_', device='cpu')\n",
=======
       "  (0): Drift(length=tensor(1.), name='ID_13694456_', device='cpu')\n",
       "  (1): Quadrupole(length=tensor(0.2000), k1=tensor(4.2000), misalignment=tensor([0., 0.]), tilt=tensor(0.), name='ID_11361622_', device=\"'cpu'\")\n",
       "  (2): Drift(length=tensor(1.), name='ID_30857265_', device='cpu')\n",
>>>>>>> 7eca6496
       "), name='unnamed_element_0', device='cpu')"
      ]
     },
     "execution_count": 2,
     "metadata": {},
     "output_type": "execute_result"
    }
   ],
   "source": [
    "ocelot_cell = [\n",
    "    ocelot.Drift(l=1.0),\n",
    "    ocelot.Quadrupole(l=0.2, k1=4.2),\n",
    "    ocelot.Drift(l=1.0),\n",
    "]\n",
    "\n",
    "ocelot_converted = Segment.from_ocelot(ocelot_cell)\n",
    "ocelot_converted"
   ]
  },
  {
   "cell_type": "markdown",
   "metadata": {},
   "source": [
    "_Bmad_ on the other are read from `.bmad` files. To convert the following _Bmad_ lattice\n"
   ]
  },
  {
   "cell_type": "code",
   "execution_count": 3,
   "metadata": {},
   "outputs": [
    {
     "name": "stdout",
     "output_type": "stream",
     "text": [
      "! Lattice file: simple.bmad\n",
      "beginning[beta_a] = 10. ! m a-mode beta function\n",
      "beginning[beta_b] = 10. ! m b-mode beta function\n",
      "beginning[e_tot] = 10e6 ! eV    Or can set beginning[p0c]\n",
      "\n",
      "parameter[geometry] = open  ! Or closed\n",
      "parameter[particle] = electron  ! Reference particle.\n",
      "\n",
      "d: drift, L = 0.5\n",
      "b: sbend, L = 0.5, g = 1, e1 = 0.1, dg = 0.001 ! g = 1/design_radius\n",
      "q: quadrupole, L = 0.6, k1 = 0.23\n",
      "\n",
      "lat: line = (d, b, q) ! List of lattice elements\n",
      "use, lat ! Line used to construct the lattice\n"
     ]
    }
   ],
   "source": [
    "!cat ../../tests/resources/bmad_tutorial_lattice.bmad"
   ]
  },
  {
   "cell_type": "markdown",
   "metadata": {},
   "source": [
    ", pass the\n",
    "file path to `Segment.from_bmad()`.\n"
   ]
  },
  {
   "cell_type": "code",
   "execution_count": 4,
   "metadata": {},
   "outputs": [
    {
     "data": {
      "text/plain": [
       "Segment(elements=ModuleList(\n",
       "  (0): Drift(length=tensor(0.5000), name='d', device='cpu')\n",
       "  (1): Dipole(length=tensor(0.5000), angle=tensor(0.), e1=tensor(0.1000),e2=tensor(0.),tilt=tensor(0.),fringe_integral=tensor(0.),fringe_integral_exit=tensor(0.),gap=tensor(0.),name='b', device='cpu')\n",
       "  (2): Quadrupole(length=tensor(0.6000), k1=tensor(0.2300), misalignment=tensor([0., 0.]), tilt=tensor(0.), name='q', device=\"'cpu'\")\n",
       "), name='lat', device='cpu')"
      ]
     },
     "execution_count": 4,
     "metadata": {},
     "output_type": "execute_result"
    }
   ],
   "source": [
    "bmad_converted = Segment.from_bmad(\"../../tests/resources/bmad_tutorial_lattice.bmad\")\n",
    "bmad_converted"
   ]
  }
 ],
 "metadata": {
  "kernelspec": {
   "display_name": "cheetah-dev",
   "language": "python",
   "name": "python3"
  },
  "language_info": {
   "codemirror_mode": {
    "name": "ipython",
    "version": 3
   },
   "file_extension": ".py",
   "mimetype": "text/x-python",
   "name": "python",
   "nbconvert_exporter": "python",
   "pygments_lexer": "ipython3",
   "version": "3.9.16"
  },
  "orig_nbformat": 4
 },
 "nbformat": 4,
 "nbformat_minor": 2
}<|MERGE_RESOLUTION|>--- conflicted
+++ resolved
@@ -73,15 +73,9 @@
      "data": {
       "text/plain": [
        "Segment(elements=ModuleList(\n",
-<<<<<<< HEAD
-       "  (0): Drift(length=tensor(1.), name='ID_61493638_', device='cpu')\n",
-       "  (1): Quadrupole(length=tensor(0.2000), k1=tensor(4.2000), misalignment=tensor([0., 0.]), tilt=tensor(0.), name='ID_1437489_', device=\"'cpu'\")\n",
-       "  (2): Drift(length=tensor(1.), name='ID_46445092_', device='cpu')\n",
-=======
        "  (0): Drift(length=tensor(1.), name='ID_13694456_', device='cpu')\n",
        "  (1): Quadrupole(length=tensor(0.2000), k1=tensor(4.2000), misalignment=tensor([0., 0.]), tilt=tensor(0.), name='ID_11361622_', device=\"'cpu'\")\n",
        "  (2): Drift(length=tensor(1.), name='ID_30857265_', device='cpu')\n",
->>>>>>> 7eca6496
        "), name='unnamed_element_0', device='cpu')"
       ]
      },
