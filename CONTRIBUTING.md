# Contribution Guidelines

## How to write fast PyTorch code

### Transpose

```python
torch.transpose(x, -2, -1)
x.transpose(-2, -1)
x.mT   # <-- This is fastest (see #558)
```

<<<<<<< HEAD
### `x.op()` vs `torch.op(x)`

```python
torch.any(x < 0)
(x < 0).any()   # <-- This is faster (see #556)
```

```python
torch.square(x)
x.square()   # <-- This is faster (see #556)
```

```python
torch.sum(x)
x.sum()   # <-- This is faster (see #556)
=======
### Square

```python
x**2
x * x
torch.square(x)
x.square()   # <-- This is fastest (see #555)
>>>>>>> 9d996d0b
```<|MERGE_RESOLUTION|>--- conflicted
+++ resolved
@@ -10,7 +10,15 @@
 x.mT   # <-- This is fastest (see #558)
 ```
 
-<<<<<<< HEAD
+### Square
+
+```python
+x**2
+x * x
+torch.square(x)
+x.square()   # <-- This is fastest (see #555)
+```
+
 ### `x.op()` vs `torch.op(x)`
 
 ```python
@@ -26,13 +34,4 @@
 ```python
 torch.sum(x)
 x.sum()   # <-- This is faster (see #556)
-=======
-### Square
-
-```python
-x**2
-x * x
-torch.square(x)
-x.square()   # <-- This is fastest (see #555)
->>>>>>> 9d996d0b
 ```