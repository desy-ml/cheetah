--- conflicted
+++ resolved
@@ -158,11 +158,8 @@
 - Juan Pablo Gonzalez-Aguilera (@jp-ga)
 - Ryan Roussel (@roussel-ryan)
 - Auralee Edelen (@lee-edelen)
-<<<<<<< HEAD
+- Amelia Pollard (@amylizzle)
 - Julian Gethmann (@smartsammler)
-=======
-- Amelia Pollard (@amylizzle)
->>>>>>> fbf43d1e
 
 ### Institutions
 
