--- conflicted
+++ resolved
@@ -14,11 +14,8 @@
 ### 🐛 Bug fixes
 
 - Fix the transfer maps in `Drift` and `Dipole`; Add R56 in horizontal and vertical correctors modelling (see #90) (@cr-xu)
-<<<<<<< HEAD
+- Fix fringe_field_exit of `Dipole` is overwritten by `fringe_field` bug (see #99) (@cr-xu)
 - Fix error caused by mismatched devices on machines with CUDA GPUs (see #97) (@jank324)
-=======
-- Fix fringe_field_exit of `Dipole` is overwritten by `fringe_field` bug (see #99) (@cr-xu)
->>>>>>> c85c3914
 
 ### 🐆 Other
 
