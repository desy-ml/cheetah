# Changelog

## v0.7.3 [🚧 Work in Progress]

### 🚨 Breaking Changes

### 🚀 Features

- Add `KQUAD` and `CSRCSBEND` element names to Elegant converter (see #409) (@amylizzle)
- Add `Sextupole` to Bmad, Elegant, and Ocelot converters (see #430) (@Hespe)
- Implement convenience method for quickly setting attributes for all elements of a type in a `Segment` (see #431) (@jank324)
- Add a method to `ParticleBeam` that lets you subsample a particle beam with fewer particles and the same distribution (see #432) (@jank324)
- `Segment` now has new functions `beam_along_segment_generator` and `get_beam_attrs_along_segment` for easily retrieving beam objects and their properties. The plot functions have been refactored to use these, and two functions `plot_beam_attrs` and `plot_beam_attrs_over_lattice` were added for straightforward plotting of different beam attributes in a single line of code. (see #436, #440) (@jank324, @amylizzle)
- `Beam` subclasses now track their `s` position along the beamline (see #436) (@jank324)
<<<<<<< HEAD
- Warning messages are now produced using the `logging` module of Python. Downstream users can therefore now filter and redirect the issues log entries. (see #450) (@Hespe)
=======
- There is a warning now when converting elements from Elegant or Bmad that have names which are invalid for use with the `segment.element_name` syntax, and add a convenience method for explicitly converting these names to valid Python variable names. (see #411) (@amylizzle, @jank324)
>>>>>>> 33f00fb6

### 🐛 Bug fixes

- Fix issue where `Dipole` with `tracking_method="bmadx"` and `angle=0.0` would output `NaN` values as a result of a division by zero (see #434) (@jank324)
- Fix issue in CI space-charge tests (incorrect beam duration in non-relativistic case) (see #446) (@RemiLehe)
- Fix issue that passing tensors with `requires_grad=True` does not result in gradient tracked particles when using `ParticleBeam.from_parameters` initialization (see #445) (@cr-xu)
- Fix import of `CustomTransferMap` from Elegant. The affine phase-space component was previously not carried through (see #455) (@Hespe)
- Provide more default values for parameters in the Elegant conversion, where elements without length `l` for example broke the converter. (see #442) (@cr-xu)
- Functions using `Sextupole.split` and `Sextupole.plot` no longer raise an error (see #453) (@Hespe)

### 🐆 Other

- Bmad is no longer actively run in the test workflows, and comparisons to Bmad are now done on static pre-computed results from Bmad. This also removes the use of Anaconda in the test workflow. (see #429, #431) (@jank324)
- The PyTorch pin to `<=2.6` was removed, as the issue with `abort trap: 6` was caused by Bmad is no longer actively used in the test workflow (see #429, #431) (@jank324)
- There was a temporary pin `snowballstemmer<3.0` for the docs build because of an issue with the latest release. It has since been unpinned again because the release was yanked. Refer to https://github.com/sphinx-doc/sphinx/issues/13533 and https://github.com/snowballstem/snowball/issues/229. (see #436, #438) (@jank324)

### 🌟 First Time Contributors

## [v0.7.2](https://github.com/desy-ml/cheetah/releases/tag/v0.7.2) (2025-04-28)

### 🚨 Breaking Changes

- Replace the `Segment.plot_reference_particle_traces` with a clearer visualisation in the for of `Segment.plot_mean_and_std`. This also changes the plot generated by the `Segment.plot_overview` method. (see #392) (@RemiLehe)
- The order of the pixels in `Screen.reading` was changed to start from the bottom left instead of the top left. This is now consistent with the `Screen.pixel_bin_centers` and `Screen.pixel_bin_edges` properties. (see #408) (@jank324)

### 🚀 Features

- Implement `split` method for the `Solenoid` element (see #380) (@cr-xu)
- Implement a more robust RPN parser, fixing a bug where short strings in an Elegant variable definition would cause parsing to fail. (see #387, #417) (@amylizzle, @Hespe, @jank324)
- Add a `Sextupole` element (see #406) (@jank324, @Hespe)

### 🐛 Bug fixes

- Fix issue where semicolons after an Elegant line would cause parsing to fail (see #383) (@amylizzle)
- Fix Twiss plot to plot samples also after elements in nested (see #388) (@RemiLehe)
- Fix issue where generating screen images did not work on GPU because `Screen.pixel_bin_centers` was not on the same device (see #372) (@roussel-ryan, @jank324)
- Fix issue where `Quadrupole.tracking_method` was not preserved on cloning (see #404) (@RemiLehe, @jank324)
- The vertical screen misalignment is now correctly applied to `y` instead of `px` (see #405) (@RemiLehe)
- Fix issues when generating screen images caused by the sign of particle charges (see #394) (@Hespe, @jank324)
- Fix an issue where newer versions of `torch` only accept a `torch.Tensor` as input to `torch.rad2deg` (see #417) (@jank324)
- Fix bug that caused correlations to be lost in the conversion from a `ParameterBeam` to a `ParticleBeam` (see #408) (@jank324, @Hespe)

### 🐆 Other

- Temporarily limit `torch` dependency to `2.6` or lower to avoid `abort trap: 6` error with `2.7` (at least on macOS) (see #419) (@jank324)

### 🌟 First Time Contributors

- Amelia Pollard (@amylizzle)

## [v0.7.1](https://github.com/desy-ml/cheetah/releases/tag/v0.7.1) (2025-03-21)

### 🚨 Breaking Changes

- The `incoming` argument of `Segment.plot_overview` is no longer optional. This change also affects the order of the arguments. Fixes an exception that was raised by an underlying plot function that requires `incoming` to be set. (see #316, #344) (@Hespe)
- Python 3.9 is no longer supported. This does not immediately break existing code, but might cause it to break in the future. (see #325) (@jank324)
- The covariance properties of the different beam classes were renamed from names like `cor_x` and `sigma_xpx` to consistent names like `cov_xpx` (see #331) (@jank324)
- The signature of the `transfer_map` method of all element subclasses was extended by a non-optional `species` argument (see #276) (@cr-xu, @jank324, @Hespe)
- `ParticleBeam.plot_distribution` allows for Seaborn-style passing of `axs` and returns the latter as well. In line with that change for the purpose of overlaying distributions, the `contour` argument of `ParticleBeam.plot_2d_distribution` was replaced by a `style` argument. (see #330) (@jank324)
- The default values for `total_charge` in both beam classes are no longer `0.0` but more sensible values (see #377) (@jank324)
- `ParameterBeam._mu` and `ParameterBeam._cov` were renamed to `ParameterBeam.mu` and `ParameterBeam.cov` (see #378) (@jank324)

### 🚀 Features

- `ParticleBeam` now supports importing from and exporting to [openPMD-beamphysics](https://github.com/ChristopherMayes/openPMD-beamphysics) HDF5 files and `ParticleGroup` objects. This allows for easy conversion to and from other file formats supported by openPMD-beamphysics. (see #305, #320) (@cr-xu, @Hespe)
- Add `marker`, `quadrupole` and `csbend` element names to the Elegant converter (see #327) (@jank324)
- Add Python 3.13 support (see #275) (@jank324)
- Methods `to_parameter_beam` and `to_particle_beam` have been added for convenient conversion between `ParticleBeam` and `ParameterBeam` (see #331) (@jank324)
- Beam classes now have the `mu_tau` and `mu_p` properties on their interfaces (see #331) (@jank324)
- Lattice and beam converters now adhere to the default torch `dtype` when no explicit `dtype` is passed (see #340) (@Hespe, @jank324)
- Add options to include or exclude the first and last element when retrieving a `Segment.subcell` and improve error handling (see #350) (@Hespe, @jank324)
- Add support for particle species through a new `Species` class (see #276, #376) (@cr-xu, @jank324, @Hespe)
- Various optimisations for a roughly 2x speed improvement over `v0.7.0` (see #367) (@jank324, @Hespe)

### 🐛 Bug fixes

- Fix issue where a space before a comma could cause the Elegant and Bmad converters to fail (see #327) (@jank324)
- Fix issue of `BPM` and `Screen` not properly converting the `dtype` of their readings (see #335) (@Hespe)
- Fix `is_active` and `is_skippable` of some elements not being boolean properties (see #357) (@jank324)

### 🐆 Other

- Test tolerances were adjusted reduce the chance of random test failures (see #309, #324) (@Hespe, @jank324)
- The copyright years were updated to 2025 (see #318) (@jank324)
- The broken institution logo rendering in the documentation has been fixed (see #318) (@jank324)
- Added `pyproject.toml` to conform with PEP 660 as enforced as of pip 25 for editable installs (see #334) (@jank324)
- Add TUHH logo to contributing institution logos (see #338) (@jank324)
- The tests for backward-mode differentiation with space charge was improved by checking the accuracy of the gradients (see #339) (@RemiLehe)
- A tests for forward-mode differentiation with space charge was added (see #339) (@RemiLehe)
- Link to different ImpactX example in test docstring (see #341) (@ax3l)
- Add link to the new Discord server (see #355, #382) (@jank324)
- Fix typo that said "quadrupole" in a dipole docstring (see #358) (@jank324)
- Type annotations were updated to the post-PEP 585/604... style (see #360) (@jank324)
- Add badge to the README for the number of downloads from PyPI (see #364) (@jank324)

## [v0.7.0](https://github.com/desy-ml/cheetah/releases/tag/v0.7.0) (2024-12-13)

We are proud to announce this new major release of Cheetah! This is probably the biggest release since the original Cheetah release, with many with significant upgrades under the hood. Cheetah is now fully vectorised and compatible with PyTorch broadcasting rules, while additional physics and higher fidelity options for existing physics have also been introduced. Despite extensive testing, you might still encounter a few bugs. Please report them by opening an issue, so we can fix them as soon as possible and improve the experience for everyone.

### 🚨 Breaking Changes

- Cheetah is now vectorised. This means that you can run multiple simulations in parallel by passing a batch of beams and settings, resulting a number of interfaces being changed. For Cheetah developers this means that you now have to account for an arbitrary-dimensional tensor of most of the properties of you element, rather than a single value, vector or whatever else a property was before. (see #116, #157, #170, #172, #173, #198, #208, #213, #215, #218, #229, #233, #258, #265, #284, #291) (@jank324, @cr-xu, @Hespe, @roussel-ryan)
- As part of the vectorised rewrite, the `Aperture` no longer removes particles. Instead, `ParticleBeam.survival_probabilities` tracks the probability that a particle has survived (i.e. the inverse probability that it has been lost). This also comes with the removal of `Beam.empty`. Note that particle losses in `Aperture` are currently not differentiable. This will be addressed in a future release. (see #268) (@cr-xu, @jank324)
- The fifth particle coordinate `s` is renamed to `tau`. Now Cheetah uses the canonical variables in phase space $(x,px=\frac{P_x}{p_0},y,py, \tau=c\Delta t, \delta=\Delta E/{p_0 c})$. In addition, the trailing "s" was removed from some beam property names (e.g. `beam.xs` becomes `beam.x`). (see #163, #284) (@cr-xu, @Hespe)
- `Screen` no longer blocks the beam (by default). To return to old behaviour, set `Screen.is_blocking = True`. (see #208) (@jank324, @roussel-ryan)
- The way `dtype`s are determined is now more in line with PyTorch's conventions. This may cause different-than-expected `dtype`s in old code. (see #254) (@Hespe, @jank324)
- `Beam.parameters()` no longer shadows `torch.nn.Module.parameters()`. The previously returned properties now need to be queried individually. (see #300) (@Hespe)
- `e1` and `e2` in `Dipole` and `RBend` have been renamed and made more consistent between the different magnet types. They now have prefixes `dipole_` and `rbend_` respectively. (see #289) (@Hespe, @jank324)
- The `_transfer_map` property of `CustomTransferMap` has been renamed to `predefined_transfer_map`. (see #289) (@Hespe, @jank324)

### 🚀 Features

- `CustomTransferMap` elements created by combining multiple other elements will now reflect that in their `name` attribute (see #100) (@jank324)
- Add a new class method for `ParticleBeam` to generate a 3D uniformly distributed ellipsoidal beam (see #146) (@cr-xu, @jank324)
- Add Python 3.12 support (see #161) (@jank324)
- Implement space charge using Green's function in a `SpaceChargeKick` element (see #142) (@greglenerd, @RemiLehe, @ax3l, @cr-xu, @jank324)
- `Segment`s can now be imported from Bmad to devices other than `torch.device("cpu")` and dtypes other than `torch.float32` (see #196, #206) (@jank324)
- `Screen` now offers the option to use KDE for differentiable images (see #200) (@cr-xu, @roussel-ryan)
- Moving `Element`s and `Beam`s to a different `device` and changing their `dtype` like with any `torch.nn.Module` is now possible (see #209) (@jank324)
- `Quadrupole` now supports tracking with Cheetah's matrix-based method or with Bmad's more accurate method (see #153) (@jp-ga, @jank324)
- Port Bmad-X tracking methods to Cheetah for `Quadrupole`, `Drift`, and `Dipole` (see #153, #240) (@jp-ga, @jank324)
- Add `TransverseDeflectingCavity` element (following the Bmad-X implementation) (see #240, #278 #296) (@jp-ga, @cr-xu, @jank324)
- `Dipole` and `RBend` now take a focusing moment `k1` (see #235, #247) (@Hespe)
- Implement a converter for lattice files imported from Elegant (see #222, #251, #273, #281) (@Hespe, @jank324)
- `Beam` and `Element` objects now have a `.clone()` method to create a deep copy (see #289) (@Hespe, @jank324)
- `ParticleBeam` now comes with methods for plotting the beam distribution in a variety of ways (see #292) (@roussel-ryan, @jank324)

### 🐛 Bug fixes

- Now all `Element` have a default length of `torch.zeros((1))`, fixing occasional issues with using elements without length, such as `Marker`, `BPM`, `Screen`, and `Aperture`. (see #143) (@cr-xu)
- Fix bug in `Cavity` `_track_beam` (see #150) (@jp-ga)
- Fix issue where dipoles would not get a unique name by default (see #186) (@Hespe)
- Add `name` to `Drift` element `__repr__` (see #201) (@ansantam)
- Fix bug where `dtype` was not used when creating a `ParameterBeam` from Twiss parameters (see #206) (@jank324)
- Fix bug after running `Segment.inactive_elements_as_drifts` the drifts could have the wrong `dtype` (see #206) (@jank324)
- Fix an issue where splitting elements would result in splits with a different `dtype` (see #211) (@jank324)
- Fix issue in Bmad import where collimators had no length by interpreting them as `Drift` + `Aperture` (see #249) (@jank324)
- Fix NumPy 2 compatibility issues with PyTorch on Windows (see #220, #242) (@Hespe)
- Fix issue with Dipole hgap conversion in Bmad import (see #261) (@cr-xu)
- Fix plotting for segments that contain tensors with `require_grad=True` (see #288) (@Hespe)
- Fix bug where `Element.length` could not be set as a `torch.nn.Parameter` (see #301) (@jank324, @Hespe)
- Fix registration of `torch.nn.Parameter` at initilization for elements and beams (see #303) (@Hespe)
- Fix warnings about NumPy deprecations and unintentional tensor clones (see #308) (@Hespe)

### 🐆 Other

- Update versions of some steps used by GitHub actions to handle Node.js 16 end-of-life (@jank324)
- Update versions in pre-commit config (see #148) (@jank324)
- Split `accelerator` and `beam` into separate submodules (see #158) (@jank324)
- Update reference from arXiv preprint to PRAB publication (see #166) (@jank324)
- Rename converter modules to the respective name of the accelerator code (see #167) (@jank324)
- Added imports to the code example in the README (see #188) (@jank324)
- Refactor definitions of physical constants (see #189) (@Hespe)
- Fix the quadrupole strength units in the quadrupole docstring (see #202) (@ansantam)
- Add CI runs for macOS (arm64) and Windows (see #226) (@cr-xu, @jank324, @Hespe)
- Clean up CI pipelines (see #243, #244) (@jank324)
- Fix logo display in README (see #252) (@jank324)
- Made `Beam` an abstract class (see #284) (@Hespe)
- Releases are now automatically archived on Zenodo and given a DOI (@jank324)
- The Acknowledgements section in the README has been updated to reflect new contributors (see #304) (@jank324, @AnEichler)

### 🌟 First Time Contributors

- Grégoire Charleux (@greglenerd)
- Remi Lehe (@RemiLehe)
- Axel Huebl (@ax3l)
- Juan Pablo Gonzalez-Aguilera (@jp-ga)
- Andrea Santamaria Garcia (@ansantam)
- Ryan Roussel (@roussel-ryan)
- Christian Hespe (@Hespe)
- Annika Eichler (@AnEichler)

## [v0.6.3](https://github.com/desy-ml/cheetah/releases/tag/v0.6.3) (2024-03-28)

### 🐛 Bug fixes

- Fix bug in `Cavity` transfer map bug. (see #129 and #135) (@cr-xu)

### 🐆 Other

- Add GPL 3 licence (see #131) (@jank324)

## [v0.6.2](https://github.com/desy-ml/cheetah/releases/tag/v0.6.2) (2024-02-13)

### 🚨 Breaking Changes

- The handling of `device` and `dtype` was overhauled. They might not behave as expected. `Element`s also no longer have a `device` attribute. (see #115) (@jank324)

### 🚀 Features

- Add charge to the `ParameterBeam` and `ParticleBeam` classes (see #86) (@cr-xu)
- Add opt-in speed optimisations (see #88) (@jank324)

### 🐛 Bug fixes

- Fix the transfer maps in `Drift` and `Dipole`; Add R56 in horizontal and vertical correctors modelling (see #90) (@cr-xu)
- Fix fringe_field_exit of `Dipole` is overwritten by `fringe_field` bug (see #99) (@cr-xu)
- Fix error caused by mismatched devices on machines with CUDA GPUs (see #97 and #115) (@jank324)
- Fix error raised when tracking a `ParameterBeam` through an active `BPM` (see #101) (@jank324)
- Fix error in ASTRA beam import where the energy was set to `float64` instead of `float32` (see #111) (@jank324)
- Fix missing passing of `total_charge` in `ParameterBeam.transformed_to` (see #112) (@jank324)
- Fix `Cavitiy.__repr__` printing `voltage` value for `phase` property (see #121) (@jank324)

### 🐆 Other

- Add pull request template (see #97) (@jank324)
- Add _Acknowledgements_ section to README (see #103) (@jank324)
- `benchmark` directory was moved to `desy-ml/cheetah-demos` repository (see #108) (@jank324)
- Update citations to new arXiv preprint (see #117) (@jank324)
- Improve the docstring with proper units for the phase space dimensions (see #122) (@cr-xu)
- Link to the new paper (on arXiv) in the documentation (see #125) (@jank324)

## [v0.6.1](https://github.com/desy-ml/cheetah/releases/tag/v0.6.1) (2023-09-17)

### 🐛 Bug fixes

- Fix issue where `converters` submodule was not installed properly (see 1562496) (@jank324)

## [v0.6.0](https://github.com/desy-ml/cheetah/releases/tag/v0.6.0) (2023-09-15)

### 🚨 Breaking Changes

- Cheetah elements are now subclasses of `torch.nn.Module`, where the parameters should always be `torch.Tensor`. This makes cheetah a _fully differentiable simulation code_. (see #11)
- The `cell` keyword argument of `cheetah.Segment` has been renamed to `elements`.
- Element and beam parameters must now always be passed to the constructor or set afterwards as a `torch.Tensor`. It is no longer possible to use `float`, `int` or `np.ndarray`. (see #11)

### 🚀 Features

- Convert from Bmad lattices files (see #65) (@jank324)
- Add proper transfer map for cavity (see #65) (@jank324, @cr-xu)
- Twiss parameter calculation and generate new beam from twiss parameter (see #62) (@jank324, @cr-xu)
- Saving and loading lattices from LatticeJSON (see #9) (@cr-xu)
- Nested `Segment`s can now be flattened (@jank324)
- Ocelot converter adds support for `Cavity`, `TDCavity`, `Marker`, `Monitor`, `RBend`, `SBend`, `Aperture` and `Solenoid` (see #78) (@jank324)

### 🐛 Bug fixes

- Fix dependencies on readthedocs (see #54) (@jank324)
- Fix error when tracking `ParameterBeam` through segment on CPU (see #68) (@cr-xu)

### 🐆 Other

- Add `CHANGELOG.md` (see #74)
- Improved documentation on converting Marker object into cheetah (see #58) (#jank324)

## [v0.5.19](https://github.com/desy-ml/cheetah/releases/tag/v0.5.19) (2023-05-22)

### 🚀 Features

- Better error messages when beam and accelerator devices don't match (@FelixTheilen)

### 🐛 Bug fixes

- Fix BPM issue with `ParameterBeam` (@FelixTheilen)
- Fix wrong screen reading dimensions (@cr-xu)

### 🐆 Other

- Improve docstrings (@FelixTheilen)
- Implement better testing with _pytest_ (@FelixTheilen)
- Setup formatting with `black` and `isort` as well as `flake8` listing (@cr-xu)
- Add type annotations (@jank324)
- Setup Sphinx documentation on readthedocs (@jank324)

## [v0.5.18](https://github.com/desy-ml/cheetah/releases/tag/v0.5.18) (2023-02-06)

### 🐛 Bug Fixes

- Fix issue where multivariate_normal() crashes because cov is not positive-semidefinite.

## [v0.5.17](https://github.com/desy-ml/cheetah/releases/tag/v0.5.17) (2023-02-05)

### 🚀 New Features

- Faster screen reading simulation by using torch.histogramdd()

## [v0.5.16](https://github.com/desy-ml/cheetah/releases/tag/v0.5.16) (2023-02-02)

### 🐛 Bug Fixes

- Fix bug where some screens from the ARES Ocelot lattice were converted to Drift elements.

## [v0.5.15](https://github.com/desy-ml/cheetah/releases/tag/v0.5.15) (2022-10-12)

### 🚀 New Features

- Ocelot has been removed as a mandatory dependency and is now only needed when someone wants to convert from Ocelot objects.

### 🐛 Bug Fixes

- An error that only packages with all dependencies available on PyPI can be installed from PyPI has been fixed.

## [v0.5.14](https://github.com/desy-ml/cheetah/releases/tag/v0.5.14) (2022-09-28)

### 🚀 Features

- Introduce black for code formatting and isort for import organisation.
- Prepare release on PyPI as cheetah-accelerator.

## [v0.5.13](https://github.com/desy-ml/cheetah/releases/tag/v0.5.13) (2022-07-26)

### 🚀 Features

- Add caching of Screen.reading to avoid expensive recomputation

### 🐛 Bug Fixes

- Fix install dependencies

## [v0.5.12](https://github.com/desy-ml/cheetah/releases/tag/v0.5.12) (2022-06-16)

- First Release of Cheetah 🐆🎉<|MERGE_RESOLUTION|>--- conflicted
+++ resolved
@@ -12,11 +12,8 @@
 - Add a method to `ParticleBeam` that lets you subsample a particle beam with fewer particles and the same distribution (see #432) (@jank324)
 - `Segment` now has new functions `beam_along_segment_generator` and `get_beam_attrs_along_segment` for easily retrieving beam objects and their properties. The plot functions have been refactored to use these, and two functions `plot_beam_attrs` and `plot_beam_attrs_over_lattice` were added for straightforward plotting of different beam attributes in a single line of code. (see #436, #440) (@jank324, @amylizzle)
 - `Beam` subclasses now track their `s` position along the beamline (see #436) (@jank324)
-<<<<<<< HEAD
+- There is a warning now when converting elements from Elegant or Bmad that have names which are invalid for use with the `segment.element_name` syntax, and add a convenience method for explicitly converting these names to valid Python variable names. (see #411) (@amylizzle, @jank324)
 - Warning messages are now produced using the `logging` module of Python. Downstream users can therefore now filter and redirect the issues log entries. (see #450) (@Hespe)
-=======
-- There is a warning now when converting elements from Elegant or Bmad that have names which are invalid for use with the `segment.element_name` syntax, and add a convenience method for explicitly converting these names to valid Python variable names. (see #411) (@amylizzle, @jank324)
->>>>>>> 33f00fb6
 
 ### 🐛 Bug fixes
 
