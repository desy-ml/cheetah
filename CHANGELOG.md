# Changelog

## v0.7.5 [🚧 Work in Progress]

### 🚨 Breaking Changes

### 🚀 Features

- Add support for elements (especially `Drift`) with negative length (see #480) (@Hespe)
<<<<<<< HEAD
- Visualisation of lattices in 3D (see #352) (@chrisjcc, @jank324)
=======
- Warnings are now available in the top-level namespace so that they can be referenced as e.g. `cheetah.PhysicsWarning` to shorten `filterwarnigns` code. (see #497) (@jank324)
>>>>>>> eaea51c7

### 🐛 Bug fixes

- Fix various `dtype` and `device` pertaining to `ParticleBeam`, `Species` and `SpaceChargeKick` (see #485, #486, #490, #491) (@Hespe, @jank324, @adhamrait)
- Remove incorrect implementation of `split` from `HorizontalCorrector` and `VerticalCorrector` (see #480) (@Hespe)

### 🐆 Other

- Updated contributor list and funding strings in README and on docs index page (see #487) (@jank324)
- Add a Binder and link to `cheetah-demos` (see #482) (@smartsammler, @jank324)
- PyTorch is now configured to use only deterministic algorithms during tests, preventing intermittent test failures (see #480) (@Hespe)
- Make README example more copy-paste friendly (see #493) (@jank324, @ax3l)

### 🌟 First Time Contributors

- Julian Gethmann (@smartsammler)
- Arjun Dhamrait (@adhamrait)
- Christian Contreras-Campana (@chrisjcc)

## [v0.7.4](https://github.com/desy-ml/cheetah/releases/tag/v0.7.4) (2025-06-19)

### 🚀 Features

- The new warning system was extended to have more specific subclasses of `PhysicsWarning` to allow for better and easier filtering of warnings (see #415) (@Hespe, @jank324)
- Implement an infix notation parser for Bmad and Elegant converters, fixing a potential security issue where `eval()` could be called on user input. (see #412) (@amylizzle)
- Improve numerical stability of the `base_rmatrix` and `base_ttensor` functions (related to #469) (see #474) (@Hespe, @jank324)
- Minor speed improvements in `base_rmatrix` and `base_ttensor` by reducing memory allocations for constants, and skipping rotation computations when the present tilt has now effect. (see #474) (@Hespe, @jank324)

### 🐛 Bug fixes

- Fix issue that `base_rmatrix` has large error for small `k1` values even for double precision (see #469) (@cr-xu)
- Rework the covariance computation in `ParticleBeam.as_parameter_beam` to fix an issue that caused the covariance to be computed incorrectly for vectorised beams (see #471) (@cr-xu, @jank324, @Hespe)
- Unrecognised element properties in Bmad and Elegant lattice files now print a warning instead of exiting with an `AssertionError` (see #415) (@amylizzle, @jank324)
- A bug was fixed that caused the Bmad and Elegant importers to incorrectly parse `;` line endings and comments starting with `#` (see #415) (@Hespe, @jank324)
- The `santize_names` parameter is now correctly passed to `BPM` and `Marker` elements when converting from Elegant (see #473) (@amylizzle)

## [v0.7.3](https://github.com/desy-ml/cheetah/releases/tag/v0.7.3) (2025-06-11)

### 🚨 Breaking Changes

- The default resolution of all plotting functions on `Segment` is now `None`, i.e. element-wise. For most lattices this will only result in faster plotting, but note that it is possible that your plots look slightly different, especially if your lattice is short or has few elements. (see #459) (@jank324, @Hespe)
- Cheetah now requires `torch>=2.3` (see #461) (@jank324)
- Combine the `num_grid_points_{x,y,tau}` arguments of `SpaceChargeKick` into the `grid_shape` tuple. Fixes the cloning of `SpaceChargeKick`. In addition, the `grid_extend_*` properties were renamed to `grid_extent_*` (see #418) (@Hespe, @jank324)
- Warning messages, which were previously just printed are now produced using the `warnings` module, brining with it all the features of the latter. (see #450) (@Hespe, @jank324)

### 🚀 Features

- Add `KQUAD` and `CSRCSBEND` element names to Elegant converter (see #409) (@amylizzle)
- Add `Sextupole` to Bmad, Elegant, and Ocelot converters (see #430) (@Hespe)
- Implement convenience method for quickly setting attributes for all elements of a type in a `Segment` (see #431) (@jank324)
- Add a method to `ParticleBeam` that lets you subsample a particle beam with fewer particles and the same distribution (see #432, #465) (@jank324)
- `Segment` now has new functions `beam_along_segment_generator` and `get_beam_attrs_along_segment` for easily retrieving beam objects and their properties. The plot functions have been refactored to use these, and two functions `plot_beam_attrs` and `plot_beam_attrs_over_lattice` were added for straightforward plotting of different beam attributes in a single line of code. (see #436, #440) (@jank324, @amylizzle)
- `Beam` subclasses now track their `s` position along the beamline (see #436) (@jank324)
- There is a warning now when converting elements from Elegant or Bmad that have names which are invalid for use with the `segment.element_name` syntax, and add a convenience method for explicitly converting these names to valid Python variable names. (see #411) (@amylizzle, @jank324)
- Rotation matrices are no longer computed twice for forward and backward phase space rotations (see #452) (@Hespe)

### 🐛 Bug fixes

- Fix issue where `Dipole` with `tracking_method="bmadx"` and `angle=0.0` would output `NaN` values as a result of a division by zero (see #434) (@jank324)
- Fix issue in CI space-charge tests (incorrect beam duration in non-relativistic case) (see #446) (@RemiLehe)
- Fix issue that passing tensors with `requires_grad=True` does not result in gradient tracked particles when using `ParticleBeam.from_parameters` initialization (see #445) (@cr-xu)
- Fix import of `CustomTransferMap` from Elegant. The affine phase-space component was previously not carried through (see #455) (@Hespe)
- Provide more default values for parameters in the Elegant conversion, where elements without length `l` for example broke the converter. (see #442) (@cr-xu)
- Functions using `Sextupole.split` and `Sextupole.plot` no longer raise an error (see #453) (@Hespe)

### 🐆 Other

- Bmad is no longer actively run in the test workflows, and comparisons to Bmad are now done on static pre-computed results from Bmad. This also removes the use of Anaconda in the test workflow. (see #429, #431) (@jank324)
- The PyTorch pin to `<=2.6` was removed, as the issue with `abort trap: 6` was caused by Bmad is no longer actively used in the test workflow (see #429, #431) (@jank324)
- There was a temporary pin `snowballstemmer<3.0` for the docs build because of an issue with the latest release. It has since been unpinned again because the release was yanked. Refer to https://github.com/sphinx-doc/sphinx/issues/13533 and https://github.com/snowballstem/snowball/issues/229. (see #436, #438) (@jank324)
- Assert that the last row of a predefined transfer map is always correct when creating a `CustomTransferMap` element (see #462) (@jank324, @Hespe)
- Minimum compatible versions were defined for all dependencies, and tests were added to ensure that the minimum versions are compatible with Cheetah. (see #463) (@Hespe, @jank324)
- Add a `pytest` marker for running tests on all subclasses of `Element`. The marker automatically detects if an MWE has not yet been defined for a subclass and alerts the developer through a test failure. (see #418) (@Hespe, @jank324)

### 🌟 First Time Contributors

- Copilot 🤖

## [v0.7.2](https://github.com/desy-ml/cheetah/releases/tag/v0.7.2) (2025-04-28)

### 🚨 Breaking Changes

- Replace the `Segment.plot_reference_particle_traces` with a clearer visualisation in the for of `Segment.plot_mean_and_std`. This also changes the plot generated by the `Segment.plot_overview` method. (see #392) (@RemiLehe)
- The order of the pixels in `Screen.reading` was changed to start from the bottom left instead of the top left. This is now consistent with the `Screen.pixel_bin_centers` and `Screen.pixel_bin_edges` properties. (see #408) (@jank324)

### 🚀 Features

- Implement `split` method for the `Solenoid` element (see #380) (@cr-xu)
- Implement a more robust RPN parser, fixing a bug where short strings in an Elegant variable definition would cause parsing to fail. (see #387, #417) (@amylizzle, @Hespe, @jank324)
- Add a `Sextupole` element (see #406) (@jank324, @Hespe)

### 🐛 Bug fixes

- Fix issue where semicolons after an Elegant line would cause parsing to fail (see #383) (@amylizzle)
- Fix Twiss plot to plot samples also after elements in nested (see #388) (@RemiLehe)
- Fix issue where generating screen images did not work on GPU because `Screen.pixel_bin_centers` was not on the same device (see #372) (@roussel-ryan, @jank324)
- Fix issue where `Quadrupole.tracking_method` was not preserved on cloning (see #404) (@RemiLehe, @jank324)
- The vertical screen misalignment is now correctly applied to `y` instead of `px` (see #405) (@RemiLehe)
- Fix issues when generating screen images caused by the sign of particle charges (see #394) (@Hespe, @jank324)
- Fix an issue where newer versions of `torch` only accept a `torch.Tensor` as input to `torch.rad2deg` (see #417) (@jank324)
- Fix bug that caused correlations to be lost in the conversion from a `ParameterBeam` to a `ParticleBeam` (see #408) (@jank324, @Hespe)

### 🐆 Other

- Temporarily limit `torch` dependency to `2.6` or lower to avoid `abort trap: 6` error with `2.7` (at least on macOS) (see #419) (@jank324)

### 🌟 First Time Contributors

- Amelia Pollard (@amylizzle)

## [v0.7.1](https://github.com/desy-ml/cheetah/releases/tag/v0.7.1) (2025-03-21)

### 🚨 Breaking Changes

- The `incoming` argument of `Segment.plot_overview` is no longer optional. This change also affects the order of the arguments. Fixes an exception that was raised by an underlying plot function that requires `incoming` to be set. (see #316, #344) (@Hespe)
- Python 3.9 is no longer supported. This does not immediately break existing code, but might cause it to break in the future. (see #325) (@jank324)
- The covariance properties of the different beam classes were renamed from names like `cor_x` and `sigma_xpx` to consistent names like `cov_xpx` (see #331) (@jank324)
- The signature of the `transfer_map` method of all element subclasses was extended by a non-optional `species` argument (see #276) (@cr-xu, @jank324, @Hespe)
- `ParticleBeam.plot_distribution` allows for Seaborn-style passing of `axs` and returns the latter as well. In line with that change for the purpose of overlaying distributions, the `contour` argument of `ParticleBeam.plot_2d_distribution` was replaced by a `style` argument. (see #330) (@jank324)
- The default values for `total_charge` in both beam classes are no longer `0.0` but more sensible values (see #377) (@jank324)
- `ParameterBeam._mu` and `ParameterBeam._cov` were renamed to `ParameterBeam.mu` and `ParameterBeam.cov` (see #378) (@jank324)

### 🚀 Features

- `ParticleBeam` now supports importing from and exporting to [openPMD-beamphysics](https://github.com/ChristopherMayes/openPMD-beamphysics) HDF5 files and `ParticleGroup` objects. This allows for easy conversion to and from other file formats supported by openPMD-beamphysics. (see #305, #320) (@cr-xu, @Hespe)
- Add `marker`, `quadrupole` and `csbend` element names to the Elegant converter (see #327) (@jank324)
- Add Python 3.13 support (see #275) (@jank324)
- Methods `to_parameter_beam` and `to_particle_beam` have been added for convenient conversion between `ParticleBeam` and `ParameterBeam` (see #331) (@jank324)
- Beam classes now have the `mu_tau` and `mu_p` properties on their interfaces (see #331) (@jank324)
- Lattice and beam converters now adhere to the default torch `dtype` when no explicit `dtype` is passed (see #340) (@Hespe, @jank324)
- Add options to include or exclude the first and last element when retrieving a `Segment.subcell` and improve error handling (see #350) (@Hespe, @jank324)
- Add support for particle species through a new `Species` class (see #276, #376) (@cr-xu, @jank324, @Hespe)
- Various optimisations for a roughly 2x speed improvement over `v0.7.0` (see #367) (@jank324, @Hespe)

### 🐛 Bug fixes

- Fix issue where a space before a comma could cause the Elegant and Bmad converters to fail (see #327) (@jank324)
- Fix issue of `BPM` and `Screen` not properly converting the `dtype` of their readings (see #335) (@Hespe)
- Fix `is_active` and `is_skippable` of some elements not being boolean properties (see #357) (@jank324)

### 🐆 Other

- Test tolerances were adjusted reduce the chance of random test failures (see #309, #324) (@Hespe, @jank324)
- The copyright years were updated to 2025 (see #318) (@jank324)
- The broken institution logo rendering in the documentation has been fixed (see #318) (@jank324)
- Added `pyproject.toml` to conform with PEP 660 as enforced as of pip 25 for editable installs (see #334) (@jank324)
- Add TUHH logo to contributing institution logos (see #338) (@jank324)
- The tests for backward-mode differentiation with space charge was improved by checking the accuracy of the gradients (see #339) (@RemiLehe)
- A tests for forward-mode differentiation with space charge was added (see #339) (@RemiLehe)
- Link to different ImpactX example in test docstring (see #341) (@ax3l)
- Add link to the new Discord server (see #355, #382) (@jank324)
- Fix typo that said "quadrupole" in a dipole docstring (see #358) (@jank324)
- Type annotations were updated to the post-PEP 585/604... style (see #360) (@jank324)
- Add badge to the README for the number of downloads from PyPI (see #364) (@jank324)

## [v0.7.0](https://github.com/desy-ml/cheetah/releases/tag/v0.7.0) (2024-12-13)

We are proud to announce this new major release of Cheetah! This is probably the biggest release since the original Cheetah release, with many with significant upgrades under the hood. Cheetah is now fully vectorised and compatible with PyTorch broadcasting rules, while additional physics and higher fidelity options for existing physics have also been introduced. Despite extensive testing, you might still encounter a few bugs. Please report them by opening an issue, so we can fix them as soon as possible and improve the experience for everyone.

### 🚨 Breaking Changes

- Cheetah is now vectorised. This means that you can run multiple simulations in parallel by passing a batch of beams and settings, resulting a number of interfaces being changed. For Cheetah developers this means that you now have to account for an arbitrary-dimensional tensor of most of the properties of you element, rather than a single value, vector or whatever else a property was before. (see #116, #157, #170, #172, #173, #198, #208, #213, #215, #218, #229, #233, #258, #265, #284, #291) (@jank324, @cr-xu, @Hespe, @roussel-ryan)
- As part of the vectorised rewrite, the `Aperture` no longer removes particles. Instead, `ParticleBeam.survival_probabilities` tracks the probability that a particle has survived (i.e. the inverse probability that it has been lost). This also comes with the removal of `Beam.empty`. Note that particle losses in `Aperture` are currently not differentiable. This will be addressed in a future release. (see #268) (@cr-xu, @jank324)
- The fifth particle coordinate `s` is renamed to `tau`. Now Cheetah uses the canonical variables in phase space $(x,px=\frac{P_x}{p_0},y,py, \tau=c\Delta t, \delta=\Delta E/{p_0 c})$. In addition, the trailing "s" was removed from some beam property names (e.g. `beam.xs` becomes `beam.x`). (see #163, #284) (@cr-xu, @Hespe)
- `Screen` no longer blocks the beam (by default). To return to old behaviour, set `Screen.is_blocking = True`. (see #208) (@jank324, @roussel-ryan)
- The way `dtype`s are determined is now more in line with PyTorch's conventions. This may cause different-than-expected `dtype`s in old code. (see #254) (@Hespe, @jank324)
- `Beam.parameters()` no longer shadows `torch.nn.Module.parameters()`. The previously returned properties now need to be queried individually. (see #300) (@Hespe)
- `e1` and `e2` in `Dipole` and `RBend` have been renamed and made more consistent between the different magnet types. They now have prefixes `dipole_` and `rbend_` respectively. (see #289) (@Hespe, @jank324)
- The `_transfer_map` property of `CustomTransferMap` has been renamed to `predefined_transfer_map`. (see #289) (@Hespe, @jank324)

### 🚀 Features

- `CustomTransferMap` elements created by combining multiple other elements will now reflect that in their `name` attribute (see #100) (@jank324)
- Add a new class method for `ParticleBeam` to generate a 3D uniformly distributed ellipsoidal beam (see #146) (@cr-xu, @jank324)
- Add Python 3.12 support (see #161) (@jank324)
- Implement space charge using Green's function in a `SpaceChargeKick` element (see #142) (@greglenerd, @RemiLehe, @ax3l, @cr-xu, @jank324)
- `Segment`s can now be imported from Bmad to devices other than `torch.device("cpu")` and dtypes other than `torch.float32` (see #196, #206) (@jank324)
- `Screen` now offers the option to use KDE for differentiable images (see #200) (@cr-xu, @roussel-ryan)
- Moving `Element`s and `Beam`s to a different `device` and changing their `dtype` like with any `torch.nn.Module` is now possible (see #209) (@jank324)
- `Quadrupole` now supports tracking with Cheetah's matrix-based method or with Bmad's more accurate method (see #153) (@jp-ga, @jank324)
- Port Bmad-X tracking methods to Cheetah for `Quadrupole`, `Drift`, and `Dipole` (see #153, #240) (@jp-ga, @jank324)
- Add `TransverseDeflectingCavity` element (following the Bmad-X implementation) (see #240, #278 #296) (@jp-ga, @cr-xu, @jank324)
- `Dipole` and `RBend` now take a focusing moment `k1` (see #235, #247) (@Hespe)
- Implement a converter for lattice files imported from Elegant (see #222, #251, #273, #281) (@Hespe, @jank324)
- `Beam` and `Element` objects now have a `.clone()` method to create a deep copy (see #289) (@Hespe, @jank324)
- `ParticleBeam` now comes with methods for plotting the beam distribution in a variety of ways (see #292) (@roussel-ryan, @jank324)

### 🐛 Bug fixes

- Now all `Element` have a default length of `torch.zeros((1))`, fixing occasional issues with using elements without length, such as `Marker`, `BPM`, `Screen`, and `Aperture`. (see #143) (@cr-xu)
- Fix bug in `Cavity` `_track_beam` (see #150) (@jp-ga)
- Fix issue where dipoles would not get a unique name by default (see #186) (@Hespe)
- Add `name` to `Drift` element `__repr__` (see #201) (@ansantam)
- Fix bug where `dtype` was not used when creating a `ParameterBeam` from Twiss parameters (see #206) (@jank324)
- Fix bug after running `Segment.inactive_elements_as_drifts` the drifts could have the wrong `dtype` (see #206) (@jank324)
- Fix an issue where splitting elements would result in splits with a different `dtype` (see #211) (@jank324)
- Fix issue in Bmad import where collimators had no length by interpreting them as `Drift` + `Aperture` (see #249) (@jank324)
- Fix NumPy 2 compatibility issues with PyTorch on Windows (see #220, #242) (@Hespe)
- Fix issue with Dipole hgap conversion in Bmad import (see #261) (@cr-xu)
- Fix plotting for segments that contain tensors with `require_grad=True` (see #288) (@Hespe)
- Fix bug where `Element.length` could not be set as a `torch.nn.Parameter` (see #301) (@jank324, @Hespe)
- Fix registration of `torch.nn.Parameter` at initilization for elements and beams (see #303) (@Hespe)
- Fix warnings about NumPy deprecations and unintentional tensor clones (see #308) (@Hespe)

### 🐆 Other

- Update versions of some steps used by GitHub actions to handle Node.js 16 end-of-life (@jank324)
- Update versions in pre-commit config (see #148) (@jank324)
- Split `accelerator` and `beam` into separate submodules (see #158) (@jank324)
- Update reference from arXiv preprint to PRAB publication (see #166) (@jank324)
- Rename converter modules to the respective name of the accelerator code (see #167) (@jank324)
- Added imports to the code example in the README (see #188) (@jank324)
- Refactor definitions of physical constants (see #189) (@Hespe)
- Fix the quadrupole strength units in the quadrupole docstring (see #202) (@ansantam)
- Add CI runs for macOS (arm64) and Windows (see #226) (@cr-xu, @jank324, @Hespe)
- Clean up CI pipelines (see #243, #244) (@jank324)
- Fix logo display in README (see #252) (@jank324)
- Made `Beam` an abstract class (see #284) (@Hespe)
- Releases are now automatically archived on Zenodo and given a DOI (@jank324)
- The Acknowledgements section in the README has been updated to reflect new contributors (see #304) (@jank324, @AnEichler)

### 🌟 First Time Contributors

- Grégoire Charleux (@greglenerd)
- Remi Lehe (@RemiLehe)
- Axel Huebl (@ax3l)
- Juan Pablo Gonzalez-Aguilera (@jp-ga)
- Andrea Santamaria Garcia (@ansantam)
- Ryan Roussel (@roussel-ryan)
- Christian Hespe (@Hespe)
- Annika Eichler (@AnEichler)

## [v0.6.3](https://github.com/desy-ml/cheetah/releases/tag/v0.6.3) (2024-03-28)

### 🐛 Bug fixes

- Fix bug in `Cavity` transfer map bug. (see #129 and #135) (@cr-xu)

### 🐆 Other

- Add GPL 3 licence (see #131) (@jank324)

## [v0.6.2](https://github.com/desy-ml/cheetah/releases/tag/v0.6.2) (2024-02-13)

### 🚨 Breaking Changes

- The handling of `device` and `dtype` was overhauled. They might not behave as expected. `Element`s also no longer have a `device` attribute. (see #115) (@jank324)

### 🚀 Features

- Add charge to the `ParameterBeam` and `ParticleBeam` classes (see #86) (@cr-xu)
- Add opt-in speed optimisations (see #88) (@jank324)

### 🐛 Bug fixes

- Fix the transfer maps in `Drift` and `Dipole`; Add R56 in horizontal and vertical correctors modelling (see #90) (@cr-xu)
- Fix fringe_field_exit of `Dipole` is overwritten by `fringe_field` bug (see #99) (@cr-xu)
- Fix error caused by mismatched devices on machines with CUDA GPUs (see #97 and #115) (@jank324)
- Fix error raised when tracking a `ParameterBeam` through an active `BPM` (see #101) (@jank324)
- Fix error in ASTRA beam import where the energy was set to `float64` instead of `float32` (see #111) (@jank324)
- Fix missing passing of `total_charge` in `ParameterBeam.transformed_to` (see #112) (@jank324)
- Fix `Cavitiy.__repr__` printing `voltage` value for `phase` property (see #121) (@jank324)

### 🐆 Other

- Add pull request template (see #97) (@jank324)
- Add _Acknowledgements_ section to README (see #103) (@jank324)
- `benchmark` directory was moved to `desy-ml/cheetah-demos` repository (see #108) (@jank324)
- Update citations to new arXiv preprint (see #117) (@jank324)
- Improve the docstring with proper units for the phase space dimensions (see #122) (@cr-xu)
- Link to the new paper (on arXiv) in the documentation (see #125) (@jank324)

## [v0.6.1](https://github.com/desy-ml/cheetah/releases/tag/v0.6.1) (2023-09-17)

### 🐛 Bug fixes

- Fix issue where `converters` submodule was not installed properly (see 1562496) (@jank324)

## [v0.6.0](https://github.com/desy-ml/cheetah/releases/tag/v0.6.0) (2023-09-15)

### 🚨 Breaking Changes

- Cheetah elements are now subclasses of `torch.nn.Module`, where the parameters should always be `torch.Tensor`. This makes cheetah a _fully differentiable simulation code_. (see #11)
- The `cell` keyword argument of `cheetah.Segment` has been renamed to `elements`.
- Element and beam parameters must now always be passed to the constructor or set afterwards as a `torch.Tensor`. It is no longer possible to use `float`, `int` or `np.ndarray`. (see #11)

### 🚀 Features

- Convert from Bmad lattices files (see #65) (@jank324)
- Add proper transfer map for cavity (see #65) (@jank324, @cr-xu)
- Twiss parameter calculation and generate new beam from twiss parameter (see #62) (@jank324, @cr-xu)
- Saving and loading lattices from LatticeJSON (see #9) (@cr-xu)
- Nested `Segment`s can now be flattened (@jank324)
- Ocelot converter adds support for `Cavity`, `TDCavity`, `Marker`, `Monitor`, `RBend`, `SBend`, `Aperture` and `Solenoid` (see #78) (@jank324)

### 🐛 Bug fixes

- Fix dependencies on readthedocs (see #54) (@jank324)
- Fix error when tracking `ParameterBeam` through segment on CPU (see #68) (@cr-xu)

### 🐆 Other

- Add `CHANGELOG.md` (see #74)
- Improved documentation on converting Marker object into cheetah (see #58) (#jank324)

## [v0.5.19](https://github.com/desy-ml/cheetah/releases/tag/v0.5.19) (2023-05-22)

### 🚀 Features

- Better error messages when beam and accelerator devices don't match (@FelixTheilen)

### 🐛 Bug fixes

- Fix BPM issue with `ParameterBeam` (@FelixTheilen)
- Fix wrong screen reading dimensions (@cr-xu)

### 🐆 Other

- Improve docstrings (@FelixTheilen)
- Implement better testing with _pytest_ (@FelixTheilen)
- Setup formatting with `black` and `isort` as well as `flake8` listing (@cr-xu)
- Add type annotations (@jank324)
- Setup Sphinx documentation on readthedocs (@jank324)

## [v0.5.18](https://github.com/desy-ml/cheetah/releases/tag/v0.5.18) (2023-02-06)

### 🐛 Bug Fixes

- Fix issue where multivariate_normal() crashes because cov is not positive-semidefinite.

## [v0.5.17](https://github.com/desy-ml/cheetah/releases/tag/v0.5.17) (2023-02-05)

### 🚀 New Features

- Faster screen reading simulation by using torch.histogramdd()

## [v0.5.16](https://github.com/desy-ml/cheetah/releases/tag/v0.5.16) (2023-02-02)

### 🐛 Bug Fixes

- Fix bug where some screens from the ARES Ocelot lattice were converted to Drift elements.

## [v0.5.15](https://github.com/desy-ml/cheetah/releases/tag/v0.5.15) (2022-10-12)

### 🚀 New Features

- Ocelot has been removed as a mandatory dependency and is now only needed when someone wants to convert from Ocelot objects.

### 🐛 Bug Fixes

- An error that only packages with all dependencies available on PyPI can be installed from PyPI has been fixed.

## [v0.5.14](https://github.com/desy-ml/cheetah/releases/tag/v0.5.14) (2022-09-28)

### 🚀 Features

- Introduce black for code formatting and isort for import organisation.
- Prepare release on PyPI as cheetah-accelerator.

## [v0.5.13](https://github.com/desy-ml/cheetah/releases/tag/v0.5.13) (2022-07-26)

### 🚀 Features

- Add caching of Screen.reading to avoid expensive recomputation

### 🐛 Bug Fixes

- Fix install dependencies

## [v0.5.12](https://github.com/desy-ml/cheetah/releases/tag/v0.5.12) (2022-06-16)

- First Release of Cheetah 🐆🎉<|MERGE_RESOLUTION|>--- conflicted
+++ resolved
@@ -7,11 +7,8 @@
 ### 🚀 Features
 
 - Add support for elements (especially `Drift`) with negative length (see #480) (@Hespe)
-<<<<<<< HEAD
+- Warnings are now available in the top-level namespace so that they can be referenced as e.g. `cheetah.PhysicsWarning` to shorten `filterwarnigns` code. (see #497) (@jank324)
 - Visualisation of lattices in 3D (see #352) (@chrisjcc, @jank324)
-=======
-- Warnings are now available in the top-level namespace so that they can be referenced as e.g. `cheetah.PhysicsWarning` to shorten `filterwarnigns` code. (see #497) (@jank324)
->>>>>>> eaea51c7
 
 ### 🐛 Bug fixes
 
