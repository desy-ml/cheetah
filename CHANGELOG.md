--- conflicted
+++ resolved
@@ -21,11 +21,8 @@
 - Fix issue where `Quadrupole.tracking_method` was not preserved on cloning (see #404) (@RemiLehe, @jank324)
 - The vertical screen misalignment is now correctly applied to `y` instead of `px` (see #405) (@RemiLehe)
 - Fix issues when generating screen images caused by the sign of particle charges (see #394) (@Hespe, @jank324)
-<<<<<<< HEAD
+- Fix an issue where newer versions of `torch` only accept a `torch.Tensor` as input to `torch.rad2deg` (see #417) (@jank324)
 - Fix bug that caused correlations to be lost in the conversion from a `ParameterBeam` to a `ParticleBeam` (see #408) (@jank324, @Hespe)
-=======
-- Fix an issue where newer versions of `torch` only accept a `torch.Tensor` as input to `torch.rad2deg` (see #417) (@jank324)
->>>>>>> 9bcb5d75
 
 ### 🐆 Other
 
