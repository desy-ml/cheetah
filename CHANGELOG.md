--- conflicted
+++ resolved
@@ -6,11 +6,8 @@
 
 ### 🚀 Features
 
-<<<<<<< HEAD
+- The new warning system was extended to have more specific subclasses of `PhysicsWarning` to allow for better and easier filtering of warnings (see #415) (@Hespe, @jank324)
 - Implement an infix notation parser for Bmad and Elegant converters, fixing a potential security issue where `eval()` could be called on user input. (see #412) (@amylizzle)
-=======
-- The new warning system was extended to have more specific subclasses of `PhysicsWarning` to allow for better and easier filtering of warnings (see #415) (@Hespe, @jank324)
->>>>>>> f41244e6
 
 ### 🐛 Bug fixes
 
