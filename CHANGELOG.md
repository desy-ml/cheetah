# Changelog

## v0.7.6 [🚧 Work in Progress]

### 🚨 Breaking Changes

- `Segment.set_attrs_on_every_element_of_type` has been renamed to `Segment.set_attrs_on_every_element`, and made more general, with the `element_type` argument being optional and renamed to `filter_type`. (see #476) (@jank324, @cr-xu)
- Cheetah Modules (`Element`, `Beam`, `Species`) no longer automatically change the device and dtype of passed parameters. Instead, the user is expected to make sure that the device and dtype of parameters and Modules match. This is more in line with how Modules included in PyTorch operate. (see #538, #552) (@jank324, @Hespe)

### 🚀 Features

- Implement second-order tracking for `Drift`, `Dipole` and `Quadrupole` elements, and add a convenient method to set tracking methods for an entire segment. This comes with an overhaul of the overall tracking system. Rename the tracking method `"cheetah"` to `"linear"` and `"bmadx"` to `"drift_kick_drift"`. The existing methods `"cheetah"` and `"bmadx"` will remain supported with a `DeprecationWarning`. (see #476) (@cr-xu, @jank324, @Hespe)
- `Cavity` now supports travelling wave cavities in addition to standing wave cavities via the `cavity_type` argument (see #286) (@zihan-zh, @jank324)
- Documented PyTorch `compile` for improved speed (see #390) (@ax3l)
- Beam classes now account for dispersion. Dispersion correction is included in the Twiss and emittance computations. Dispersion arguments are added to `from_parameters` and `from_twiss` beam initialisation methods. (see #540) (@cr-xu)
- Add convenience methods to `Segment` for getting an ordered list of all element names and the index of a specific element by its name (see #534) (@roussel-ryan, @jank324)
- First- and second-order transfer maps are now cached resulting in potential speed-ups of up to 10x and more (see #532) (@jank324)
- Methods for creating `ParticleBeam` instances from distributions via stochastic sampling now make sure that the statistics of the generated particles match the desired distribution (see #546) (@cr-xu)

### 🐛 Bug fixes

- Shorten `__repr__` of `Segment` for large lattices to prevent debugging slowdowns (see #529) (@Hespe)
- Fix typo saying Bmad in Elegant import method docstring (see #531) (@jank324)
- Remove division by zero in `Cavity` for off-crest phase (see #549, #550) (@Hespe)
<<<<<<< HEAD
- Fix bug that caused beams to revert to electron species when tracking through `Cavity` element, resulting in unexpected acceleration behaviour when tracking non-electron species through multiple `Cavity` elements. (see #570) (@jank324, @hjkim-iris, @Copilot)
=======
- Fix issue with `SpaceChargeKick` where the particle species was not preserved (see #560) (@austin-hoover, @jank324)
>>>>>>> b54dbf0d

### 🐆 Other

- Add a speed benchmarking workflow of tracking through the ARES lattice (see #527) (@Hespe)
- Add tests that track through every subclass of `Element` for all permissible `dtypes` and `device` combinations (see #499) (@Hespe)
- Fix false dtype in `Screen` documentation (see #544) (@jp-ga)
- Fix an issue where running the plot tests on Windows (most notably on the recently upgraded GitHub Actions Windows runners) would sporadically fail with a `_tkinter.TclError: Can't find a usable init.tcl in the following directories` error, by forcing the matplotlib backend to `Agg` when running tests on Windows. (see #567) (@jank324)
- Temporarily remove `flake8-black` from `format` Action because it causes issues with the latest `black` version (see #569) (@jank324)

### 🌟 First Time Contributors

- Zihan Zhu (@zihan-zh)
- Austin Hoover (@austin-hoover)

## [v0.7.5](https://github.com/desy-ml/cheetah/releases/tag/v0.7.5) (2025-08-04)

### 🚀 Features

- Add support for elements (especially `Drift`) with negative length (see #480) (@Hespe)
- Warnings are now available in the top-level namespace so that they can be referenced as e.g. `cheetah.PhysicsWarning` to shorten `filterwarnigns` code. (see #497) (@jank324)
- Add the ability to the Bmad and Elegant converters to parse expressions that access properties from other elements (see #501, #498) (@amylizzle, @jank324)
- Update the Elegant converter to allow element names with colon as well as the definition of reversed beamlines with a minus sign. (see #504) (@cr-xu, @jank324)
- `Segment`s can now conveniently be reversed with the `Segment.reversed` method (see #504) (@jank324)
- New feature for generating 3D models of lattices and viewing them (see #352, #502, #511) (@jank324, @chrisjcc, @SuchethShenoy)

### 🐛 Bug fixes

- Fix various `dtype` and `device` pertaining to `ParticleBeam`, `Species` and `SpaceChargeKick` (see #485, #486, #490, #491) (@Hespe, @jank324, @adhamrait)
- Remove incorrect implementation of `split` from `HorizontalCorrector` and `VerticalCorrector` (see #480) (@Hespe)

### 🐆 Other

- Updated contributor list and funding strings in README and on docs index page (see #487) (@jank324)
- Add a Binder and link to `cheetah-demos` (see #482) (@smartsammler, @jank324)
- PyTorch is now configured to use only deterministic algorithms during tests, preventing intermittent test failures (see #480) (@Hespe)
- Make README example more copy-paste friendly, and generally improve it and the simple intro notebook in the docs. (see #493, #496) (@jank324, @ax3l)
- Fix comparison tests to work with new PyPI release of Ocelot. Remove Twiss tests where they are not needed. Increase tolerances where Cheetah and Ocelot follow slightly different models. (see #513, #519) (@jank324, @cr-xu, @Hespe)

### 🌟 First Time Contributors

- Julian Gethmann (@smartsammler)
- Arjun Dhamrait (@adhamrait)
- Christian Contreras-Campana (@chrisjcc)
- Sucheth Shenoy (@SuchethShenoy)

## [v0.7.4](https://github.com/desy-ml/cheetah/releases/tag/v0.7.4) (2025-06-19)

### 🚀 Features

- The new warning system was extended to have more specific subclasses of `PhysicsWarning` to allow for better and easier filtering of warnings (see #415) (@Hespe, @jank324)
- Implement an infix notation parser for Bmad and Elegant converters, fixing a potential security issue where `eval()` could be called on user input. (see #412) (@amylizzle)
- Improve numerical stability of the `base_rmatrix` and `base_ttensor` functions (related to #469) (see #474) (@Hespe, @jank324)
- Minor speed improvements in `base_rmatrix` and `base_ttensor` by reducing memory allocations for constants, and skipping rotation computations when the present tilt has now effect. (see #474) (@Hespe, @jank324)

### 🐛 Bug fixes

- Fix issue that `base_rmatrix` has large error for small `k1` values even for double precision (see #469) (@cr-xu)
- Rework the covariance computation in `ParticleBeam.as_parameter_beam` to fix an issue that caused the covariance to be computed incorrectly for vectorised beams (see #471) (@cr-xu, @jank324, @Hespe)
- Unrecognised element properties in Bmad and Elegant lattice files now print a warning instead of exiting with an `AssertionError` (see #415) (@amylizzle, @jank324)
- A bug was fixed that caused the Bmad and Elegant importers to incorrectly parse `;` line endings and comments starting with `#` (see #415) (@Hespe, @jank324)
- The `santize_names` parameter is now correctly passed to `BPM` and `Marker` elements when converting from Elegant (see #473) (@amylizzle)

## [v0.7.3](https://github.com/desy-ml/cheetah/releases/tag/v0.7.3) (2025-06-11)

### 🚨 Breaking Changes

- The default resolution of all plotting functions on `Segment` is now `None`, i.e. element-wise. For most lattices this will only result in faster plotting, but note that it is possible that your plots look slightly different, especially if your lattice is short or has few elements. (see #459) (@jank324, @Hespe)
- Cheetah now requires `torch>=2.3` (see #461) (@jank324)
- Combine the `num_grid_points_{x,y,tau}` arguments of `SpaceChargeKick` into the `grid_shape` tuple. Fixes the cloning of `SpaceChargeKick`. In addition, the `grid_extend_*` properties were renamed to `grid_extent_*` (see #418) (@Hespe, @jank324)
- Warning messages, which were previously just printed are now produced using the `warnings` module, brining with it all the features of the latter. (see #450) (@Hespe, @jank324)

### 🚀 Features

- Add `KQUAD` and `CSRCSBEND` element names to Elegant converter (see #409) (@amylizzle)
- Add `Sextupole` to Bmad, Elegant, and Ocelot converters (see #430) (@Hespe)
- Implement convenience method for quickly setting attributes for all elements of a type in a `Segment` (see #431) (@jank324)
- Add a method to `ParticleBeam` that lets you subsample a particle beam with fewer particles and the same distribution (see #432, #465) (@jank324)
- `Segment` now has new functions `beam_along_segment_generator` and `get_beam_attrs_along_segment` for easily retrieving beam objects and their properties. The plot functions have been refactored to use these, and two functions `plot_beam_attrs` and `plot_beam_attrs_over_lattice` were added for straightforward plotting of different beam attributes in a single line of code. (see #436, #440) (@jank324, @amylizzle)
- `Beam` subclasses now track their `s` position along the beamline (see #436) (@jank324)
- There is a warning now when converting elements from Elegant or Bmad that have names which are invalid for use with the `segment.element_name` syntax, and add a convenience method for explicitly converting these names to valid Python variable names. (see #411) (@amylizzle, @jank324)
- Rotation matrices are no longer computed twice for forward and backward phase space rotations (see #452) (@Hespe)

### 🐛 Bug fixes

- Fix issue where `Dipole` with `tracking_method="bmadx"` and `angle=0.0` would output `NaN` values as a result of a division by zero (see #434) (@jank324)
- Fix issue in CI space-charge tests (incorrect beam duration in non-relativistic case) (see #446) (@RemiLehe)
- Fix issue that passing tensors with `requires_grad=True` does not result in gradient tracked particles when using `ParticleBeam.from_parameters` initialization (see #445) (@cr-xu)
- Fix import of `CustomTransferMap` from Elegant. The affine phase-space component was previously not carried through (see #455) (@Hespe)
- Provide more default values for parameters in the Elegant conversion, where elements without length `l` for example broke the converter. (see #442) (@cr-xu)
- Functions using `Sextupole.split` and `Sextupole.plot` no longer raise an error (see #453) (@Hespe)

### 🐆 Other

- Bmad is no longer actively run in the test workflows, and comparisons to Bmad are now done on static pre-computed results from Bmad. This also removes the use of Anaconda in the test workflow. (see #429, #431) (@jank324)
- The PyTorch pin to `<=2.6` was removed, as the issue with `abort trap: 6` was caused by Bmad is no longer actively used in the test workflow (see #429, #431) (@jank324)
- There was a temporary pin `snowballstemmer<3.0` for the docs build because of an issue with the latest release. It has since been unpinned again because the release was yanked. Refer to https://github.com/sphinx-doc/sphinx/issues/13533 and https://github.com/snowballstem/snowball/issues/229. (see #436, #438) (@jank324)
- Assert that the last row of a predefined transfer map is always correct when creating a `CustomTransferMap` element (see #462) (@jank324, @Hespe)
- Minimum compatible versions were defined for all dependencies, and tests were added to ensure that the minimum versions are compatible with Cheetah. (see #463) (@Hespe, @jank324)
- Add a `pytest` marker for running tests on all subclasses of `Element`. The marker automatically detects if an MWE has not yet been defined for a subclass and alerts the developer through a test failure. (see #418) (@Hespe, @jank324)

### 🌟 First Time Contributors

- Copilot 🤖

## [v0.7.2](https://github.com/desy-ml/cheetah/releases/tag/v0.7.2) (2025-04-28)

### 🚨 Breaking Changes

- Replace the `Segment.plot_reference_particle_traces` with a clearer visualisation in the for of `Segment.plot_mean_and_std`. This also changes the plot generated by the `Segment.plot_overview` method. (see #392) (@RemiLehe)
- The order of the pixels in `Screen.reading` was changed to start from the bottom left instead of the top left. This is now consistent with the `Screen.pixel_bin_centers` and `Screen.pixel_bin_edges` properties. (see #408) (@jank324)

### 🚀 Features

- Implement `split` method for the `Solenoid` element (see #380) (@cr-xu)
- Implement a more robust RPN parser, fixing a bug where short strings in an Elegant variable definition would cause parsing to fail. (see #387, #417) (@amylizzle, @Hespe, @jank324)
- Add a `Sextupole` element (see #406) (@jank324, @Hespe)

### 🐛 Bug fixes

- Fix issue where semicolons after an Elegant line would cause parsing to fail (see #383) (@amylizzle)
- Fix Twiss plot to plot samples also after elements in nested (see #388) (@RemiLehe)
- Fix issue where generating screen images did not work on GPU because `Screen.pixel_bin_centers` was not on the same device (see #372) (@roussel-ryan, @jank324)
- Fix issue where `Quadrupole.tracking_method` was not preserved on cloning (see #404) (@RemiLehe, @jank324)
- The vertical screen misalignment is now correctly applied to `y` instead of `px` (see #405) (@RemiLehe)
- Fix issues when generating screen images caused by the sign of particle charges (see #394) (@Hespe, @jank324)
- Fix an issue where newer versions of `torch` only accept a `torch.Tensor` as input to `torch.rad2deg` (see #417) (@jank324)
- Fix bug that caused correlations to be lost in the conversion from a `ParameterBeam` to a `ParticleBeam` (see #408) (@jank324, @Hespe)

### 🐆 Other

- Temporarily limit `torch` dependency to `2.6` or lower to avoid `abort trap: 6` error with `2.7` (at least on macOS) (see #419) (@jank324)

### 🌟 First Time Contributors

- Amelia Pollard (@amylizzle)

## [v0.7.1](https://github.com/desy-ml/cheetah/releases/tag/v0.7.1) (2025-03-21)

### 🚨 Breaking Changes

- The `incoming` argument of `Segment.plot_overview` is no longer optional. This change also affects the order of the arguments. Fixes an exception that was raised by an underlying plot function that requires `incoming` to be set. (see #316, #344) (@Hespe)
- Python 3.9 is no longer supported. This does not immediately break existing code, but might cause it to break in the future. (see #325) (@jank324)
- The covariance properties of the different beam classes were renamed from names like `cor_x` and `sigma_xpx` to consistent names like `cov_xpx` (see #331) (@jank324)
- The signature of the `transfer_map` method of all element subclasses was extended by a non-optional `species` argument (see #276) (@cr-xu, @jank324, @Hespe)
- `ParticleBeam.plot_distribution` allows for Seaborn-style passing of `axs` and returns the latter as well. In line with that change for the purpose of overlaying distributions, the `contour` argument of `ParticleBeam.plot_2d_distribution` was replaced by a `style` argument. (see #330) (@jank324)
- The default values for `total_charge` in both beam classes are no longer `0.0` but more sensible values (see #377) (@jank324)
- `ParameterBeam._mu` and `ParameterBeam._cov` were renamed to `ParameterBeam.mu` and `ParameterBeam.cov` (see #378) (@jank324)

### 🚀 Features

- `ParticleBeam` now supports importing from and exporting to [openPMD-beamphysics](https://github.com/ChristopherMayes/openPMD-beamphysics) HDF5 files and `ParticleGroup` objects. This allows for easy conversion to and from other file formats supported by openPMD-beamphysics. (see #305, #320) (@cr-xu, @Hespe)
- Add `marker`, `quadrupole` and `csbend` element names to the Elegant converter (see #327) (@jank324)
- Add Python 3.13 support (see #275) (@jank324)
- Methods `to_parameter_beam` and `to_particle_beam` have been added for convenient conversion between `ParticleBeam` and `ParameterBeam` (see #331) (@jank324)
- Beam classes now have the `mu_tau` and `mu_p` properties on their interfaces (see #331) (@jank324)
- Lattice and beam converters now adhere to the default torch `dtype` when no explicit `dtype` is passed (see #340) (@Hespe, @jank324)
- Add options to include or exclude the first and last element when retrieving a `Segment.subcell` and improve error handling (see #350) (@Hespe, @jank324)
- Add support for particle species through a new `Species` class (see #276, #376) (@cr-xu, @jank324, @Hespe)
- Various optimisations for a roughly 2x speed improvement over `v0.7.0` (see #367) (@jank324, @Hespe)

### 🐛 Bug fixes

- Fix issue where a space before a comma could cause the Elegant and Bmad converters to fail (see #327) (@jank324)
- Fix issue of `BPM` and `Screen` not properly converting the `dtype` of their readings (see #335) (@Hespe)
- Fix `is_active` and `is_skippable` of some elements not being boolean properties (see #357) (@jank324)

### 🐆 Other

- Test tolerances were adjusted reduce the chance of random test failures (see #309, #324) (@Hespe, @jank324)
- The copyright years were updated to 2025 (see #318) (@jank324)
- The broken institution logo rendering in the documentation has been fixed (see #318) (@jank324)
- Added `pyproject.toml` to conform with PEP 660 as enforced as of pip 25 for editable installs (see #334) (@jank324)
- Add TUHH logo to contributing institution logos (see #338) (@jank324)
- The tests for backward-mode differentiation with space charge was improved by checking the accuracy of the gradients (see #339) (@RemiLehe)
- A tests for forward-mode differentiation with space charge was added (see #339) (@RemiLehe)
- Link to different ImpactX example in test docstring (see #341) (@ax3l)
- Add link to the new Discord server (see #355, #382) (@jank324)
- Fix typo that said "quadrupole" in a dipole docstring (see #358) (@jank324)
- Type annotations were updated to the post-PEP 585/604... style (see #360) (@jank324)
- Add badge to the README for the number of downloads from PyPI (see #364) (@jank324)

## [v0.7.0](https://github.com/desy-ml/cheetah/releases/tag/v0.7.0) (2024-12-13)

We are proud to announce this new major release of Cheetah! This is probably the biggest release since the original Cheetah release, with many with significant upgrades under the hood. Cheetah is now fully vectorised and compatible with PyTorch broadcasting rules, while additional physics and higher fidelity options for existing physics have also been introduced. Despite extensive testing, you might still encounter a few bugs. Please report them by opening an issue, so we can fix them as soon as possible and improve the experience for everyone.

### 🚨 Breaking Changes

- Cheetah is now vectorised. This means that you can run multiple simulations in parallel by passing a batch of beams and settings, resulting a number of interfaces being changed. For Cheetah developers this means that you now have to account for an arbitrary-dimensional tensor of most of the properties of you element, rather than a single value, vector or whatever else a property was before. (see #116, #157, #170, #172, #173, #198, #208, #213, #215, #218, #229, #233, #258, #265, #284, #291) (@jank324, @cr-xu, @Hespe, @roussel-ryan)
- As part of the vectorised rewrite, the `Aperture` no longer removes particles. Instead, `ParticleBeam.survival_probabilities` tracks the probability that a particle has survived (i.e. the inverse probability that it has been lost). This also comes with the removal of `Beam.empty`. Note that particle losses in `Aperture` are currently not differentiable. This will be addressed in a future release. (see #268) (@cr-xu, @jank324)
- The fifth particle coordinate `s` is renamed to `tau`. Now Cheetah uses the canonical variables in phase space $(x,px=\frac{P_x}{p_0},y,py, \tau=c\Delta t, \delta=\Delta E/{p_0 c})$. In addition, the trailing "s" was removed from some beam property names (e.g. `beam.xs` becomes `beam.x`). (see #163, #284) (@cr-xu, @Hespe)
- `Screen` no longer blocks the beam (by default). To return to old behaviour, set `Screen.is_blocking = True`. (see #208) (@jank324, @roussel-ryan)
- The way `dtype`s are determined is now more in line with PyTorch's conventions. This may cause different-than-expected `dtype`s in old code. (see #254) (@Hespe, @jank324)
- `Beam.parameters()` no longer shadows `torch.nn.Module.parameters()`. The previously returned properties now need to be queried individually. (see #300) (@Hespe)
- `e1` and `e2` in `Dipole` and `RBend` have been renamed and made more consistent between the different magnet types. They now have prefixes `dipole_` and `rbend_` respectively. (see #289) (@Hespe, @jank324)
- The `_transfer_map` property of `CustomTransferMap` has been renamed to `predefined_transfer_map`. (see #289) (@Hespe, @jank324)

### 🚀 Features

- `CustomTransferMap` elements created by combining multiple other elements will now reflect that in their `name` attribute (see #100) (@jank324)
- Add a new class method for `ParticleBeam` to generate a 3D uniformly distributed ellipsoidal beam (see #146) (@cr-xu, @jank324)
- Add Python 3.12 support (see #161) (@jank324)
- Implement space charge using Green's function in a `SpaceChargeKick` element (see #142) (@greglenerd, @RemiLehe, @ax3l, @cr-xu, @jank324)
- `Segment`s can now be imported from Bmad to devices other than `torch.device("cpu")` and dtypes other than `torch.float32` (see #196, #206) (@jank324)
- `Screen` now offers the option to use KDE for differentiable images (see #200) (@cr-xu, @roussel-ryan)
- Moving `Element`s and `Beam`s to a different `device` and changing their `dtype` like with any `torch.nn.Module` is now possible (see #209) (@jank324)
- `Quadrupole` now supports tracking with Cheetah's matrix-based method or with Bmad's more accurate method (see #153) (@jp-ga, @jank324)
- Port Bmad-X tracking methods to Cheetah for `Quadrupole`, `Drift`, and `Dipole` (see #153, #240) (@jp-ga, @jank324)
- Add `TransverseDeflectingCavity` element (following the Bmad-X implementation) (see #240, #278 #296) (@jp-ga, @cr-xu, @jank324)
- `Dipole` and `RBend` now take a focusing moment `k1` (see #235, #247) (@Hespe)
- Implement a converter for lattice files imported from Elegant (see #222, #251, #273, #281) (@Hespe, @jank324)
- `Beam` and `Element` objects now have a `.clone()` method to create a deep copy (see #289) (@Hespe, @jank324)
- `ParticleBeam` now comes with methods for plotting the beam distribution in a variety of ways (see #292) (@roussel-ryan, @jank324)

### 🐛 Bug fixes

- Now all `Element` have a default length of `torch.zeros((1))`, fixing occasional issues with using elements without length, such as `Marker`, `BPM`, `Screen`, and `Aperture`. (see #143) (@cr-xu)
- Fix bug in `Cavity` `_track_beam` (see #150) (@jp-ga)
- Fix issue where dipoles would not get a unique name by default (see #186) (@Hespe)
- Add `name` to `Drift` element `__repr__` (see #201) (@ansantam)
- Fix bug where `dtype` was not used when creating a `ParameterBeam` from Twiss parameters (see #206) (@jank324)
- Fix bug after running `Segment.inactive_elements_as_drifts` the drifts could have the wrong `dtype` (see #206) (@jank324)
- Fix an issue where splitting elements would result in splits with a different `dtype` (see #211) (@jank324)
- Fix issue in Bmad import where collimators had no length by interpreting them as `Drift` + `Aperture` (see #249) (@jank324)
- Fix NumPy 2 compatibility issues with PyTorch on Windows (see #220, #242) (@Hespe)
- Fix issue with Dipole hgap conversion in Bmad import (see #261) (@cr-xu)
- Fix plotting for segments that contain tensors with `require_grad=True` (see #288) (@Hespe)
- Fix bug where `Element.length` could not be set as a `torch.nn.Parameter` (see #301) (@jank324, @Hespe)
- Fix registration of `torch.nn.Parameter` at initilization for elements and beams (see #303) (@Hespe)
- Fix warnings about NumPy deprecations and unintentional tensor clones (see #308) (@Hespe)

### 🐆 Other

- Update versions of some steps used by GitHub actions to handle Node.js 16 end-of-life (@jank324)
- Update versions in pre-commit config (see #148) (@jank324)
- Split `accelerator` and `beam` into separate submodules (see #158) (@jank324)
- Update reference from arXiv preprint to PRAB publication (see #166) (@jank324)
- Rename converter modules to the respective name of the accelerator code (see #167) (@jank324)
- Added imports to the code example in the README (see #188) (@jank324)
- Refactor definitions of physical constants (see #189) (@Hespe)
- Fix the quadrupole strength units in the quadrupole docstring (see #202) (@ansantam)
- Add CI runs for macOS (arm64) and Windows (see #226) (@cr-xu, @jank324, @Hespe)
- Clean up CI pipelines (see #243, #244) (@jank324)
- Fix logo display in README (see #252) (@jank324)
- Made `Beam` an abstract class (see #284) (@Hespe)
- Releases are now automatically archived on Zenodo and given a DOI (@jank324)
- The Acknowledgements section in the README has been updated to reflect new contributors (see #304) (@jank324, @AnEichler)

### 🌟 First Time Contributors

- Grégoire Charleux (@greglenerd)
- Remi Lehe (@RemiLehe)
- Axel Huebl (@ax3l)
- Juan Pablo Gonzalez-Aguilera (@jp-ga)
- Andrea Santamaria Garcia (@ansantam)
- Ryan Roussel (@roussel-ryan)
- Christian Hespe (@Hespe)
- Annika Eichler (@AnEichler)

## [v0.6.3](https://github.com/desy-ml/cheetah/releases/tag/v0.6.3) (2024-03-28)

### 🐛 Bug fixes

- Fix bug in `Cavity` transfer map bug. (see #129 and #135) (@cr-xu)

### 🐆 Other

- Add GPL 3 licence (see #131) (@jank324)

## [v0.6.2](https://github.com/desy-ml/cheetah/releases/tag/v0.6.2) (2024-02-13)

### 🚨 Breaking Changes

- The handling of `device` and `dtype` was overhauled. They might not behave as expected. `Element`s also no longer have a `device` attribute. (see #115) (@jank324)

### 🚀 Features

- Add charge to the `ParameterBeam` and `ParticleBeam` classes (see #86) (@cr-xu)
- Add opt-in speed optimisations (see #88) (@jank324)

### 🐛 Bug fixes

- Fix the transfer maps in `Drift` and `Dipole`; Add R56 in horizontal and vertical correctors modelling (see #90) (@cr-xu)
- Fix fringe_field_exit of `Dipole` is overwritten by `fringe_field` bug (see #99) (@cr-xu)
- Fix error caused by mismatched devices on machines with CUDA GPUs (see #97 and #115) (@jank324)
- Fix error raised when tracking a `ParameterBeam` through an active `BPM` (see #101) (@jank324)
- Fix error in ASTRA beam import where the energy was set to `float64` instead of `float32` (see #111) (@jank324)
- Fix missing passing of `total_charge` in `ParameterBeam.transformed_to` (see #112) (@jank324)
- Fix `Cavitiy.__repr__` printing `voltage` value for `phase` property (see #121) (@jank324)

### 🐆 Other

- Add pull request template (see #97) (@jank324)
- Add _Acknowledgements_ section to README (see #103) (@jank324)
- `benchmark` directory was moved to `desy-ml/cheetah-demos` repository (see #108) (@jank324)
- Update citations to new arXiv preprint (see #117) (@jank324)
- Improve the docstring with proper units for the phase space dimensions (see #122) (@cr-xu)
- Link to the new paper (on arXiv) in the documentation (see #125) (@jank324)

## [v0.6.1](https://github.com/desy-ml/cheetah/releases/tag/v0.6.1) (2023-09-17)

### 🐛 Bug fixes

- Fix issue where `converters` submodule was not installed properly (see 1562496) (@jank324)

## [v0.6.0](https://github.com/desy-ml/cheetah/releases/tag/v0.6.0) (2023-09-15)

### 🚨 Breaking Changes

- Cheetah elements are now subclasses of `torch.nn.Module`, where the parameters should always be `torch.Tensor`. This makes cheetah a _fully differentiable simulation code_. (see #11)
- The `cell` keyword argument of `cheetah.Segment` has been renamed to `elements`.
- Element and beam parameters must now always be passed to the constructor or set afterwards as a `torch.Tensor`. It is no longer possible to use `float`, `int` or `np.ndarray`. (see #11)

### 🚀 Features

- Convert from Bmad lattices files (see #65) (@jank324)
- Add proper transfer map for cavity (see #65) (@jank324, @cr-xu)
- Twiss parameter calculation and generate new beam from twiss parameter (see #62) (@jank324, @cr-xu)
- Saving and loading lattices from LatticeJSON (see #9) (@cr-xu)
- Nested `Segment`s can now be flattened (@jank324)
- Ocelot converter adds support for `Cavity`, `TDCavity`, `Marker`, `Monitor`, `RBend`, `SBend`, `Aperture` and `Solenoid` (see #78) (@jank324)

### 🐛 Bug fixes

- Fix dependencies on readthedocs (see #54) (@jank324)
- Fix error when tracking `ParameterBeam` through segment on CPU (see #68) (@cr-xu)

### 🐆 Other

- Add `CHANGELOG.md` (see #74)
- Improved documentation on converting Marker object into cheetah (see #58) (#jank324)

## [v0.5.19](https://github.com/desy-ml/cheetah/releases/tag/v0.5.19) (2023-05-22)

### 🚀 Features

- Better error messages when beam and accelerator devices don't match (@FelixTheilen)

### 🐛 Bug fixes

- Fix BPM issue with `ParameterBeam` (@FelixTheilen)
- Fix wrong screen reading dimensions (@cr-xu)

### 🐆 Other

- Improve docstrings (@FelixTheilen)
- Implement better testing with _pytest_ (@FelixTheilen)
- Setup formatting with `black` and `isort` as well as `flake8` listing (@cr-xu)
- Add type annotations (@jank324)
- Setup Sphinx documentation on readthedocs (@jank324)

## [v0.5.18](https://github.com/desy-ml/cheetah/releases/tag/v0.5.18) (2023-02-06)

### 🐛 Bug Fixes

- Fix issue where multivariate_normal() crashes because cov is not positive-semidefinite.

## [v0.5.17](https://github.com/desy-ml/cheetah/releases/tag/v0.5.17) (2023-02-05)

### 🚀 New Features

- Faster screen reading simulation by using torch.histogramdd()

## [v0.5.16](https://github.com/desy-ml/cheetah/releases/tag/v0.5.16) (2023-02-02)

### 🐛 Bug Fixes

- Fix bug where some screens from the ARES Ocelot lattice were converted to Drift elements.

## [v0.5.15](https://github.com/desy-ml/cheetah/releases/tag/v0.5.15) (2022-10-12)

### 🚀 New Features

- Ocelot has been removed as a mandatory dependency and is now only needed when someone wants to convert from Ocelot objects.

### 🐛 Bug Fixes

- An error that only packages with all dependencies available on PyPI can be installed from PyPI has been fixed.

## [v0.5.14](https://github.com/desy-ml/cheetah/releases/tag/v0.5.14) (2022-09-28)

### 🚀 Features

- Introduce black for code formatting and isort for import organisation.
- Prepare release on PyPI as cheetah-accelerator.

## [v0.5.13](https://github.com/desy-ml/cheetah/releases/tag/v0.5.13) (2022-07-26)

### 🚀 Features

- Add caching of Screen.reading to avoid expensive recomputation

### 🐛 Bug Fixes

- Fix install dependencies

## [v0.5.12](https://github.com/desy-ml/cheetah/releases/tag/v0.5.12) (2022-06-16)

- First Release of Cheetah 🐆🎉<|MERGE_RESOLUTION|>--- conflicted
+++ resolved
@@ -22,11 +22,8 @@
 - Shorten `__repr__` of `Segment` for large lattices to prevent debugging slowdowns (see #529) (@Hespe)
 - Fix typo saying Bmad in Elegant import method docstring (see #531) (@jank324)
 - Remove division by zero in `Cavity` for off-crest phase (see #549, #550) (@Hespe)
-<<<<<<< HEAD
+- Fix issue with `SpaceChargeKick` where the particle species was not preserved (see #560) (@austin-hoover, @jank324)
 - Fix bug that caused beams to revert to electron species when tracking through `Cavity` element, resulting in unexpected acceleration behaviour when tracking non-electron species through multiple `Cavity` elements. (see #570) (@jank324, @hjkim-iris, @Copilot)
-=======
-- Fix issue with `SpaceChargeKick` where the particle species was not preserved (see #560) (@austin-hoover, @jank324)
->>>>>>> b54dbf0d
 
 ### 🐆 Other
 
