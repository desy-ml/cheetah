--- conflicted
+++ resolved
@@ -7,11 +7,8 @@
 ### 🚀 Features
 
 - Add `KQUAD` and `CSRCSBEND` element names to Elegant converter (see #409) (@amylizzle)
-<<<<<<< HEAD
+- Add `Sextupole` to Bmad, Elegant, and Ocelot converters (see #430) (@Hespe)
 - Implement convenience method for quickly setting attributes for all elements of a type in a `Segment` (see #431) (@jank324)
-=======
-- Add `Sextupole` to Bmad, Elegant, and Ocelot converters (see #430) (@Hespe)
->>>>>>> ef6759b3
 
 ### 🐛 Bug fixes
 
