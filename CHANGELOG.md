# Changelog

## v0.7.6 [🚧 Work in Progress]

### 🚨 Breaking Changes

- `Segment.set_attrs_on_every_element_of_type` has been renamed to `Segment.set_attrs_on_every_element`, and made more general, with the `element_type` argument being optional and renamed to `filter_type`. (see #476) (@jank324, @cr-xu)
- Cheetah Modules (`Element`, `Beam`, `Species`) no longer automatically change the device and dtype of passed parameters. Instead, the user is expected to make sure that the device and dtype of parameters and Modules match. This is more in line with how Modules included in PyTorch operate. (see #538, #552) (@jank324, @Hespe)

### 🚀 Features

<<<<<<< HEAD
- Implement second-order tracking for `Drift`, `Dipole`, `Quadrupole`, and `CustomTransferMap` elements, and add a convenient method to set tracking methods for an entire segment. This comes with an overhaul of the overall tracking system. Rename the tracking method `"cheetah"` to `"linear"` and `"bmadx"` to `"drift_kick_drift"`. The existing methods `"cheetah"` and `"bmadx"` will remain supported with a `DeprecationWarning`. (see #476, #530) (@cr-xu, @jank324, @Hespe)
=======
- Implement second-order tracking for `Drift`, `Dipole` and `Quadrupole` elements, and add a convenient method to set tracking methods for an entire segment. This comes with an overhaul of the overall tracking system. Rename the tracking method `"cheetah"` to `"linear"` and `"bmadx"` to `"drift_kick_drift"`. The existing methods `"cheetah"` and `"bmadx"` will remain supported with a `DeprecationWarning`. (see #476) (@cr-xu, @jank324, @Hespe)
- `Cavity` now supports travelling wave cavities in addition to standing wave cavities via the `cavity_type` argument (see #286) (@zihan-zh, @jank324)
- Documented PyTorch `compile` for improved speed (see #390) (@ax3l)
- Beam classes now account for dispersion. Dispersion correction is included in the Twiss and emittance computations. Dispersion arguments are added to `from_parameters` and `from_twiss` beam initialisation methods. (see #540) (@cr-xu)
- Add convenience methods to `Segment` for getting an ordered list of all element names and the index of a specific element by its name (see #534) (@roussel-ryan, @jank324)
- First- and second-order transfer maps are now cached resulting in potential speed-ups of up to 10x and more (see #532, #565) (@jank324)
- Methods for creating `ParticleBeam` instances from distributions via stochastic sampling now make sure that the statistics of the generated particles match the desired distribution (see #546) (@cr-xu)
- `BPM` elements now support misalignments (see #533) (@roussel-ryan, @jank324)
- Speed up tracking by replacing some PyTorch operations with faster alternatives (see #538, #558) (@jank324, @Hespe)
>>>>>>> 200ef469

### 🐛 Bug fixes

- Shorten `__repr__` of `Segment` for large lattices to prevent debugging slowdowns (see #529) (@Hespe)
- Fix typo saying Bmad in Elegant import method docstring (see #531) (@jank324)
- Remove division by zero in `Cavity` for off-crest phase (see #549, #550) (@Hespe)
- Fix issue with `SpaceChargeKick` where the particle species was not preserved (see #560) (@austin-hoover, @jank324)
- Fix bug that caused beams to revert to electron species when tracking through `Cavity` element, resulting in unexpected acceleration behaviour when tracking non-electron species through multiple `Cavity` elements. (see #570) (@jank324, @hjkim-iris, @Copilot)

### 🐆 Other

- Add a speed benchmarking workflow of tracking through the ARES lattice (see #527) (@Hespe)
- Add tests that track through every subclass of `Element` for all permissible `dtypes` and `device` combinations (see #499) (@Hespe)
- Fix false dtype in `Screen` documentation (see #544) (@jp-ga)
- Fix an issue where running the plot tests on Windows (most notably on the recently upgraded GitHub Actions Windows runners) would sporadically fail with a `_tkinter.TclError: Can't find a usable init.tcl in the following directories` error, by forcing the matplotlib backend to `Agg` when running tests on Windows. (see #567) (@jank324)
- Temporarily removed `flake8-black` from `format` Action because it causes issues with the latest `black` version. This has since been reinstated. (see #569, #575) (@jank324)
- Fix typo in README (see #581) (@jank324)

### 🌟 First Time Contributors

- Zihan Zhu (@zihan-zh)
- Austin Hoover (@austin-hoover)
- @hjkim-iris

## [v0.7.5](https://github.com/desy-ml/cheetah/releases/tag/v0.7.5) (2025-08-04)

### 🚀 Features

- Add support for elements (especially `Drift`) with negative length (see #480) (@Hespe)
- Warnings are now available in the top-level namespace so that they can be referenced as e.g. `cheetah.PhysicsWarning` to shorten `filterwarnigns` code. (see #497) (@jank324)
- Add the ability to the Bmad and Elegant converters to parse expressions that access properties from other elements (see #501, #498) (@amylizzle, @jank324)
- Update the Elegant converter to allow element names with colon as well as the definition of reversed beamlines with a minus sign. (see #504) (@cr-xu, @jank324)
- `Segment`s can now conveniently be reversed with the `Segment.reversed` method (see #504) (@jank324)
- New feature for generating 3D models of lattices and viewing them (see #352, #502, #511) (@jank324, @chrisjcc, @SuchethShenoy)

### 🐛 Bug fixes

- Fix various `dtype` and `device` pertaining to `ParticleBeam`, `Species` and `SpaceChargeKick` (see #485, #486, #490, #491) (@Hespe, @jank324, @adhamrait)
- Remove incorrect implementation of `split` from `HorizontalCorrector` and `VerticalCorrector` (see #480) (@Hespe)

### 🐆 Other

- Updated contributor list and funding strings in README and on docs index page (see #487) (@jank324)
- Add a Binder and link to `cheetah-demos` (see #482) (@smartsammler, @jank324)
- PyTorch is now configured to use only deterministic algorithms during tests, preventing intermittent test failures (see #480) (@Hespe)
- Make README example more copy-paste friendly, and generally improve it and the simple intro notebook in the docs. (see #493, #496) (@jank324, @ax3l)
- Fix comparison tests to work with new PyPI release of Ocelot. Remove Twiss tests where they are not needed. Increase tolerances where Cheetah and Ocelot follow slightly different models. (see #513, #519) (@jank324, @cr-xu, @Hespe)

### 🌟 First Time Contributors

- Julian Gethmann (@smartsammler)
- Arjun Dhamrait (@adhamrait)
- Christian Contreras-Campana (@chrisjcc)
- Sucheth Shenoy (@SuchethShenoy)

## [v0.7.4](https://github.com/desy-ml/cheetah/releases/tag/v0.7.4) (2025-06-19)

### 🚀 Features

- The new warning system was extended to have more specific subclasses of `PhysicsWarning` to allow for better and easier filtering of warnings (see #415) (@Hespe, @jank324)
- Implement an infix notation parser for Bmad and Elegant converters, fixing a potential security issue where `eval()` could be called on user input. (see #412) (@amylizzle)
- Improve numerical stability of the `base_rmatrix` and `base_ttensor` functions (related to #469) (see #474) (@Hespe, @jank324)
- Minor speed improvements in `base_rmatrix` and `base_ttensor` by reducing memory allocations for constants, and skipping rotation computations when the present tilt has now effect. (see #474) (@Hespe, @jank324)

### 🐛 Bug fixes

- Fix issue that `base_rmatrix` has large error for small `k1` values even for double precision (see #469) (@cr-xu)
- Rework the covariance computation in `ParticleBeam.as_parameter_beam` to fix an issue that caused the covariance to be computed incorrectly for vectorised beams (see #471) (@cr-xu, @jank324, @Hespe)
- Unrecognised element properties in Bmad and Elegant lattice files now print a warning instead of exiting with an `AssertionError` (see #415) (@amylizzle, @jank324)
- A bug was fixed that caused the Bmad and Elegant importers to incorrectly parse `;` line endings and comments starting with `#` (see #415) (@Hespe, @jank324)
- The `santize_names` parameter is now correctly passed to `BPM` and `Marker` elements when converting from Elegant (see #473) (@amylizzle)

## [v0.7.3](https://github.com/desy-ml/cheetah/releases/tag/v0.7.3) (2025-06-11)

### 🚨 Breaking Changes

- The default resolution of all plotting functions on `Segment` is now `None`, i.e. element-wise. For most lattices this will only result in faster plotting, but note that it is possible that your plots look slightly different, especially if your lattice is short or has few elements. (see #459) (@jank324, @Hespe)
- Cheetah now requires `torch>=2.3` (see #461) (@jank324)
- Combine the `num_grid_points_{x,y,tau}` arguments of `SpaceChargeKick` into the `grid_shape` tuple. Fixes the cloning of `SpaceChargeKick`. In addition, the `grid_extend_*` properties were renamed to `grid_extent_*` (see #418) (@Hespe, @jank324)
- Warning messages, which were previously just printed are now produced using the `warnings` module, brining with it all the features of the latter. (see #450) (@Hespe, @jank324)

### 🚀 Features

- Add `KQUAD` and `CSRCSBEND` element names to Elegant converter (see #409) (@amylizzle)
- Add `Sextupole` to Bmad, Elegant, and Ocelot converters (see #430) (@Hespe)
- Implement convenience method for quickly setting attributes for all elements of a type in a `Segment` (see #431) (@jank324)
- Add a method to `ParticleBeam` that lets you subsample a particle beam with fewer particles and the same distribution (see #432, #465) (@jank324)
- `Segment` now has new functions `beam_along_segment_generator` and `get_beam_attrs_along_segment` for easily retrieving beam objects and their properties. The plot functions have been refactored to use these, and two functions `plot_beam_attrs` and `plot_beam_attrs_over_lattice` were added for straightforward plotting of different beam attributes in a single line of code. (see #436, #440) (@jank324, @amylizzle)
- `Beam` subclasses now track their `s` position along the beamline (see #436) (@jank324)
- There is a warning now when converting elements from Elegant or Bmad that have names which are invalid for use with the `segment.element_name` syntax, and add a convenience method for explicitly converting these names to valid Python variable names. (see #411) (@amylizzle, @jank324)
- Rotation matrices are no longer computed twice for forward and backward phase space rotations (see #452) (@Hespe)

### 🐛 Bug fixes

- Fix issue where `Dipole` with `tracking_method="bmadx"` and `angle=0.0` would output `NaN` values as a result of a division by zero (see #434) (@jank324)
- Fix issue in CI space-charge tests (incorrect beam duration in non-relativistic case) (see #446) (@RemiLehe)
- Fix issue that passing tensors with `requires_grad=True` does not result in gradient tracked particles when using `ParticleBeam.from_parameters` initialization (see #445) (@cr-xu)
- Fix import of `CustomTransferMap` from Elegant. The affine phase-space component was previously not carried through (see #455) (@Hespe)
- Provide more default values for parameters in the Elegant conversion, where elements without length `l` for example broke the converter. (see #442) (@cr-xu)
- Functions using `Sextupole.split` and `Sextupole.plot` no longer raise an error (see #453) (@Hespe)

### 🐆 Other

- Bmad is no longer actively run in the test workflows, and comparisons to Bmad are now done on static pre-computed results from Bmad. This also removes the use of Anaconda in the test workflow. (see #429, #431) (@jank324)
- The PyTorch pin to `<=2.6` was removed, as the issue with `abort trap: 6` was caused by Bmad is no longer actively used in the test workflow (see #429, #431) (@jank324)
- There was a temporary pin `snowballstemmer<3.0` for the docs build because of an issue with the latest release. It has since been unpinned again because the release was yanked. Refer to https://github.com/sphinx-doc/sphinx/issues/13533 and https://github.com/snowballstem/snowball/issues/229. (see #436, #438) (@jank324)
- Assert that the last row of a predefined transfer map is always correct when creating a `CustomTransferMap` element (see #462) (@jank324, @Hespe)
- Minimum compatible versions were defined for all dependencies, and tests were added to ensure that the minimum versions are compatible with Cheetah. (see #463) (@Hespe, @jank324)
- Add a `pytest` marker for running tests on all subclasses of `Element`. The marker automatically detects if an MWE has not yet been defined for a subclass and alerts the developer through a test failure. (see #418) (@Hespe, @jank324)

### 🌟 First Time Contributors

- Copilot 🤖

## [v0.7.2](https://github.com/desy-ml/cheetah/releases/tag/v0.7.2) (2025-04-28)

### 🚨 Breaking Changes

- Replace the `Segment.plot_reference_particle_traces` with a clearer visualisation in the for of `Segment.plot_mean_and_std`. This also changes the plot generated by the `Segment.plot_overview` method. (see #392) (@RemiLehe)
- The order of the pixels in `Screen.reading` was changed to start from the bottom left instead of the top left. This is now consistent with the `Screen.pixel_bin_centers` and `Screen.pixel_bin_edges` properties. (see #408) (@jank324)

### 🚀 Features

- Implement `split` method for the `Solenoid` element (see #380) (@cr-xu)
- Implement a more robust RPN parser, fixing a bug where short strings in an Elegant variable definition would cause parsing to fail. (see #387, #417) (@amylizzle, @Hespe, @jank324)
- Add a `Sextupole` element (see #406) (@jank324, @Hespe)

### 🐛 Bug fixes

- Fix issue where semicolons after an Elegant line would cause parsing to fail (see #383) (@amylizzle)
- Fix Twiss plot to plot samples also after elements in nested (see #388) (@RemiLehe)
- Fix issue where generating screen images did not work on GPU because `Screen.pixel_bin_centers` was not on the same device (see #372) (@roussel-ryan, @jank324)
- Fix issue where `Quadrupole.tracking_method` was not preserved on cloning (see #404) (@RemiLehe, @jank324)
- The vertical screen misalignment is now correctly applied to `y` instead of `px` (see #405) (@RemiLehe)
- Fix issues when generating screen images caused by the sign of particle charges (see #394) (@Hespe, @jank324)
- Fix an issue where newer versions of `torch` only accept a `torch.Tensor` as input to `torch.rad2deg` (see #417) (@jank324)
- Fix bug that caused correlations to be lost in the conversion from a `ParameterBeam` to a `ParticleBeam` (see #408) (@jank324, @Hespe)

### 🐆 Other

- Temporarily limit `torch` dependency to `2.6` or lower to avoid `abort trap: 6` error with `2.7` (at least on macOS) (see #419) (@jank324)

### 🌟 First Time Contributors

- Amelia Pollard (@amylizzle)

## [v0.7.1](https://github.com/desy-ml/cheetah/releases/tag/v0.7.1) (2025-03-21)

### 🚨 Breaking Changes

- The `incoming` argument of `Segment.plot_overview` is no longer optional. This change also affects the order of the arguments. Fixes an exception that was raised by an underlying plot function that requires `incoming` to be set. (see #316, #344) (@Hespe)
- Python 3.9 is no longer supported. This does not immediately break existing code, but might cause it to break in the future. (see #325) (@jank324)
- The covariance properties of the different beam classes were renamed from names like `cor_x` and `sigma_xpx` to consistent names like `cov_xpx` (see #331) (@jank324)
- The signature of the `transfer_map` method of all element subclasses was extended by a non-optional `species` argument (see #276) (@cr-xu, @jank324, @Hespe)
- `ParticleBeam.plot_distribution` allows for Seaborn-style passing of `axs` and returns the latter as well. In line with that change for the purpose of overlaying distributions, the `contour` argument of `ParticleBeam.plot_2d_distribution` was replaced by a `style` argument. (see #330) (@jank324)
- The default values for `total_charge` in both beam classes are no longer `0.0` but more sensible values (see #377) (@jank324)
- `ParameterBeam._mu` and `ParameterBeam._cov` were renamed to `ParameterBeam.mu` and `ParameterBeam.cov` (see #378) (@jank324)

### 🚀 Features

- `ParticleBeam` now supports importing from and exporting to [openPMD-beamphysics](https://github.com/ChristopherMayes/openPMD-beamphysics) HDF5 files and `ParticleGroup` objects. This allows for easy conversion to and from other file formats supported by openPMD-beamphysics. (see #305, #320) (@cr-xu, @Hespe)
- Add `marker`, `quadrupole` and `csbend` element names to the Elegant converter (see #327) (@jank324)
- Add Python 3.13 support (see #275) (@jank324)
- Methods `to_parameter_beam` and `to_particle_beam` have been added for convenient conversion between `ParticleBeam` and `ParameterBeam` (see #331) (@jank324)
- Beam classes now have the `mu_tau` and `mu_p` properties on their interfaces (see #331) (@jank324)
- Lattice and beam converters now adhere to the default torch `dtype` when no explicit `dtype` is passed (see #340) (@Hespe, @jank324)
- Add options to include or exclude the first and last element when retrieving a `Segment.subcell` and improve error handling (see #350) (@Hespe, @jank324)
- Add support for particle species through a new `Species` class (see #276, #376) (@cr-xu, @jank324, @Hespe)
- Various optimisations for a roughly 2x speed improvement over `v0.7.0` (see #367) (@jank324, @Hespe)

### 🐛 Bug fixes

- Fix issue where a space before a comma could cause the Elegant and Bmad converters to fail (see #327) (@jank324)
- Fix issue of `BPM` and `Screen` not properly converting the `dtype` of their readings (see #335) (@Hespe)
- Fix `is_active` and `is_skippable` of some elements not being boolean properties (see #357) (@jank324)

### 🐆 Other

- Test tolerances were adjusted reduce the chance of random test failures (see #309, #324) (@Hespe, @jank324)
- The copyright years were updated to 2025 (see #318) (@jank324)
- The broken institution logo rendering in the documentation has been fixed (see #318) (@jank324)
- Added `pyproject.toml` to conform with PEP 660 as enforced as of pip 25 for editable installs (see #334) (@jank324)
- Add TUHH logo to contributing institution logos (see #338) (@jank324)
- The tests for backward-mode differentiation with space charge was improved by checking the accuracy of the gradients (see #339) (@RemiLehe)
- A tests for forward-mode differentiation with space charge was added (see #339) (@RemiLehe)
- Link to different ImpactX example in test docstring (see #341) (@ax3l)
- Add link to the new Discord server (see #355, #382) (@jank324)
- Fix typo that said "quadrupole" in a dipole docstring (see #358) (@jank324)
- Type annotations were updated to the post-PEP 585/604... style (see #360) (@jank324)
- Add badge to the README for the number of downloads from PyPI (see #364) (@jank324)

## [v0.7.0](https://github.com/desy-ml/cheetah/releases/tag/v0.7.0) (2024-12-13)

We are proud to announce this new major release of Cheetah! This is probably the biggest release since the original Cheetah release, with many with significant upgrades under the hood. Cheetah is now fully vectorised and compatible with PyTorch broadcasting rules, while additional physics and higher fidelity options for existing physics have also been introduced. Despite extensive testing, you might still encounter a few bugs. Please report them by opening an issue, so we can fix them as soon as possible and improve the experience for everyone.

### 🚨 Breaking Changes

- Cheetah is now vectorised. This means that you can run multiple simulations in parallel by passing a batch of beams and settings, resulting a number of interfaces being changed. For Cheetah developers this means that you now have to account for an arbitrary-dimensional tensor of most of the properties of you element, rather than a single value, vector or whatever else a property was before. (see #116, #157, #170, #172, #173, #198, #208, #213, #215, #218, #229, #233, #258, #265, #284, #291) (@jank324, @cr-xu, @Hespe, @roussel-ryan)
- As part of the vectorised rewrite, the `Aperture` no longer removes particles. Instead, `ParticleBeam.survival_probabilities` tracks the probability that a particle has survived (i.e. the inverse probability that it has been lost). This also comes with the removal of `Beam.empty`. Note that particle losses in `Aperture` are currently not differentiable. This will be addressed in a future release. (see #268) (@cr-xu, @jank324)
- The fifth particle coordinate `s` is renamed to `tau`. Now Cheetah uses the canonical variables in phase space $(x,px=\frac{P_x}{p_0},y,py, \tau=c\Delta t, \delta=\Delta E/{p_0 c})$. In addition, the trailing "s" was removed from some beam property names (e.g. `beam.xs` becomes `beam.x`). (see #163, #284) (@cr-xu, @Hespe)
- `Screen` no longer blocks the beam (by default). To return to old behaviour, set `Screen.is_blocking = True`. (see #208) (@jank324, @roussel-ryan)
- The way `dtype`s are determined is now more in line with PyTorch's conventions. This may cause different-than-expected `dtype`s in old code. (see #254) (@Hespe, @jank324)
- `Beam.parameters()` no longer shadows `torch.nn.Module.parameters()`. The previously returned properties now need to be queried individually. (see #300) (@Hespe)
- `e1` and `e2` in `Dipole` and `RBend` have been renamed and made more consistent between the different magnet types. They now have prefixes `dipole_` and `rbend_` respectively. (see #289) (@Hespe, @jank324)
- The `_transfer_map` property of `CustomTransferMap` has been renamed to `predefined_transfer_map`. (see #289) (@Hespe, @jank324)

### 🚀 Features

- `CustomTransferMap` elements created by combining multiple other elements will now reflect that in their `name` attribute (see #100) (@jank324)
- Add a new class method for `ParticleBeam` to generate a 3D uniformly distributed ellipsoidal beam (see #146) (@cr-xu, @jank324)
- Add Python 3.12 support (see #161) (@jank324)
- Implement space charge using Green's function in a `SpaceChargeKick` element (see #142) (@greglenerd, @RemiLehe, @ax3l, @cr-xu, @jank324)
- `Segment`s can now be imported from Bmad to devices other than `torch.device("cpu")` and dtypes other than `torch.float32` (see #196, #206) (@jank324)
- `Screen` now offers the option to use KDE for differentiable images (see #200) (@cr-xu, @roussel-ryan)
- Moving `Element`s and `Beam`s to a different `device` and changing their `dtype` like with any `torch.nn.Module` is now possible (see #209) (@jank324)
- `Quadrupole` now supports tracking with Cheetah's matrix-based method or with Bmad's more accurate method (see #153) (@jp-ga, @jank324)
- Port Bmad-X tracking methods to Cheetah for `Quadrupole`, `Drift`, and `Dipole` (see #153, #240) (@jp-ga, @jank324)
- Add `TransverseDeflectingCavity` element (following the Bmad-X implementation) (see #240, #278 #296) (@jp-ga, @cr-xu, @jank324)
- `Dipole` and `RBend` now take a focusing moment `k1` (see #235, #247) (@Hespe)
- Implement a converter for lattice files imported from Elegant (see #222, #251, #273, #281) (@Hespe, @jank324)
- `Beam` and `Element` objects now have a `.clone()` method to create a deep copy (see #289) (@Hespe, @jank324)
- `ParticleBeam` now comes with methods for plotting the beam distribution in a variety of ways (see #292) (@roussel-ryan, @jank324)

### 🐛 Bug fixes

- Now all `Element` have a default length of `torch.zeros((1))`, fixing occasional issues with using elements without length, such as `Marker`, `BPM`, `Screen`, and `Aperture`. (see #143) (@cr-xu)
- Fix bug in `Cavity` `_track_beam` (see #150) (@jp-ga)
- Fix issue where dipoles would not get a unique name by default (see #186) (@Hespe)
- Add `name` to `Drift` element `__repr__` (see #201) (@ansantam)
- Fix bug where `dtype` was not used when creating a `ParameterBeam` from Twiss parameters (see #206) (@jank324)
- Fix bug after running `Segment.inactive_elements_as_drifts` the drifts could have the wrong `dtype` (see #206) (@jank324)
- Fix an issue where splitting elements would result in splits with a different `dtype` (see #211) (@jank324)
- Fix issue in Bmad import where collimators had no length by interpreting them as `Drift` + `Aperture` (see #249) (@jank324)
- Fix NumPy 2 compatibility issues with PyTorch on Windows (see #220, #242) (@Hespe)
- Fix issue with Dipole hgap conversion in Bmad import (see #261) (@cr-xu)
- Fix plotting for segments that contain tensors with `require_grad=True` (see #288) (@Hespe)
- Fix bug where `Element.length` could not be set as a `torch.nn.Parameter` (see #301) (@jank324, @Hespe)
- Fix registration of `torch.nn.Parameter` at initilization for elements and beams (see #303) (@Hespe)
- Fix warnings about NumPy deprecations and unintentional tensor clones (see #308) (@Hespe)

### 🐆 Other

- Update versions of some steps used by GitHub actions to handle Node.js 16 end-of-life (@jank324)
- Update versions in pre-commit config (see #148) (@jank324)
- Split `accelerator` and `beam` into separate submodules (see #158) (@jank324)
- Update reference from arXiv preprint to PRAB publication (see #166) (@jank324)
- Rename converter modules to the respective name of the accelerator code (see #167) (@jank324)
- Added imports to the code example in the README (see #188) (@jank324)
- Refactor definitions of physical constants (see #189) (@Hespe)
- Fix the quadrupole strength units in the quadrupole docstring (see #202) (@ansantam)
- Add CI runs for macOS (arm64) and Windows (see #226) (@cr-xu, @jank324, @Hespe)
- Clean up CI pipelines (see #243, #244) (@jank324)
- Fix logo display in README (see #252) (@jank324)
- Made `Beam` an abstract class (see #284) (@Hespe)
- Releases are now automatically archived on Zenodo and given a DOI (@jank324)
- The Acknowledgements section in the README has been updated to reflect new contributors (see #304) (@jank324, @AnEichler)

### 🌟 First Time Contributors

- Grégoire Charleux (@greglenerd)
- Remi Lehe (@RemiLehe)
- Axel Huebl (@ax3l)
- Juan Pablo Gonzalez-Aguilera (@jp-ga)
- Andrea Santamaria Garcia (@ansantam)
- Ryan Roussel (@roussel-ryan)
- Christian Hespe (@Hespe)
- Annika Eichler (@AnEichler)

## [v0.6.3](https://github.com/desy-ml/cheetah/releases/tag/v0.6.3) (2024-03-28)

### 🐛 Bug fixes

- Fix bug in `Cavity` transfer map bug. (see #129 and #135) (@cr-xu)

### 🐆 Other

- Add GPL 3 licence (see #131) (@jank324)

## [v0.6.2](https://github.com/desy-ml/cheetah/releases/tag/v0.6.2) (2024-02-13)

### 🚨 Breaking Changes

- The handling of `device` and `dtype` was overhauled. They might not behave as expected. `Element`s also no longer have a `device` attribute. (see #115) (@jank324)

### 🚀 Features

- Add charge to the `ParameterBeam` and `ParticleBeam` classes (see #86) (@cr-xu)
- Add opt-in speed optimisations (see #88) (@jank324)

### 🐛 Bug fixes

- Fix the transfer maps in `Drift` and `Dipole`; Add R56 in horizontal and vertical correctors modelling (see #90) (@cr-xu)
- Fix fringe_field_exit of `Dipole` is overwritten by `fringe_field` bug (see #99) (@cr-xu)
- Fix error caused by mismatched devices on machines with CUDA GPUs (see #97 and #115) (@jank324)
- Fix error raised when tracking a `ParameterBeam` through an active `BPM` (see #101) (@jank324)
- Fix error in ASTRA beam import where the energy was set to `float64` instead of `float32` (see #111) (@jank324)
- Fix missing passing of `total_charge` in `ParameterBeam.transformed_to` (see #112) (@jank324)
- Fix `Cavitiy.__repr__` printing `voltage` value for `phase` property (see #121) (@jank324)

### 🐆 Other

- Add pull request template (see #97) (@jank324)
- Add _Acknowledgements_ section to README (see #103) (@jank324)
- `benchmark` directory was moved to `desy-ml/cheetah-demos` repository (see #108) (@jank324)
- Update citations to new arXiv preprint (see #117) (@jank324)
- Improve the docstring with proper units for the phase space dimensions (see #122) (@cr-xu)
- Link to the new paper (on arXiv) in the documentation (see #125) (@jank324)

## [v0.6.1](https://github.com/desy-ml/cheetah/releases/tag/v0.6.1) (2023-09-17)

### 🐛 Bug fixes

- Fix issue where `converters` submodule was not installed properly (see 1562496) (@jank324)

## [v0.6.0](https://github.com/desy-ml/cheetah/releases/tag/v0.6.0) (2023-09-15)

### 🚨 Breaking Changes

- Cheetah elements are now subclasses of `torch.nn.Module`, where the parameters should always be `torch.Tensor`. This makes cheetah a _fully differentiable simulation code_. (see #11)
- The `cell` keyword argument of `cheetah.Segment` has been renamed to `elements`.
- Element and beam parameters must now always be passed to the constructor or set afterwards as a `torch.Tensor`. It is no longer possible to use `float`, `int` or `np.ndarray`. (see #11)

### 🚀 Features

- Convert from Bmad lattices files (see #65) (@jank324)
- Add proper transfer map for cavity (see #65) (@jank324, @cr-xu)
- Twiss parameter calculation and generate new beam from twiss parameter (see #62) (@jank324, @cr-xu)
- Saving and loading lattices from LatticeJSON (see #9) (@cr-xu)
- Nested `Segment`s can now be flattened (@jank324)
- Ocelot converter adds support for `Cavity`, `TDCavity`, `Marker`, `Monitor`, `RBend`, `SBend`, `Aperture` and `Solenoid` (see #78) (@jank324)

### 🐛 Bug fixes

- Fix dependencies on readthedocs (see #54) (@jank324)
- Fix error when tracking `ParameterBeam` through segment on CPU (see #68) (@cr-xu)

### 🐆 Other

- Add `CHANGELOG.md` (see #74)
- Improved documentation on converting Marker object into cheetah (see #58) (#jank324)

## [v0.5.19](https://github.com/desy-ml/cheetah/releases/tag/v0.5.19) (2023-05-22)

### 🚀 Features

- Better error messages when beam and accelerator devices don't match (@FelixTheilen)

### 🐛 Bug fixes

- Fix BPM issue with `ParameterBeam` (@FelixTheilen)
- Fix wrong screen reading dimensions (@cr-xu)

### 🐆 Other

- Improve docstrings (@FelixTheilen)
- Implement better testing with _pytest_ (@FelixTheilen)
- Setup formatting with `black` and `isort` as well as `flake8` listing (@cr-xu)
- Add type annotations (@jank324)
- Setup Sphinx documentation on readthedocs (@jank324)

## [v0.5.18](https://github.com/desy-ml/cheetah/releases/tag/v0.5.18) (2023-02-06)

### 🐛 Bug Fixes

- Fix issue where multivariate_normal() crashes because cov is not positive-semidefinite.

## [v0.5.17](https://github.com/desy-ml/cheetah/releases/tag/v0.5.17) (2023-02-05)

### 🚀 New Features

- Faster screen reading simulation by using torch.histogramdd()

## [v0.5.16](https://github.com/desy-ml/cheetah/releases/tag/v0.5.16) (2023-02-02)

### 🐛 Bug Fixes

- Fix bug where some screens from the ARES Ocelot lattice were converted to Drift elements.

## [v0.5.15](https://github.com/desy-ml/cheetah/releases/tag/v0.5.15) (2022-10-12)

### 🚀 New Features

- Ocelot has been removed as a mandatory dependency and is now only needed when someone wants to convert from Ocelot objects.

### 🐛 Bug Fixes

- An error that only packages with all dependencies available on PyPI can be installed from PyPI has been fixed.

## [v0.5.14](https://github.com/desy-ml/cheetah/releases/tag/v0.5.14) (2022-09-28)

### 🚀 Features

- Introduce black for code formatting and isort for import organisation.
- Prepare release on PyPI as cheetah-accelerator.

## [v0.5.13](https://github.com/desy-ml/cheetah/releases/tag/v0.5.13) (2022-07-26)

### 🚀 Features

- Add caching of Screen.reading to avoid expensive recomputation

### 🐛 Bug Fixes

- Fix install dependencies

## [v0.5.12](https://github.com/desy-ml/cheetah/releases/tag/v0.5.12) (2022-06-16)

- First Release of Cheetah 🐆🎉<|MERGE_RESOLUTION|>--- conflicted
+++ resolved
@@ -9,10 +9,7 @@
 
 ### 🚀 Features
 
-<<<<<<< HEAD
 - Implement second-order tracking for `Drift`, `Dipole`, `Quadrupole`, and `CustomTransferMap` elements, and add a convenient method to set tracking methods for an entire segment. This comes with an overhaul of the overall tracking system. Rename the tracking method `"cheetah"` to `"linear"` and `"bmadx"` to `"drift_kick_drift"`. The existing methods `"cheetah"` and `"bmadx"` will remain supported with a `DeprecationWarning`. (see #476, #530) (@cr-xu, @jank324, @Hespe)
-=======
-- Implement second-order tracking for `Drift`, `Dipole` and `Quadrupole` elements, and add a convenient method to set tracking methods for an entire segment. This comes with an overhaul of the overall tracking system. Rename the tracking method `"cheetah"` to `"linear"` and `"bmadx"` to `"drift_kick_drift"`. The existing methods `"cheetah"` and `"bmadx"` will remain supported with a `DeprecationWarning`. (see #476) (@cr-xu, @jank324, @Hespe)
 - `Cavity` now supports travelling wave cavities in addition to standing wave cavities via the `cavity_type` argument (see #286) (@zihan-zh, @jank324)
 - Documented PyTorch `compile` for improved speed (see #390) (@ax3l)
 - Beam classes now account for dispersion. Dispersion correction is included in the Twiss and emittance computations. Dispersion arguments are added to `from_parameters` and `from_twiss` beam initialisation methods. (see #540) (@cr-xu)
@@ -21,7 +18,6 @@
 - Methods for creating `ParticleBeam` instances from distributions via stochastic sampling now make sure that the statistics of the generated particles match the desired distribution (see #546) (@cr-xu)
 - `BPM` elements now support misalignments (see #533) (@roussel-ryan, @jank324)
 - Speed up tracking by replacing some PyTorch operations with faster alternatives (see #538, #558) (@jank324, @Hespe)
->>>>>>> 200ef469
 
 ### 🐛 Bug fixes
 
