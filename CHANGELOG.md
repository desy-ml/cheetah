--- conflicted
+++ resolved
@@ -12,11 +12,7 @@
 - Add a new class method for `ParticleBeam` to generate a 3D uniformly distributed ellipsoidal beam (see #146) (@cr-xu, @jank324)
 - Add Python 3.12 support (see #161) (@jank324)
 - Implement space charge using Green's function in a `SpaceChargeKick` element (see #142) (@greglenerd, @RemiLehe, @ax3l, @cr-xu, @jank324)
-<<<<<<< HEAD
-- `Segment`s can now be imported from Bmad to devices other than `torch.device("cpu")` (see #196) (@jank324)
-=======
 - `Segment`s can now be imported from Bmad to devices other than `torch.device("cpu")` and dtypes other than `torch.float32` (see #196, #206) (@jank324)
->>>>>>> 969c312d
 - `Screen` will now use KDE for differentiable images. (see #200) (@cr-xu, @roussel-ryan)
 
 ### 🐛 Bug fixes
