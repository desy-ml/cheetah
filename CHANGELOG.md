--- conflicted
+++ resolved
@@ -13,11 +13,8 @@
 - Add Python 3.12 support (see #161) (@jank324)
 - Implement space charge using Green's function in a `SpaceChargeKick` element (see #142) (@greglenerd, @RemiLehe, @ax3l, @cr-xu, @jank324)
 - `Segment`s can now be imported from Bmad to devices other than `torch.device("cpu")` and dtypes other than `torch.float32` (see #196, #206) (@jank324)
-<<<<<<< HEAD
 - `Screen` will now use KDE for differentiable images. (see #200) (@cr-xu, @roussel-ryan)
-=======
 - Moving `Element`s and `Beam`s to a different `device` and changing their `dtype` like with any `torch.nn.Module` is now possible (see #209) (@jank324)
->>>>>>> 723b2602
 
 ### 🐛 Bug fixes
 
