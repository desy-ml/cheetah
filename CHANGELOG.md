# Changelog

## v0.7.6 [🚧 Work in Progress]

### 🚨 Breaking Changes

- `Segment.set_attrs_on_every_element_of_type` has been renamed to `Segment.set_attrs_on_every_element`, and made more general, with the `element_type` argument being optional and renamed to `filter_type`. (see #476) (@jank324, @cr-xu)
- Cheetah Modules (`Element`, `Beam`, `Species`) no longer automatically change the device and dtype of passed parameters. Instead, the user is expected to make sure that the device and dtype of parameters and Modules match. This is more in line with how Modules included in PyTorch operate. (see #538, #552) (@jank324, @Hespe)

### 🚀 Features

- Implement second-order tracking for `Drift`, `Dipole` and `Quadrupole` elements, and add a convenient method to set tracking methods for an entire segment. This comes with an overhaul of the overall tracking system. Rename the tracking method `"cheetah"` to `"linear"` and `"bmadx"` to `"drift_kick_drift"`. The existing methods `"cheetah"` and `"bmadx"` will remain supported with a `DeprecationWarning`. (see #476) (@cr-xu, @jank324, @Hespe)
- `Cavity` now supports travelling wave cavities in addition to standing wave cavities via the `cavity_type` argument (see #286) (@zihan-zh, @jank324)
- Documented PyTorch `compile` for improved speed (see #390) (@ax3l)
- Beam classes now account for dispersion. Dispersion correction is included in the Twiss and emittance computations. Dispersion arguments are added to `from_parameters` and `from_twiss` beam initialisation methods. (see #540) (@cr-xu)
- Add convenience methods to `Segment` for getting an ordered list of all element names and the index of a specific element by its name (see #534) (@roussel-ryan, @jank324)
- First- and second-order transfer maps are now cached resulting in potential speed-ups of up to 10x and more (see #532) (@jank324)
- Methods for creating `ParticleBeam` instances from distributions via stochastic sampling now make sure that the statistics of the generated particles match the desired distribution (see #546) (@cr-xu)
<<<<<<< HEAD
- Speed up tracking by replacing some PyTorch operations with faster alternatives (see #538, #558) (@jank324, @Hespe)
=======
- `BPM` elements now support misalignments (see #533) (@roussel-ryan, @jank324)
>>>>>>> 92d68ae2

### 🐛 Bug fixes

- Shorten `__repr__` of `Segment` for large lattices to prevent debugging slowdowns (see #529) (@Hespe)
- Fix typo saying Bmad in Elegant import method docstring (see #531) (@jank324)
- Remove division by zero in `Cavity` for off-crest phase (see #549, #550) (@Hespe)
- Fix issue with `SpaceChargeKick` where the particle species was not preserved (see #560) (@austin-hoover, @jank324)

### 🐆 Other

- Add a speed benchmarking workflow of tracking through the ARES lattice (see #527) (@Hespe)
- Add tests that track through every subclass of `Element` for all permissible `dtypes` and `device` combinations (see #499) (@Hespe)
- Fix false dtype in `Screen` documentation (see #544) (@jp-ga)
- Fix an issue where running the plot tests on Windows (most notably on the recently upgraded GitHub Actions Windows runners) would sporadically fail with a `_tkinter.TclError: Can't find a usable init.tcl in the following directories` error, by forcing the matplotlib backend to `Agg` when running tests on Windows. (see #567) (@jank324)
- Temporarily remove `flake8-black` from `format` Action because it causes issues with the latest `black` version (see #569) (@jank324)

### 🌟 First Time Contributors

- Zihan Zhu (@zihan-zh)
- Austin Hoover (@austin-hoover)

## [v0.7.5](https://github.com/desy-ml/cheetah/releases/tag/v0.7.5) (2025-08-04)

### 🚀 Features

- Add support for elements (especially `Drift`) with negative length (see #480) (@Hespe)
- Warnings are now available in the top-level namespace so that they can be referenced as e.g. `cheetah.PhysicsWarning` to shorten `filterwarnigns` code. (see #497) (@jank324)
- Add the ability to the Bmad and Elegant converters to parse expressions that access properties from other elements (see #501, #498) (@amylizzle, @jank324)
- Update the Elegant converter to allow element names with colon as well as the definition of reversed beamlines with a minus sign. (see #504) (@cr-xu, @jank324)
- `Segment`s can now conveniently be reversed with the `Segment.reversed` method (see #504) (@jank324)
- New feature for generating 3D models of lattices and viewing them (see #352, #502, #511) (@jank324, @chrisjcc, @SuchethShenoy)

### 🐛 Bug fixes

- Fix various `dtype` and `device` pertaining to `ParticleBeam`, `Species` and `SpaceChargeKick` (see #485, #486, #490, #491) (@Hespe, @jank324, @adhamrait)
- Remove incorrect implementation of `split` from `HorizontalCorrector` and `VerticalCorrector` (see #480) (@Hespe)

### 🐆 Other

- Updated contributor list and funding strings in README and on docs index page (see #487) (@jank324)
- Add a Binder and link to `cheetah-demos` (see #482) (@smartsammler, @jank324)
- PyTorch is now configured to use only deterministic algorithms during tests, preventing intermittent test failures (see #480) (@Hespe)
- Make README example more copy-paste friendly, and generally improve it and the simple intro notebook in the docs. (see #493, #496) (@jank324, @ax3l)
- Fix comparison tests to work with new PyPI release of Ocelot. Remove Twiss tests where they are not needed. Increase tolerances where Cheetah and Ocelot follow slightly different models. (see #513, #519) (@jank324, @cr-xu, @Hespe)

### 🌟 First Time Contributors

- Julian Gethmann (@smartsammler)
- Arjun Dhamrait (@adhamrait)
- Christian Contreras-Campana (@chrisjcc)
- Sucheth Shenoy (@SuchethShenoy)

## [v0.7.4](https://github.com/desy-ml/cheetah/releases/tag/v0.7.4) (2025-06-19)

### 🚀 Features

- The new warning system was extended to have more specific subclasses of `PhysicsWarning` to allow for better and easier filtering of warnings (see #415) (@Hespe, @jank324)
- Implement an infix notation parser for Bmad and Elegant converters, fixing a potential security issue where `eval()` could be called on user input. (see #412) (@amylizzle)
- Improve numerical stability of the `base_rmatrix` and `base_ttensor` functions (related to #469) (see #474) (@Hespe, @jank324)
- Minor speed improvements in `base_rmatrix` and `base_ttensor` by reducing memory allocations for constants, and skipping rotation computations when the present tilt has now effect. (see #474) (@Hespe, @jank324)

### 🐛 Bug fixes

- Fix issue that `base_rmatrix` has large error for small `k1` values even for double precision (see #469) (@cr-xu)
- Rework the covariance computation in `ParticleBeam.as_parameter_beam` to fix an issue that caused the covariance to be computed incorrectly for vectorised beams (see #471) (@cr-xu, @jank324, @Hespe)
- Unrecognised element properties in Bmad and Elegant lattice files now print a warning instead of exiting with an `AssertionError` (see #415) (@amylizzle, @jank324)
- A bug was fixed that caused the Bmad and Elegant importers to incorrectly parse `;` line endings and comments starting with `#` (see #415) (@Hespe, @jank324)
- The `santize_names` parameter is now correctly passed to `BPM` and `Marker` elements when converting from Elegant (see #473) (@amylizzle)

## [v0.7.3](https://github.com/desy-ml/cheetah/releases/tag/v0.7.3) (2025-06-11)

### 🚨 Breaking Changes

- The default resolution of all plotting functions on `Segment` is now `None`, i.e. element-wise. For most lattices this will only result in faster plotting, but note that it is possible that your plots look slightly different, especially if your lattice is short or has few elements. (see #459) (@jank324, @Hespe)
- Cheetah now requires `torch>=2.3` (see #461) (@jank324)
- Combine the `num_grid_points_{x,y,tau}` arguments of `SpaceChargeKick` into the `grid_shape` tuple. Fixes the cloning of `SpaceChargeKick`. In addition, the `grid_extend_*` properties were renamed to `grid_extent_*` (see #418) (@Hespe, @jank324)
- Warning messages, which were previously just printed are now produced using the `warnings` module, brining with it all the features of the latter. (see #450) (@Hespe, @jank324)

### 🚀 Features

- Add `KQUAD` and `CSRCSBEND` element names to Elegant converter (see #409) (@amylizzle)
- Add `Sextupole` to Bmad, Elegant, and Ocelot converters (see #430) (@Hespe)
- Implement convenience method for quickly setting attributes for all elements of a type in a `Segment` (see #431) (@jank324)
- Add a method to `ParticleBeam` that lets you subsample a particle beam with fewer particles and the same distribution (see #432, #465) (@jank324)
- `Segment` now has new functions `beam_along_segment_generator` and `get_beam_attrs_along_segment` for easily retrieving beam objects and their properties. The plot functions have been refactored to use these, and two functions `plot_beam_attrs` and `plot_beam_attrs_over_lattice` were added for straightforward plotting of different beam attributes in a single line of code. (see #436, #440) (@jank324, @amylizzle)
- `Beam` subclasses now track their `s` position along the beamline (see #436) (@jank324)
- There is a warning now when converting elements from Elegant or Bmad that have names which are invalid for use with the `segment.element_name` syntax, and add a convenience method for explicitly converting these names to valid Python variable names. (see #411) (@amylizzle, @jank324)
- Rotation matrices are no longer computed twice for forward and backward phase space rotations (see #452) (@Hespe)

### 🐛 Bug fixes

- Fix issue where `Dipole` with `tracking_method="bmadx"` and `angle=0.0` would output `NaN` values as a result of a division by zero (see #434) (@jank324)
- Fix issue in CI space-charge tests (incorrect beam duration in non-relativistic case) (see #446) (@RemiLehe)
- Fix issue that passing tensors with `requires_grad=True` does not result in gradient tracked particles when using `ParticleBeam.from_parameters` initialization (see #445) (@cr-xu)
- Fix import of `CustomTransferMap` from Elegant. The affine phase-space component was previously not carried through (see #455) (@Hespe)
- Provide more default values for parameters in the Elegant conversion, where elements without length `l` for example broke the converter. (see #442) (@cr-xu)
- Functions using `Sextupole.split` and `Sextupole.plot` no longer raise an error (see #453) (@Hespe)

### 🐆 Other

- Bmad is no longer actively run in the test workflows, and comparisons to Bmad are now done on static pre-computed results from Bmad. This also removes the use of Anaconda in the test workflow. (see #429, #431) (@jank324)
- The PyTorch pin to `<=2.6` was removed, as the issue with `abort trap: 6` was caused by Bmad is no longer actively used in the test workflow (see #429, #431) (@jank324)
- There was a temporary pin `snowballstemmer<3.0` for the docs build because of an issue with the latest release. It has since been unpinned again because the release was yanked. Refer to https://github.com/sphinx-doc/sphinx/issues/13533 and https://github.com/snowballstem/snowball/issues/229. (see #436, #438) (@jank324)
- Assert that the last row of a predefined transfer map is always correct when creating a `CustomTransferMap` element (see #462) (@jank324, @Hespe)
- Minimum compatible versions were defined for all dependencies, and tests were added to ensure that the minimum versions are compatible with Cheetah. (see #463) (@Hespe, @jank324)
- Add a `pytest` marker for running tests on all subclasses of `Element`. The marker automatically detects if an MWE has not yet been defined for a subclass and alerts the developer through a test failure. (see #418) (@Hespe, @jank324)

### 🌟 First Time Contributors

- Copilot 🤖

## [v0.7.2](https://github.com/desy-ml/cheetah/releases/tag/v0.7.2) (2025-04-28)

### 🚨 Breaking Changes

- Replace the `Segment.plot_reference_particle_traces` with a clearer visualisation in the for of `Segment.plot_mean_and_std`. This also changes the plot generated by the `Segment.plot_overview` method. (see #392) (@RemiLehe)
- The order of the pixels in `Screen.reading` was changed to start from the bottom left instead of the top left. This is now consistent with the `Screen.pixel_bin_centers` and `Screen.pixel_bin_edges` properties. (see #408) (@jank324)

### 🚀 Features

- Implement `split` method for the `Solenoid` element (see #380) (@cr-xu)
- Implement a more robust RPN parser, fixing a bug where short strings in an Elegant variable definition would cause parsing to fail. (see #387, #417) (@amylizzle, @Hespe, @jank324)
- Add a `Sextupole` element (see #406) (@jank324, @Hespe)

### 🐛 Bug fixes

- Fix issue where semicolons after an Elegant line would cause parsing to fail (see #383) (@amylizzle)
- Fix Twiss plot to plot samples also after elements in nested (see #388) (@RemiLehe)
- Fix issue where generating screen images did not work on GPU because `Screen.pixel_bin_centers` was not on the same device (see #372) (@roussel-ryan, @jank324)
- Fix issue where `Quadrupole.tracking_method` was not preserved on cloning (see #404) (@RemiLehe, @jank324)
- The vertical screen misalignment is now correctly applied to `y` instead of `px` (see #405) (@RemiLehe)
- Fix issues when generating screen images caused by the sign of particle charges (see #394) (@Hespe, @jank324)
- Fix an issue where newer versions of `torch` only accept a `torch.Tensor` as input to `torch.rad2deg` (see #417) (@jank324)
- Fix bug that caused correlations to be lost in the conversion from a `ParameterBeam` to a `ParticleBeam` (see #408) (@jank324, @Hespe)

### 🐆 Other

- Temporarily limit `torch` dependency to `2.6` or lower to avoid `abort trap: 6` error with `2.7` (at least on macOS) (see #419) (@jank324)

### 🌟 First Time Contributors

- Amelia Pollard (@amylizzle)

## [v0.7.1](https://github.com/desy-ml/cheetah/releases/tag/v0.7.1) (2025-03-21)

### 🚨 Breaking Changes

- The `incoming` argument of `Segment.plot_overview` is no longer optional. This change also affects the order of the arguments. Fixes an exception that was raised by an underlying plot function that requires `incoming` to be set. (see #316, #344) (@Hespe)
- Python 3.9 is no longer supported. This does not immediately break existing code, but might cause it to break in the future. (see #325) (@jank324)
- The covariance properties of the different beam classes were renamed from names like `cor_x` and `sigma_xpx` to consistent names like `cov_xpx` (see #331) (@jank324)
- The signature of the `transfer_map` method of all element subclasses was extended by a non-optional `species` argument (see #276) (@cr-xu, @jank324, @Hespe)
- `ParticleBeam.plot_distribution` allows for Seaborn-style passing of `axs` and returns the latter as well. In line with that change for the purpose of overlaying distributions, the `contour` argument of `ParticleBeam.plot_2d_distribution` was replaced by a `style` argument. (see #330) (@jank324)
- The default values for `total_charge` in both beam classes are no longer `0.0` but more sensible values (see #377) (@jank324)
- `ParameterBeam._mu` and `ParameterBeam._cov` were renamed to `ParameterBeam.mu` and `ParameterBeam.cov` (see #378) (@jank324)

### 🚀 Features

- `ParticleBeam` now supports importing from and exporting to [openPMD-beamphysics](https://github.com/ChristopherMayes/openPMD-beamphysics) HDF5 files and `ParticleGroup` objects. This allows for easy conversion to and from other file formats supported by openPMD-beamphysics. (see #305, #320) (@cr-xu, @Hespe)
- Add `marker`, `quadrupole` and `csbend` element names to the Elegant converter (see #327) (@jank324)
- Add Python 3.13 support (see #275) (@jank324)
- Methods `to_parameter_beam` and `to_particle_beam` have been added for convenient conversion between `ParticleBeam` and `ParameterBeam` (see #331) (@jank324)
- Beam classes now have the `mu_tau` and `mu_p` properties on their interfaces (see #331) (@jank324)
- Lattice and beam converters now adhere to the default torch `dtype` when no explicit `dtype` is passed (see #340) (@Hespe, @jank324)
- Add options to include or exclude the first and last element when retrieving a `Segment.subcell` and improve error handling (see #350) (@Hespe, @jank324)
- Add support for particle species through a new `Species` class (see #276, #376) (@cr-xu, @jank324, @Hespe)
- Various optimisations for a roughly 2x speed improvement over `v0.7.0` (see #367) (@jank324, @Hespe)

### 🐛 Bug fixes

- Fix issue where a space before a comma could cause the Elegant and Bmad converters to fail (see #327) (@jank324)
- Fix issue of `BPM` and `Screen` not properly converting the `dtype` of their readings (see #335) (@Hespe)
- Fix `is_active` and `is_skippable` of some elements not being boolean properties (see #357) (@jank324)

### 🐆 Other

- Test tolerances were adjusted reduce the chance of random test failures (see #309, #324) (@Hespe, @jank324)
- The copyright years were updated to 2025 (see #318) (@jank324)
- The broken institution logo rendering in the documentation has been fixed (see #318) (@jank324)
- Added `pyproject.toml` to conform with PEP 660 as enforced as of pip 25 for editable installs (see #334) (@jank324)
- Add TUHH logo to contributing institution logos (see #338) (@jank324)
- The tests for backward-mode differentiation with space charge was improved by checking the accuracy of the gradients (see #339) (@RemiLehe)
- A tests for forward-mode differentiation with space charge was added (see #339) (@RemiLehe)
- Link to different ImpactX example in test docstring (see #341) (@ax3l)
- Add link to the new Discord server (see #355, #382) (@jank324)
- Fix typo that said "quadrupole" in a dipole docstring (see #358) (@jank324)
- Type annotations were updated to the post-PEP 585/604... style (see #360) (@jank324)
- Add badge to the README for the number of downloads from PyPI (see #364) (@jank324)

## [v0.7.0](https://github.com/desy-ml/cheetah/releases/tag/v0.7.0) (2024-12-13)

We are proud to announce this new major release of Cheetah! This is probably the biggest release since the original Cheetah release, with many with significant upgrades under the hood. Cheetah is now fully vectorised and compatible with PyTorch broadcasting rules, while additional physics and higher fidelity options for existing physics have also been introduced. Despite extensive testing, you might still encounter a few bugs. Please report them by opening an issue, so we can fix them as soon as possible and improve the experience for everyone.

### 🚨 Breaking Changes

- Cheetah is now vectorised. This means that you can run multiple simulations in parallel by passing a batch of beams and settings, resulting a number of interfaces being changed. For Cheetah developers this means that you now have to account for an arbitrary-dimensional tensor of most of the properties of you element, rather than a single value, vector or whatever else a property was before. (see #116, #157, #170, #172, #173, #198, #208, #213, #215, #218, #229, #233, #258, #265, #284, #291) (@jank324, @cr-xu, @Hespe, @roussel-ryan)
- As part of the vectorised rewrite, the `Aperture` no longer removes particles. Instead, `ParticleBeam.survival_probabilities` tracks the probability that a particle has survived (i.e. the inverse probability that it has been lost). This also comes with the removal of `Beam.empty`. Note that particle losses in `Aperture` are currently not differentiable. This will be addressed in a future release. (see #268) (@cr-xu, @jank324)
- The fifth particle coordinate `s` is renamed to `tau`. Now Cheetah uses the canonical variables in phase space $(x,px=\frac{P_x}{p_0},y,py, \tau=c\Delta t, \delta=\Delta E/{p_0 c})$. In addition, the trailing "s" was removed from some beam property names (e.g. `beam.xs` becomes `beam.x`). (see #163, #284) (@cr-xu, @Hespe)
- `Screen` no longer blocks the beam (by default). To return to old behaviour, set `Screen.is_blocking = True`. (see #208) (@jank324, @roussel-ryan)
- The way `dtype`s are determined is now more in line with PyTorch's conventions. This may cause different-than-expected `dtype`s in old code. (see #254) (@Hespe, @jank324)
- `Beam.parameters()` no longer shadows `torch.nn.Module.parameters()`. The previously returned properties now need to be queried individually. (see #300) (@Hespe)
- `e1` and `e2` in `Dipole` and `RBend` have been renamed and made more consistent between the different magnet types. They now have prefixes `dipole_` and `rbend_` respectively. (see #289) (@Hespe, @jank324)
- The `_transfer_map` property of `CustomTransferMap` has been renamed to `predefined_transfer_map`. (see #289) (@Hespe, @jank324)

### 🚀 Features

- `CustomTransferMap` elements created by combining multiple other elements will now reflect that in their `name` attribute (see #100) (@jank324)
- Add a new class method for `ParticleBeam` to generate a 3D uniformly distributed ellipsoidal beam (see #146) (@cr-xu, @jank324)
- Add Python 3.12 support (see #161) (@jank324)
- Implement space charge using Green's function in a `SpaceChargeKick` element (see #142) (@greglenerd, @RemiLehe, @ax3l, @cr-xu, @jank324)
- `Segment`s can now be imported from Bmad to devices other than `torch.device("cpu")` and dtypes other than `torch.float32` (see #196, #206) (@jank324)
- `Screen` now offers the option to use KDE for differentiable images (see #200) (@cr-xu, @roussel-ryan)
- Moving `Element`s and `Beam`s to a different `device` and changing their `dtype` like with any `torch.nn.Module` is now possible (see #209) (@jank324)
- `Quadrupole` now supports tracking with Cheetah's matrix-based method or with Bmad's more accurate method (see #153) (@jp-ga, @jank324)
- Port Bmad-X tracking methods to Cheetah for `Quadrupole`, `Drift`, and `Dipole` (see #153, #240) (@jp-ga, @jank324)
- Add `TransverseDeflectingCavity` element (following the Bmad-X implementation) (see #240, #278 #296) (@jp-ga, @cr-xu, @jank324)
- `Dipole` and `RBend` now take a focusing moment `k1` (see #235, #247) (@Hespe)
- Implement a converter for lattice files imported from Elegant (see #222, #251, #273, #281) (@Hespe, @jank324)
- `Beam` and `Element` objects now have a `.clone()` method to create a deep copy (see #289) (@Hespe, @jank324)
- `ParticleBeam` now comes with methods for plotting the beam distribution in a variety of ways (see #292) (@roussel-ryan, @jank324)

### 🐛 Bug fixes

- Now all `Element` have a default length of `torch.zeros((1))`, fixing occasional issues with using elements without length, such as `Marker`, `BPM`, `Screen`, and `Aperture`. (see #143) (@cr-xu)
- Fix bug in `Cavity` `_track_beam` (see #150) (@jp-ga)
- Fix issue where dipoles would not get a unique name by default (see #186) (@Hespe)
- Add `name` to `Drift` element `__repr__` (see #201) (@ansantam)
- Fix bug where `dtype` was not used when creating a `ParameterBeam` from Twiss parameters (see #206) (@jank324)
- Fix bug after running `Segment.inactive_elements_as_drifts` the drifts could have the wrong `dtype` (see #206) (@jank324)
- Fix an issue where splitting elements would result in splits with a different `dtype` (see #211) (@jank324)
- Fix issue in Bmad import where collimators had no length by interpreting them as `Drift` + `Aperture` (see #249) (@jank324)
- Fix NumPy 2 compatibility issues with PyTorch on Windows (see #220, #242) (@Hespe)
- Fix issue with Dipole hgap conversion in Bmad import (see #261) (@cr-xu)
- Fix plotting for segments that contain tensors with `require_grad=True` (see #288) (@Hespe)
- Fix bug where `Element.length` could not be set as a `torch.nn.Parameter` (see #301) (@jank324, @Hespe)
- Fix registration of `torch.nn.Parameter` at initilization for elements and beams (see #303) (@Hespe)
- Fix warnings about NumPy deprecations and unintentional tensor clones (see #308) (@Hespe)

### 🐆 Other

- Update versions of some steps used by GitHub actions to handle Node.js 16 end-of-life (@jank324)
- Update versions in pre-commit config (see #148) (@jank324)
- Split `accelerator` and `beam` into separate submodules (see #158) (@jank324)
- Update reference from arXiv preprint to PRAB publication (see #166) (@jank324)
- Rename converter modules to the respective name of the accelerator code (see #167) (@jank324)
- Added imports to the code example in the README (see #188) (@jank324)
- Refactor definitions of physical constants (see #189) (@Hespe)
- Fix the quadrupole strength units in the quadrupole docstring (see #202) (@ansantam)
- Add CI runs for macOS (arm64) and Windows (see #226) (@cr-xu, @jank324, @Hespe)
- Clean up CI pipelines (see #243, #244) (@jank324)
- Fix logo display in README (see #252) (@jank324)
- Made `Beam` an abstract class (see #284) (@Hespe)
- Releases are now automatically archived on Zenodo and given a DOI (@jank324)
- The Acknowledgements section in the README has been updated to reflect new contributors (see #304) (@jank324, @AnEichler)

### 🌟 First Time Contributors

- Grégoire Charleux (@greglenerd)
- Remi Lehe (@RemiLehe)
- Axel Huebl (@ax3l)
- Juan Pablo Gonzalez-Aguilera (@jp-ga)
- Andrea Santamaria Garcia (@ansantam)
- Ryan Roussel (@roussel-ryan)
- Christian Hespe (@Hespe)
- Annika Eichler (@AnEichler)

## [v0.6.3](https://github.com/desy-ml/cheetah/releases/tag/v0.6.3) (2024-03-28)

### 🐛 Bug fixes

- Fix bug in `Cavity` transfer map bug. (see #129 and #135) (@cr-xu)

### 🐆 Other

- Add GPL 3 licence (see #131) (@jank324)

## [v0.6.2](https://github.com/desy-ml/cheetah/releases/tag/v0.6.2) (2024-02-13)

### 🚨 Breaking Changes

- The handling of `device` and `dtype` was overhauled. They might not behave as expected. `Element`s also no longer have a `device` attribute. (see #115) (@jank324)

### 🚀 Features

- Add charge to the `ParameterBeam` and `ParticleBeam` classes (see #86) (@cr-xu)
- Add opt-in speed optimisations (see #88) (@jank324)

### 🐛 Bug fixes

- Fix the transfer maps in `Drift` and `Dipole`; Add R56 in horizontal and vertical correctors modelling (see #90) (@cr-xu)
- Fix fringe_field_exit of `Dipole` is overwritten by `fringe_field` bug (see #99) (@cr-xu)
- Fix error caused by mismatched devices on machines with CUDA GPUs (see #97 and #115) (@jank324)
- Fix error raised when tracking a `ParameterBeam` through an active `BPM` (see #101) (@jank324)
- Fix error in ASTRA beam import where the energy was set to `float64` instead of `float32` (see #111) (@jank324)
- Fix missing passing of `total_charge` in `ParameterBeam.transformed_to` (see #112) (@jank324)
- Fix `Cavitiy.__repr__` printing `voltage` value for `phase` property (see #121) (@jank324)

### 🐆 Other

- Add pull request template (see #97) (@jank324)
- Add _Acknowledgements_ section to README (see #103) (@jank324)
- `benchmark` directory was moved to `desy-ml/cheetah-demos` repository (see #108) (@jank324)
- Update citations to new arXiv preprint (see #117) (@jank324)
- Improve the docstring with proper units for the phase space dimensions (see #122) (@cr-xu)
- Link to the new paper (on arXiv) in the documentation (see #125) (@jank324)

## [v0.6.1](https://github.com/desy-ml/cheetah/releases/tag/v0.6.1) (2023-09-17)

### 🐛 Bug fixes

- Fix issue where `converters` submodule was not installed properly (see 1562496) (@jank324)

## [v0.6.0](https://github.com/desy-ml/cheetah/releases/tag/v0.6.0) (2023-09-15)

### 🚨 Breaking Changes

- Cheetah elements are now subclasses of `torch.nn.Module`, where the parameters should always be `torch.Tensor`. This makes cheetah a _fully differentiable simulation code_. (see #11)
- The `cell` keyword argument of `cheetah.Segment` has been renamed to `elements`.
- Element and beam parameters must now always be passed to the constructor or set afterwards as a `torch.Tensor`. It is no longer possible to use `float`, `int` or `np.ndarray`. (see #11)

### 🚀 Features

- Convert from Bmad lattices files (see #65) (@jank324)
- Add proper transfer map for cavity (see #65) (@jank324, @cr-xu)
- Twiss parameter calculation and generate new beam from twiss parameter (see #62) (@jank324, @cr-xu)
- Saving and loading lattices from LatticeJSON (see #9) (@cr-xu)
- Nested `Segment`s can now be flattened (@jank324)
- Ocelot converter adds support for `Cavity`, `TDCavity`, `Marker`, `Monitor`, `RBend`, `SBend`, `Aperture` and `Solenoid` (see #78) (@jank324)

### 🐛 Bug fixes

- Fix dependencies on readthedocs (see #54) (@jank324)
- Fix error when tracking `ParameterBeam` through segment on CPU (see #68) (@cr-xu)

### 🐆 Other

- Add `CHANGELOG.md` (see #74)
- Improved documentation on converting Marker object into cheetah (see #58) (#jank324)

## [v0.5.19](https://github.com/desy-ml/cheetah/releases/tag/v0.5.19) (2023-05-22)

### 🚀 Features

- Better error messages when beam and accelerator devices don't match (@FelixTheilen)

### 🐛 Bug fixes

- Fix BPM issue with `ParameterBeam` (@FelixTheilen)
- Fix wrong screen reading dimensions (@cr-xu)

### 🐆 Other

- Improve docstrings (@FelixTheilen)
- Implement better testing with _pytest_ (@FelixTheilen)
- Setup formatting with `black` and `isort` as well as `flake8` listing (@cr-xu)
- Add type annotations (@jank324)
- Setup Sphinx documentation on readthedocs (@jank324)

## [v0.5.18](https://github.com/desy-ml/cheetah/releases/tag/v0.5.18) (2023-02-06)

### 🐛 Bug Fixes

- Fix issue where multivariate_normal() crashes because cov is not positive-semidefinite.

## [v0.5.17](https://github.com/desy-ml/cheetah/releases/tag/v0.5.17) (2023-02-05)

### 🚀 New Features

- Faster screen reading simulation by using torch.histogramdd()

## [v0.5.16](https://github.com/desy-ml/cheetah/releases/tag/v0.5.16) (2023-02-02)

### 🐛 Bug Fixes

- Fix bug where some screens from the ARES Ocelot lattice were converted to Drift elements.

## [v0.5.15](https://github.com/desy-ml/cheetah/releases/tag/v0.5.15) (2022-10-12)

### 🚀 New Features

- Ocelot has been removed as a mandatory dependency and is now only needed when someone wants to convert from Ocelot objects.

### 🐛 Bug Fixes

- An error that only packages with all dependencies available on PyPI can be installed from PyPI has been fixed.

## [v0.5.14](https://github.com/desy-ml/cheetah/releases/tag/v0.5.14) (2022-09-28)

### 🚀 Features

- Introduce black for code formatting and isort for import organisation.
- Prepare release on PyPI as cheetah-accelerator.

## [v0.5.13](https://github.com/desy-ml/cheetah/releases/tag/v0.5.13) (2022-07-26)

### 🚀 Features

- Add caching of Screen.reading to avoid expensive recomputation

### 🐛 Bug Fixes

- Fix install dependencies

## [v0.5.12](https://github.com/desy-ml/cheetah/releases/tag/v0.5.12) (2022-06-16)

- First Release of Cheetah 🐆🎉<|MERGE_RESOLUTION|>--- conflicted
+++ resolved
@@ -16,11 +16,8 @@
 - Add convenience methods to `Segment` for getting an ordered list of all element names and the index of a specific element by its name (see #534) (@roussel-ryan, @jank324)
 - First- and second-order transfer maps are now cached resulting in potential speed-ups of up to 10x and more (see #532) (@jank324)
 - Methods for creating `ParticleBeam` instances from distributions via stochastic sampling now make sure that the statistics of the generated particles match the desired distribution (see #546) (@cr-xu)
-<<<<<<< HEAD
+- `BPM` elements now support misalignments (see #533) (@roussel-ryan, @jank324)
 - Speed up tracking by replacing some PyTorch operations with faster alternatives (see #538, #558) (@jank324, @Hespe)
-=======
-- `BPM` elements now support misalignments (see #533) (@roussel-ryan, @jank324)
->>>>>>> 92d68ae2
 
 ### 🐛 Bug fixes
 
