--- conflicted
+++ resolved
@@ -44,10 +44,7 @@
 
         self.register_buffer_or_parameter("mu", mu)
         self.register_buffer_or_parameter("cov", cov)
-<<<<<<< HEAD
-=======
-
->>>>>>> 276cb840
+
         self.register_buffer_or_parameter("energy", energy)
         self.register_buffer_or_parameter(
             "total_charge",
@@ -357,17 +354,10 @@
 
         mu = torch.ones(7, **factory_kwargs)
         mu[:6] = torch.as_tensor(parray.rparticles.mean(axis=1), **factory_kwargs)
-<<<<<<< HEAD
 
         cov = torch.zeros(7, 7, **factory_kwargs)
         cov[:6, :6] = torch.cov(torch.as_tensor(parray.rparticles, **factory_kwargs))
 
-=======
-
-        cov = torch.zeros(7, 7, **factory_kwargs)
-        cov[:6, :6] = torch.cov(torch.as_tensor(parray.rparticles, **factory_kwargs))
-
->>>>>>> 276cb840
         energy = 1e9 * torch.as_tensor(parray.E, **factory_kwargs)
         total_charge = torch.as_tensor(parray.q_array, **factory_kwargs).sum()
 
