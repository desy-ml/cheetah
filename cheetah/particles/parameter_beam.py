import numpy as np
import torch

from cheetah.particles.beam import Beam
from cheetah.particles.particle_beam import ParticleBeam
from cheetah.particles.species import Species
from cheetah.utils import verify_device_and_dtype


class ParameterBeam(Beam):
    """
    Beam of charged particles, where each particle is simulated.

    :param mu: Mu vector of the beam with shape `(..., 7)`.
    :param cov: Covariance matrix of the beam with shape `(..., 7, 7)`.
    :param energy: Reference energy of the beam in eV.
    :param total_charge: Total charge of the beam in C.
    :param species: Particle species of the beam. Defaults to electron.
    :param device: Device to use for the beam. If "auto", use CUDA if available.
        Note: Compuationally it would be faster to use CPU for ParameterBeam.
    :param dtype: Data type of the beam.
    """

    def __init__(
        self,
        mu: torch.Tensor,
        cov: torch.Tensor,
        energy: torch.Tensor,
        total_charge: torch.Tensor | None = None,
        species: Species | None = None,
        device: torch.device | None = None,
        dtype: torch.dtype | None = None,
    ) -> None:
        device, dtype = verify_device_and_dtype(
            [mu, cov, energy, total_charge], device, dtype
        )
        factory_kwargs = {"device": device, "dtype": dtype}
        super().__init__()

<<<<<<< HEAD
        self.species = species if species is not None else Species("electron")

        self.register_buffer("_mu", None)
        self.register_buffer("_cov", None)
=======
        self.register_buffer("mu", None)
        self.register_buffer("cov", None)
>>>>>>> 24521530
        self.register_buffer("energy", None)
        self.register_buffer(
            "total_charge",
            torch.as_tensor(self.species.charge_coulomb, **factory_kwargs),
        )

        self.mu = torch.as_tensor(mu, **factory_kwargs)
        self.cov = torch.as_tensor(cov, **factory_kwargs)
        self.energy = torch.as_tensor(energy, **factory_kwargs)
        if total_charge is not None:
            self.total_charge = torch.as_tensor(total_charge, **factory_kwargs)

    @classmethod
    def from_parameters(
        cls,
        mu_x: torch.Tensor | None = None,
        mu_px: torch.Tensor | None = None,
        mu_y: torch.Tensor | None = None,
        mu_py: torch.Tensor | None = None,
        mu_tau: torch.Tensor | None = None,
        mu_p: torch.Tensor | None = None,
        sigma_x: torch.Tensor | None = None,
        sigma_px: torch.Tensor | None = None,
        sigma_y: torch.Tensor | None = None,
        sigma_py: torch.Tensor | None = None,
        sigma_tau: torch.Tensor | None = None,
        sigma_p: torch.Tensor | None = None,
        cov_xpx: torch.Tensor | None = None,
        cov_ypy: torch.Tensor | None = None,
        cov_taup: torch.Tensor | None = None,
        energy: torch.Tensor | None = None,
        total_charge: torch.Tensor | None = None,
        species: Species | None = None,
        device: torch.device | None = None,
        dtype: torch.dtype | None = None,
    ) -> "ParameterBeam":
        # Extract device and dtype from given arguments
        device, dtype = verify_device_and_dtype(
            [
                mu_x,
                mu_px,
                mu_y,
                mu_py,
                mu_tau,
                mu_p,
                sigma_x,
                sigma_px,
                sigma_y,
                sigma_py,
                sigma_tau,
                sigma_p,
                cov_xpx,
                cov_ypy,
                cov_taup,
                energy,
                total_charge,
            ],
            device,
            dtype,
        )
        factory_kwargs = {"device": device, "dtype": dtype}

        # Set default values without function call in function signature
        mu_x = mu_x if mu_x is not None else torch.tensor(0.0, **factory_kwargs)
        mu_px = mu_px if mu_px is not None else torch.tensor(0.0, **factory_kwargs)
        mu_y = mu_y if mu_y is not None else torch.tensor(0.0, **factory_kwargs)
        mu_py = mu_py if mu_py is not None else torch.tensor(0.0, **factory_kwargs)
        mu_tau = mu_tau if mu_tau is not None else torch.tensor(0.0, **factory_kwargs)
        mu_p = mu_p if mu_p is not None else torch.tensor(0.0, **factory_kwargs)
        sigma_x = (
            sigma_x if sigma_x is not None else torch.tensor(175e-9, **factory_kwargs)
        )
        sigma_px = (
            sigma_px if sigma_px is not None else torch.tensor(2e-7, **factory_kwargs)
        )
        sigma_y = (
            sigma_y if sigma_y is not None else torch.tensor(175e-9, **factory_kwargs)
        )
        sigma_py = (
            sigma_py if sigma_py is not None else torch.tensor(2e-7, **factory_kwargs)
        )
        sigma_tau = (
            sigma_tau if sigma_tau is not None else torch.tensor(1e-6, **factory_kwargs)
        )
        sigma_p = (
            sigma_p if sigma_p is not None else torch.tensor(1e-6, **factory_kwargs)
        )
        cov_xpx = (
            cov_xpx if cov_xpx is not None else torch.tensor(0.0, **factory_kwargs)
        )
        cov_ypy = (
            cov_ypy if cov_ypy is not None else torch.tensor(0.0, **factory_kwargs)
        )
        cov_taup = (
            cov_taup if cov_taup is not None else torch.tensor(0.0, **factory_kwargs)
        )
        energy = energy if energy is not None else torch.tensor(1e8, **factory_kwargs)
        total_charge = (
            total_charge
            if total_charge is not None
            else torch.tensor(0.0, **factory_kwargs)
        )

        mu_x, mu_px, mu_y, mu_py, mu_tau, mu_p = torch.broadcast_tensors(
            mu_x, mu_px, mu_y, mu_py, mu_tau, mu_p
        )
        mu = torch.stack(
            [mu_x, mu_px, mu_y, mu_py, mu_tau, mu_p, torch.ones_like(mu_x)],
            dim=-1,
        )

        (
            sigma_x,
            cov_xpx,
            sigma_px,
            sigma_y,
            cov_ypy,
            sigma_py,
            sigma_tau,
            cov_taup,
            sigma_p,
        ) = torch.broadcast_tensors(
            sigma_x,
            cov_xpx,
            sigma_px,
            sigma_y,
            cov_ypy,
            sigma_py,
            sigma_tau,
            cov_taup,
            sigma_p,
        )
        cov = torch.zeros(*sigma_x.shape, 7, 7, **factory_kwargs)
        cov[..., 0, 0] = sigma_x**2
        cov[..., 0, 1] = cov_xpx
        cov[..., 1, 0] = cov_xpx
        cov[..., 1, 1] = sigma_px**2
        cov[..., 2, 2] = sigma_y**2
        cov[..., 2, 3] = cov_ypy
        cov[..., 3, 2] = cov_ypy
        cov[..., 3, 3] = sigma_py**2
        cov[..., 4, 4] = sigma_tau**2
        cov[..., 4, 5] = cov_taup
        cov[..., 5, 4] = cov_taup
        cov[..., 5, 5] = sigma_p**2

        return cls(
            mu=mu,
            cov=cov,
            energy=energy,
            total_charge=total_charge,
            species=species,
            device=device,
            dtype=dtype,
        )

    @classmethod
    def from_twiss(
        cls,
        beta_x: torch.Tensor | None = None,
        alpha_x: torch.Tensor | None = None,
        emittance_x: torch.Tensor | None = None,
        beta_y: torch.Tensor | None = None,
        alpha_y: torch.Tensor | None = None,
        emittance_y: torch.Tensor | None = None,
        sigma_tau: torch.Tensor | None = None,
        sigma_p: torch.Tensor | None = None,
        cov_taup: torch.Tensor | None = None,
        energy: torch.Tensor | None = None,
        total_charge: torch.Tensor | None = None,
        species: Species | None = None,
        device: torch.device | None = None,
        dtype: torch.dtype | None = None,
    ) -> "ParameterBeam":
        # Extract device and dtype from given arguments
        device, dtype = verify_device_and_dtype(
            [
                beta_x,
                alpha_x,
                emittance_x,
                beta_y,
                alpha_y,
                emittance_y,
                sigma_tau,
                sigma_p,
                cov_taup,
                energy,
                total_charge,
            ],
            device,
            dtype,
        )
        factory_kwargs = {"device": device, "dtype": dtype}

        # Set default values without function call in function signature
        beta_x = beta_x if beta_x is not None else torch.tensor(1.0, **factory_kwargs)
        alpha_x = (
            alpha_x if alpha_x is not None else torch.tensor(0.0, **factory_kwargs)
        )
        emittance_x = (
            emittance_x
            if emittance_x is not None
            else torch.tensor(7.1971891e-13, **factory_kwargs)
        )
        beta_y = beta_y if beta_y is not None else torch.tensor(1.0, **factory_kwargs)
        alpha_y = (
            alpha_y if alpha_y is not None else torch.tensor(0.0, **factory_kwargs)
        )
        emittance_y = (
            emittance_y
            if emittance_y is not None
            else torch.tensor(7.1971891e-13, **factory_kwargs)
        )
        sigma_tau = (
            sigma_tau if sigma_tau is not None else torch.tensor(1e-6, **factory_kwargs)
        )
        sigma_p = (
            sigma_p if sigma_p is not None else torch.tensor(1e-6, **factory_kwargs)
        )
        cov_taup = (
            cov_taup if cov_taup is not None else torch.tensor(0.0, **factory_kwargs)
        )
        energy = energy if energy is not None else torch.tensor(1e8, **factory_kwargs)
        total_charge = (
            total_charge
            if total_charge is not None
            else torch.tensor(0.0, **factory_kwargs)
        )

        assert torch.all(
            beta_x > 0
        ), "Beta function in x direction must be larger than 0 everywhere."
        assert torch.all(
            beta_y > 0
        ), "Beta function in y direction must be larger than 0 everywhere."

        sigma_x = torch.sqrt(emittance_x * beta_x)
        sigma_px = torch.sqrt(emittance_x * (1 + alpha_x**2) / beta_x)
        sigma_y = torch.sqrt(emittance_y * beta_y)
        sigma_py = torch.sqrt(emittance_y * (1 + alpha_y**2) / beta_y)
        cov_xpx = -emittance_x * alpha_x
        cov_ypy = -emittance_y * alpha_y
        return cls.from_parameters(
            sigma_x=sigma_x,
            sigma_px=sigma_px,
            sigma_y=sigma_y,
            sigma_py=sigma_py,
            sigma_tau=sigma_tau,
            sigma_p=sigma_p,
            energy=energy,
            cov_taup=cov_taup,
            cov_xpx=cov_xpx,
            cov_ypy=cov_ypy,
            total_charge=total_charge,
            species=species,
            device=device,
            dtype=dtype,
        )

    @classmethod
    def from_ocelot(
        cls, parray, device: torch.device = None, dtype: torch.dtype = None
    ) -> "ParameterBeam":
        """Load an Ocelot ParticleArray `parray` as a Cheetah Beam."""
        mu = torch.ones(7, device=device, dtype=dtype)
        mu[:6] = torch.as_tensor(
            parray.rparticles.mean(axis=1), device=device, dtype=dtype
        )

        cov = torch.zeros(7, 7, device=device, dtype=dtype)
        cov[:6, :6] = torch.as_tensor(
            np.cov(parray.rparticles), device=device, dtype=dtype
        )

        energy = 1e9 * torch.as_tensor(parray.E)
        total_charge = torch.as_tensor(parray.q_array).sum()

        return cls(
            mu=mu,
            cov=cov,
            energy=energy,
            total_charge=total_charge,
            species=Species("electron"),
            device=device or torch.get_default_device(),
            dtype=dtype or torch.get_default_dtype(),
        )

    @classmethod
    def from_astra(
        cls, path: str, device: torch.device = None, dtype: torch.dtype = None
    ) -> "ParameterBeam":
        """Load an Astra particle distribution as a Cheetah Beam."""
        from cheetah.converters.astra import from_astrabeam

        particles, energy, particle_charges = from_astrabeam(path)

        mu = torch.ones(7, device=device, dtype=dtype)
        mu[:6] = torch.as_tensor(particles.mean(axis=0), device=device, dtype=dtype)

        cov = torch.zeros(7, 7, device=device, dtype=dtype)
        cov[:6, :6] = torch.as_tensor(
            np.cov(particles.transpose()), device=device, dtype=dtype
        )

        total_charge = torch.as_tensor(particle_charges).sum()

        return cls(
            mu=mu,
            cov=cov,
            energy=energy,
            total_charge=total_charge,
            species=Species("electron"),
            device=device or torch.get_default_device(),
            dtype=dtype or torch.get_default_dtype(),
        )

    def transformed_to(
        self,
        mu_x: torch.Tensor | None = None,
        mu_px: torch.Tensor | None = None,
        mu_y: torch.Tensor | None = None,
        mu_py: torch.Tensor | None = None,
        mu_tau: torch.Tensor | None = None,
        mu_p: torch.Tensor | None = None,
        sigma_x: torch.Tensor | None = None,
        sigma_px: torch.Tensor | None = None,
        sigma_y: torch.Tensor | None = None,
        sigma_py: torch.Tensor | None = None,
        sigma_tau: torch.Tensor | None = None,
        sigma_p: torch.Tensor | None = None,
        energy: torch.Tensor | None = None,
        total_charge: torch.Tensor | None = None,
        species: Species | None = None,
        device: torch.device | None = None,
        dtype: torch.dtype | None = None,
    ) -> "ParameterBeam":
        """
        Create version of this beam that is transformed to new beam parameters.

        :param mu_x: Center of the particle distribution on x in meters.
        :param mu_px: Center of the particle distribution on px, dimensionless.
        :param mu_y: Center of the particle distribution on y in meters.
        :param mu_py: Center of the particle distribution on yp, dimensionless.
        :param mu_tau: Center of the particle distribution on tau in meters.
        :param mu_p: Center of the particle distribution on p, dimensionless.
        :param sigma_x: Sigma of the particle distribution in x direction in meters.
        :param sigma_px: Sigma of the particle distribution in px direction,
            dimensionless.
        :param sigma_y: Sigma of the particle distribution in y direction in meters.
        :param sigma_py: Sigma of the particle distribution in py direction,
            dimensionless.
        :param sigma_tau: Sigma of the particle distribution in longitudinal direction,
            in meters.
        :param sigma_p: Sigma of the particle distribution in p, dimensionless.
        :param energy: Reference energy of the beam in eV.
        :param total_charge: Total charge of the beam in C.
        :param species: Particle species of the beam.
        :param device: Device to create the transformed beam on. If set to `"auto"` a
            CUDA GPU is selected if available. The CPU is used otherwise.
        :param dtype: Data type of the transformed beam.
        """
        device = device if device is not None else self.mu_x.device
        dtype = dtype if dtype is not None else self.mu_x.dtype

        mu_x = mu_x if mu_x is not None else self.mu_x
        mu_px = mu_px if mu_px is not None else self.mu_px
        mu_y = mu_y if mu_y is not None else self.mu_y
        mu_py = mu_py if mu_py is not None else self.mu_py
        mu_tau = mu_tau if mu_tau is not None else self.mu_tau
        mu_p = mu_p if mu_p is not None else self.mu_p
        sigma_x = sigma_x if sigma_x is not None else self.sigma_x
        sigma_px = sigma_px if sigma_px is not None else self.sigma_px
        sigma_y = sigma_y if sigma_y is not None else self.sigma_y
        sigma_py = sigma_py if sigma_py is not None else self.sigma_py
        sigma_tau = sigma_tau if sigma_tau is not None else self.sigma_tau
        sigma_p = sigma_p if sigma_p is not None else self.sigma_p
        energy = energy if energy is not None else self.energy
        total_charge = total_charge if total_charge is not None else self.total_charge
        species = species if species is not None else self.species

        return self.__class__.from_parameters(
            mu_x=mu_x,
            mu_px=mu_px,
            mu_y=mu_y,
            mu_py=mu_py,
            mu_tau=mu_tau,
            mu_p=mu_p,
            sigma_x=sigma_x,
            sigma_px=sigma_px,
            sigma_y=sigma_y,
            sigma_py=sigma_py,
            sigma_tau=sigma_tau,
            sigma_p=sigma_p,
            energy=energy,
            total_charge=total_charge,
            species=species,
            device=device,
            dtype=dtype,
        )

    def as_particle_beam(self, num_particles: int) -> "ParticleBeam":  # noqa: F821
        """
        Convert this beam to a `ParticleBeam` beam with `num_particles` particles.

        :param num_particles: Number of macro particles to create.
        :return: `ParticleBeam` with `num_particles` particles and the same parameters
            as this beam.
        """
        from cheetah.particles.particle_beam import ParticleBeam  # No circular import

        return ParticleBeam.from_parameters(
            num_particles=num_particles,
            mu_x=self.mu_x,
            mu_y=self.mu_y,
            mu_px=self.mu_px,
            mu_py=self.mu_py,
            mu_tau=self.mu_tau,
            mu_p=self.mu_p,
            sigma_x=self.sigma_x,
            sigma_y=self.sigma_y,
            sigma_px=self.sigma_px,
            sigma_py=self.sigma_py,
            sigma_tau=self.sigma_tau,
            sigma_p=self.sigma_p,
            cov_xpx=self.cov_xpx,
            cov_ypy=self.cov_ypy,
            cov_taup=self.cov_taup,
            energy=self.energy,
            total_charge=self.total_charge,
            device=self.mu.device,
            dtype=self.mu.dtype,
        )

    def linspaced(self, num_particles: int) -> "ParticleBeam":  # noqa: F821
        """
        Create a `ParticleBeam` beam with the same parameters as this beam and
        `num_particles` particles evenly distributed in the beam.

        :param num_particles: Number of particles to create.
        :return: `ParticleBeam` with `num_particles` particles.
        """
        from cheetah.particles.particle_beam import ParticleBeam  # No circular import

        return ParticleBeam.make_linspaced(
            num_particles=num_particles,
            mu_x=self.mu_x,
            mu_y=self.mu_y,
            mu_px=self.mu_px,
            mu_py=self.mu_py,
            mu_tau=self.mu_tau,
            mu_p=self.mu_p,
            sigma_x=self.sigma_x,
            sigma_y=self.sigma_y,
            sigma_px=self.sigma_px,
            sigma_py=self.sigma_py,
            sigma_tau=self.sigma_tau,
            sigma_p=self.sigma_p,
            energy=self.energy,
            total_charge=self.total_charge,
            species=self.species,
            device=self.mu.device,
            dtype=self.mu.dtype,
        )

    @property
    def mu_x(self) -> torch.Tensor:
        return self.mu[..., 0]

    @property
    def sigma_x(self) -> torch.Tensor:
        return torch.sqrt(torch.clamp_min(self.cov[..., 0, 0], 1e-20))

    @property
    def mu_px(self) -> torch.Tensor:
        return self.mu[..., 1]

    @property
    def sigma_px(self) -> torch.Tensor:
        return torch.sqrt(torch.clamp_min(self.cov[..., 1, 1], 1e-20))

    @property
    def mu_y(self) -> torch.Tensor:
        return self.mu[..., 2]

    @property
    def sigma_y(self) -> torch.Tensor:
        return torch.sqrt(torch.clamp_min(self.cov[..., 2, 2], 1e-20))

    @property
    def mu_py(self) -> torch.Tensor:
        return self.mu[..., 3]

    @property
    def sigma_py(self) -> torch.Tensor:
        return torch.sqrt(torch.clamp_min(self.cov[..., 3, 3], 1e-20))

    @property
    def mu_tau(self) -> torch.Tensor:
        return self.mu[..., 4]

    @property
    def sigma_tau(self) -> torch.Tensor:
        return torch.sqrt(torch.clamp_min(self.cov[..., 4, 4], 1e-20))

    @property
    def mu_p(self) -> torch.Tensor:
        return self.mu[..., 5]

    @property
    def sigma_p(self) -> torch.Tensor:
        return torch.sqrt(torch.clamp_min(self.cov[..., 5, 5], 1e-20))

    @property
    def cov_xpx(self) -> torch.Tensor:
        return self.cov[..., 0, 1]

    @property
    def cov_ypy(self) -> torch.Tensor:
        return self.cov[..., 2, 3]

    @property
    def cov_taup(self) -> torch.Tensor:
        return self.cov[..., 4, 5]

    def clone(self) -> "ParameterBeam":
        return ParameterBeam(
            mu=self.mu.clone(),
            cov=self.cov.clone(),
            energy=self.energy.clone(),
            total_charge=self.total_charge.clone(),
        )

    def __repr__(self) -> str:
        return (
            f"{self.__class__.__name__}(mu={repr(self.mu)}, "
            + f"cov={repr(self.cov)}, "
            + f"energy={repr(self.energy)}, "
            + f"total_charge={repr(self.total_charge)}, "
            + f"species={repr(self.species)})"
        )<|MERGE_RESOLUTION|>--- conflicted
+++ resolved
@@ -37,15 +37,10 @@
         factory_kwargs = {"device": device, "dtype": dtype}
         super().__init__()
 
-<<<<<<< HEAD
         self.species = species if species is not None else Species("electron")
 
-        self.register_buffer("_mu", None)
-        self.register_buffer("_cov", None)
-=======
         self.register_buffer("mu", None)
         self.register_buffer("cov", None)
->>>>>>> 24521530
         self.register_buffer("energy", None)
         self.register_buffer(
             "total_charge",
