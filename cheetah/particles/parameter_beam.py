--- conflicted
+++ resolved
@@ -74,7 +74,6 @@
         device=None,
         dtype=None,
     ) -> "ParameterBeam":
-<<<<<<< HEAD
         # Figure out if arguments were passed
         not_nones = [
             argument
@@ -98,103 +97,60 @@
             if argument is not None
         ]
 
-        # Extract shape, device and dtype from given arguments
-        shape = extract_argument_shape(not_nones)
+        # Extract device and dtype from given arguments
         device = device if device is not None else extract_argument_device(not_nones)
         dtype = dtype if dtype is not None else extract_argument_dtype(not_nones)
         factory_kwargs = {"device": device, "dtype": dtype}
 
         # Set default values without function call in function signature
-        mu_x = mu_x if mu_x is not None else torch.full(shape, 0.0, **factory_kwargs)
-        mu_px = mu_px if mu_px is not None else torch.full(shape, 0.0, **factory_kwargs)
-        mu_y = mu_y if mu_y is not None else torch.full(shape, 0.0, **factory_kwargs)
-        mu_py = mu_py if mu_py is not None else torch.full(shape, 0.0, **factory_kwargs)
+        mu_x = mu_x if mu_x is not None else torch.tensor(0.0, **factory_kwargs)
+        mu_px = mu_px if mu_px is not None else torch.tensor(0.0, **factory_kwargs)
+        mu_y = mu_y if mu_y is not None else torch.tensor(0.0, **factory_kwargs)
+        mu_py = mu_py if mu_py is not None else torch.tensor(0.0, **factory_kwargs)
         sigma_x = (
-            sigma_x
-            if sigma_x is not None
-            else torch.full(shape, 175e-9, **factory_kwargs)
+            sigma_x if sigma_x is not None else torch.tensor(175e-9, **factory_kwargs)
         )
         sigma_px = (
-            sigma_px
-            if sigma_px is not None
-            else torch.full(shape, 2e-7, **factory_kwargs)
+            sigma_px if sigma_px is not None else torch.tensor(2e-7, **factory_kwargs)
         )
         sigma_y = (
-            sigma_y
-            if sigma_y is not None
-            else torch.full(shape, 175e-9, **factory_kwargs)
+            sigma_y if sigma_y is not None else torch.tensor(175e-9, **factory_kwargs)
         )
         sigma_py = (
-            sigma_py
-            if sigma_py is not None
-            else torch.full(shape, 2e-7, **factory_kwargs)
+            sigma_py if sigma_py is not None else torch.tensor(2e-7, **factory_kwargs)
         )
         sigma_tau = (
-            sigma_tau
-            if sigma_tau is not None
-            else torch.full(shape, 1e-6, **factory_kwargs)
+            sigma_tau if sigma_tau is not None else torch.tensor(1e-6, **factory_kwargs)
         )
         sigma_p = (
-            sigma_p
-            if sigma_p is not None
-            else torch.full(shape, 1e-6, **factory_kwargs)
-        )
-        cor_x = cor_x if cor_x is not None else torch.full(shape, 0.0, **factory_kwargs)
-        cor_y = cor_y if cor_y is not None else torch.full(shape, 0.0, **factory_kwargs)
+            sigma_p if sigma_p is not None else torch.tensor(1e-6, **factory_kwargs)
+        )
+        cor_x = cor_x if cor_x is not None else torch.tensor(0.0, **factory_kwargs)
+        cor_y = cor_y if cor_y is not None else torch.tensor(0.0, **factory_kwargs)
         cor_tau = (
-            cor_tau if cor_tau is not None else torch.full(shape, 0.0, **factory_kwargs)
-        )
-        energy = (
-            energy if energy is not None else torch.full(shape, 1e8, **factory_kwargs)
-        )
+            cor_tau if cor_tau is not None else torch.tensor(0.0, **factory_kwargs)
+        )
+        energy = energy if energy is not None else torch.tensor(1e8, **factory_kwargs)
         total_charge = (
             total_charge
             if total_charge is not None
-            else torch.full(shape, 0.0, **factory_kwargs)
-        )
-
-=======
-        # Set default values without function call in function signature
-        mu_x = mu_x if mu_x is not None else torch.tensor(0.0)
-        mu_px = mu_px if mu_px is not None else torch.tensor(0.0)
-        mu_y = mu_y if mu_y is not None else torch.tensor(0.0)
-        mu_py = mu_py if mu_py is not None else torch.tensor(0.0)
-        sigma_x = sigma_x if sigma_x is not None else torch.tensor(175e-9)
-        sigma_px = sigma_px if sigma_px is not None else torch.tensor(2e-7)
-        sigma_y = sigma_y if sigma_y is not None else torch.tensor(175e-9)
-        sigma_py = sigma_py if sigma_py is not None else torch.tensor(2e-7)
-        sigma_tau = sigma_tau if sigma_tau is not None else torch.tensor(1e-6)
-        sigma_p = sigma_p if sigma_p is not None else torch.tensor(1e-6)
-        cor_x = cor_x if cor_x is not None else torch.tensor(0.0)
-        cor_y = cor_y if cor_y is not None else torch.tensor(0.0)
-        cor_tau = cor_tau if cor_tau is not None else torch.tensor(0.0)
-        energy = energy if energy is not None else torch.tensor(1e8)
-        total_charge = total_charge if total_charge is not None else torch.tensor(0.0)
+            else torch.tensor(0.0, **factory_kwargs)
+        )
 
         mu_x, mu_px, mu_y, mu_py = torch.broadcast_tensors(mu_x, mu_px, mu_y, mu_py)
->>>>>>> 73f53e69
         mu = torch.stack(
             [
                 mu_x,
                 mu_px,
                 mu_y,
                 mu_py,
-<<<<<<< HEAD
-                torch.full(shape, 0.0, **factory_kwargs),
-                torch.full(shape, 0.0, **factory_kwargs),
-                torch.full(shape, 1.0, **factory_kwargs),
-=======
                 torch.zeros_like(mu_x),
                 torch.zeros_like(mu_x),
                 torch.ones_like(mu_x),
->>>>>>> 73f53e69
             ],
             dim=-1,
         )
 
-<<<<<<< HEAD
-        cov = torch.zeros(*shape, 7, 7, **factory_kwargs)
-=======
         (
             sigma_x,
             cor_x,
@@ -216,8 +172,7 @@
             cor_tau,
             sigma_p,
         )
-        cov = torch.zeros(*sigma_x.shape, 7, 7)
->>>>>>> 73f53e69
+        cov = torch.zeros(*sigma_x.shape, 7, 7, **factory_kwargs)
         cov[..., 0, 0] = sigma_x**2
         cov[..., 0, 1] = cor_x
         cov[..., 1, 0] = cor_x
