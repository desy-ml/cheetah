import torch

from cheetah.particles.beam import Beam
from cheetah.particles.particle_beam import ParticleBeam
from cheetah.particles.species import Species


class ParameterBeam(Beam):
    """
    Beam of charged particles, where each particle is simulated.

    :param mu: Mu vector of the beam with shape `(..., 7)`.
    :param cov: Covariance matrix of the beam with shape `(..., 7, 7)`.
    :param energy: Reference energy of the beam in eV.
    :param total_charge: Total charge of the beam in C.
    :param s: Position along the beamline of the reference particle in meters.
    :param species: Particle species of the beam. Defaults to electron.
    :param device: Device that the beam creates its tensors on.
    :param dtype: Data type of the tensors created by the beam.
    """

    UNVECTORIZED_NUM_ATTR_DIMS = Beam.UNVECTORIZED_NUM_ATTR_DIMS | {
        "mu": 1,
        "cov": 2,
    }

    def __init__(
        self,
        mu: torch.Tensor,
        cov: torch.Tensor,
        energy: torch.Tensor,
        total_charge: torch.Tensor | None = None,
        s: torch.Tensor | None = None,
        species: Species | None = None,
        device: torch.device | None = None,
        dtype: torch.dtype | None = None,
    ) -> None:
        factory_kwargs = {"device": device, "dtype": dtype}
        super().__init__()

        self.species = (
            species if species is not None else Species("electron", **factory_kwargs)
        )

        self.register_buffer_or_parameter("mu", mu)
        self.register_buffer_or_parameter("cov", cov)
        self.register_buffer_or_parameter("energy", energy)
        self.register_buffer_or_parameter(
            "total_charge",
            (
                total_charge
                if total_charge is not None
                else torch.tensor(0.0, **factory_kwargs)
            ),
        )
        self.register_buffer_or_parameter(
            "s", s if s is not None else torch.tensor(0.0, **factory_kwargs)
        )

    @classmethod
    def from_parameters(
        cls,
        mu_x: torch.Tensor | None = None,
        mu_px: torch.Tensor | None = None,
        mu_y: torch.Tensor | None = None,
        mu_py: torch.Tensor | None = None,
        mu_tau: torch.Tensor | None = None,
        mu_p: torch.Tensor | None = None,
        sigma_x: torch.Tensor | None = None,
        sigma_px: torch.Tensor | None = None,
        sigma_y: torch.Tensor | None = None,
        sigma_py: torch.Tensor | None = None,
        sigma_tau: torch.Tensor | None = None,
        sigma_p: torch.Tensor | None = None,
        cov_xpx: torch.Tensor | None = None,
        cov_ypy: torch.Tensor | None = None,
        cov_taup: torch.Tensor | None = None,
        cov_xp: torch.Tensor | None = None,
        cov_pxp: torch.Tensor | None = None,
        cov_yp: torch.Tensor | None = None,
        cov_pyp: torch.Tensor | None = None,
        energy: torch.Tensor | None = None,
        total_charge: torch.Tensor | None = None,
        s: torch.Tensor | None = None,
        species: Species | None = None,
        device: torch.device | None = None,
        dtype: torch.dtype | None = None,
    ) -> "ParameterBeam":
<<<<<<< HEAD
=======
        # Extract device and dtype from given arguments
        device, dtype = verify_device_and_dtype(
            [
                mu_x,
                mu_px,
                mu_y,
                mu_py,
                mu_tau,
                mu_p,
                sigma_x,
                sigma_px,
                sigma_y,
                sigma_py,
                sigma_tau,
                sigma_p,
                cov_xpx,
                cov_ypy,
                cov_taup,
                cov_xp,
                cov_pxp,
                cov_yp,
                cov_pyp,
                energy,
                total_charge,
                s,
            ],
            device,
            dtype,
        )
>>>>>>> bd2cfca1
        factory_kwargs = {"device": device, "dtype": dtype}

        # Set default values without function call in function signature
        mu_x = mu_x if mu_x is not None else torch.tensor(0.0, **factory_kwargs)
        mu_px = mu_px if mu_px is not None else torch.tensor(0.0, **factory_kwargs)
        mu_y = mu_y if mu_y is not None else torch.tensor(0.0, **factory_kwargs)
        mu_py = mu_py if mu_py is not None else torch.tensor(0.0, **factory_kwargs)
        mu_tau = mu_tau if mu_tau is not None else torch.tensor(0.0, **factory_kwargs)
        mu_p = mu_p if mu_p is not None else torch.tensor(0.0, **factory_kwargs)
        sigma_x = (
            sigma_x if sigma_x is not None else torch.tensor(175e-6, **factory_kwargs)
        )
        sigma_px = (
            sigma_px if sigma_px is not None else torch.tensor(4e-6, **factory_kwargs)
        )
        sigma_y = (
            sigma_y if sigma_y is not None else torch.tensor(175e-6, **factory_kwargs)
        )
        sigma_py = (
            sigma_py if sigma_py is not None else torch.tensor(4e-6, **factory_kwargs)
        )
        sigma_tau = (
            sigma_tau if sigma_tau is not None else torch.tensor(8e-6, **factory_kwargs)
        )
        sigma_p = (
            sigma_p if sigma_p is not None else torch.tensor(2e-3, **factory_kwargs)
        )
        cov_xpx = (
            cov_xpx if cov_xpx is not None else torch.tensor(0.0, **factory_kwargs)
        )
        cov_ypy = (
            cov_ypy if cov_ypy is not None else torch.tensor(0.0, **factory_kwargs)
        )
        cov_taup = (
            cov_taup if cov_taup is not None else torch.tensor(0.0, **factory_kwargs)
        )
        cov_xp = cov_xp if cov_xp is not None else torch.tensor(0.0, **factory_kwargs)
        cov_pxp = (
            cov_pxp if cov_pxp is not None else torch.tensor(0.0, **factory_kwargs)
        )
        cov_yp = cov_yp if cov_yp is not None else torch.tensor(0.0, **factory_kwargs)
        cov_pyp = (
            cov_pyp if cov_pyp is not None else torch.tensor(0.0, **factory_kwargs)
        )
        energy = energy if energy is not None else torch.tensor(1e8, **factory_kwargs)
        total_charge = (
            total_charge
            if total_charge is not None
            else torch.tensor(0.0, **factory_kwargs)
        )

        mu_x, mu_px, mu_y, mu_py, mu_tau, mu_p = torch.broadcast_tensors(
            mu_x, mu_px, mu_y, mu_py, mu_tau, mu_p
        )
        mu = torch.stack(
            [mu_x, mu_px, mu_y, mu_py, mu_tau, mu_p, torch.ones_like(mu_x)],
            dim=-1,
        )

        (
            sigma_x,
            cov_xpx,
            sigma_px,
            sigma_y,
            cov_ypy,
            sigma_py,
            sigma_tau,
            cov_taup,
            sigma_p,
            cov_xp,
            cov_pxp,
            cov_yp,
            cov_pyp,
        ) = torch.broadcast_tensors(
            sigma_x,
            cov_xpx,
            sigma_px,
            sigma_y,
            cov_ypy,
            sigma_py,
            sigma_tau,
            cov_taup,
            sigma_p,
            cov_xp,
            cov_pxp,
            cov_yp,
            cov_pyp,
        )
        cov = torch.zeros(*sigma_x.shape, 7, 7, **factory_kwargs)
        cov[..., 0, 0] = sigma_x**2
        cov[..., 0, 1] = cov_xpx
        cov[..., 1, 0] = cov_xpx
        cov[..., 1, 1] = sigma_px**2
        cov[..., 2, 2] = sigma_y**2
        cov[..., 2, 3] = cov_ypy
        cov[..., 3, 2] = cov_ypy
        cov[..., 3, 3] = sigma_py**2
        cov[..., 4, 4] = sigma_tau**2
        cov[..., 4, 5] = cov_taup
        cov[..., 5, 4] = cov_taup
        cov[..., 5, 5] = sigma_p**2
        cov[..., 0, 5] = cov_xp
        cov[..., 5, 0] = cov_xp
        cov[..., 1, 5] = cov_pxp
        cov[..., 5, 1] = cov_pxp
        cov[..., 2, 5] = cov_yp
        cov[..., 5, 2] = cov_yp
        cov[..., 3, 5] = cov_pyp
        cov[..., 5, 3] = cov_pyp

        return cls(
            mu=mu,
            cov=cov,
            energy=energy,
            total_charge=total_charge,
            s=s,
            species=species,
            device=device,
            dtype=dtype,
        )

    @classmethod
    def from_twiss(
        cls,
        beta_x: torch.Tensor | None = None,
        alpha_x: torch.Tensor | None = None,
        emittance_x: torch.Tensor | None = None,
        beta_y: torch.Tensor | None = None,
        alpha_y: torch.Tensor | None = None,
        emittance_y: torch.Tensor | None = None,
        sigma_tau: torch.Tensor | None = None,
        sigma_p: torch.Tensor | None = None,
        cov_taup: torch.Tensor | None = None,
        dispersion_x: torch.Tensor | None = None,
        dispersion_px: torch.Tensor | None = None,
        dispersion_y: torch.Tensor | None = None,
        dispersion_py: torch.Tensor | None = None,
        energy: torch.Tensor | None = None,
        total_charge: torch.Tensor | None = None,
        s: torch.Tensor | None = None,
        species: Species | None = None,
        device: torch.device | None = None,
        dtype: torch.dtype | None = None,
    ) -> "ParameterBeam":
<<<<<<< HEAD
=======
        # Extract device and dtype from given arguments
        device, dtype = verify_device_and_dtype(
            [
                beta_x,
                alpha_x,
                emittance_x,
                beta_y,
                alpha_y,
                emittance_y,
                sigma_tau,
                sigma_p,
                cov_taup,
                dispersion_x,
                dispersion_px,
                dispersion_y,
                dispersion_py,
                energy,
                total_charge,
                s,
            ],
            device,
            dtype,
        )
>>>>>>> bd2cfca1
        factory_kwargs = {"device": device, "dtype": dtype}

        # Set default values without function call in function signature
        beta_x = beta_x if beta_x is not None else torch.tensor(1.0, **factory_kwargs)
        alpha_x = (
            alpha_x if alpha_x is not None else torch.tensor(0.0, **factory_kwargs)
        )
        emittance_x = (
            emittance_x
            if emittance_x is not None
            else torch.tensor(7.1971891e-13, **factory_kwargs)
        )
        beta_y = beta_y if beta_y is not None else torch.tensor(1.0, **factory_kwargs)
        alpha_y = (
            alpha_y if alpha_y is not None else torch.tensor(0.0, **factory_kwargs)
        )
        emittance_y = (
            emittance_y
            if emittance_y is not None
            else torch.tensor(7.1971891e-13, **factory_kwargs)
        )
        sigma_tau = (
            sigma_tau if sigma_tau is not None else torch.tensor(1e-6, **factory_kwargs)
        )
        sigma_p = (
            sigma_p if sigma_p is not None else torch.tensor(1e-6, **factory_kwargs)
        )
        cov_taup = (
            cov_taup if cov_taup is not None else torch.tensor(0.0, **factory_kwargs)
        )
        dispersion_x = (
            dispersion_x
            if dispersion_x is not None
            else torch.tensor(0.0, **factory_kwargs)
        )
        dispersion_px = (
            dispersion_px
            if dispersion_px is not None
            else torch.tensor(0.0, **factory_kwargs)
        )
        dispersion_y = (
            dispersion_y
            if dispersion_y is not None
            else torch.tensor(0.0, **factory_kwargs)
        )
        dispersion_py = (
            dispersion_py
            if dispersion_py is not None
            else torch.tensor(0.0, **factory_kwargs)
        )
        energy = energy if energy is not None else torch.tensor(1e8, **factory_kwargs)
        total_charge = (
            total_charge
            if total_charge is not None
            else torch.tensor(0.0, **factory_kwargs)
        )

        assert torch.all(
            beta_x > 0
        ), "Beta function in x direction must be larger than 0 everywhere."
        assert torch.all(
            beta_y > 0
        ), "Beta function in y direction must be larger than 0 everywhere."

        sigma_x = torch.sqrt(emittance_x * beta_x + dispersion_x**2 * sigma_p**2)
        sigma_px = torch.sqrt(
            emittance_x * (1 + alpha_x**2) / beta_x + dispersion_px**2 * sigma_p**2
        )
        sigma_y = torch.sqrt(emittance_y * beta_y + dispersion_y**2 * sigma_p**2)
        sigma_py = torch.sqrt(
            emittance_y * (1 + alpha_y**2) / beta_y + dispersion_py**2 * sigma_p**2
        )
        cov_xpx = -emittance_x * alpha_x + dispersion_x * dispersion_px * sigma_p**2
        cov_ypy = -emittance_y * alpha_y + dispersion_y * dispersion_py * sigma_p**2
        cov_xp = dispersion_x * sigma_p**2
        cov_pxp = dispersion_px * sigma_p**2
        cov_yp = dispersion_y * sigma_p**2
        cov_pyp = dispersion_py * sigma_p**2

        return cls.from_parameters(
            sigma_x=sigma_x,
            sigma_px=sigma_px,
            sigma_y=sigma_y,
            sigma_py=sigma_py,
            sigma_tau=sigma_tau,
            sigma_p=sigma_p,
            energy=energy,
            cov_taup=cov_taup,
            cov_xpx=cov_xpx,
            cov_ypy=cov_ypy,
            cov_xp=cov_xp,
            cov_pxp=cov_pxp,
            cov_yp=cov_yp,
            cov_pyp=cov_pyp,
            total_charge=total_charge,
            s=s,
            species=species,
            device=device,
            dtype=dtype,
        )

    @classmethod
    def from_ocelot(
        cls, parray, device: torch.device = None, dtype: torch.dtype = None
    ) -> "ParameterBeam":
        """Load an Ocelot ParticleArray `parray` as a Cheetah Beam."""
        factory_kwargs = {
            "device": device or torch.get_default_device(),
            "dtype": dtype or torch.get_default_dtype(),
        }

        mu = torch.ones(7, **factory_kwargs)
        mu[:6] = torch.as_tensor(parray.rparticles.mean(axis=1), **factory_kwargs)

        cov = torch.zeros(7, 7, **factory_kwargs)
        cov[:6, :6] = torch.cov(torch.as_tensor(parray.rparticles, **factory_kwargs))

        energy = 1e9 * torch.as_tensor(parray.E, **factory_kwargs)
        total_charge = torch.as_tensor(parray.q_array, **factory_kwargs).sum()

        return cls(
            mu=mu,
            cov=cov,
            energy=energy,
            total_charge=total_charge,
            species=Species("electron", **factory_kwargs),
            **factory_kwargs,
        )

    @classmethod
    def from_astra(
        cls, path: str, device: torch.device = None, dtype: torch.dtype = None
    ) -> "ParameterBeam":
        """Load an Astra particle distribution as a Cheetah Beam."""
        from cheetah.converters.astra import from_astrabeam

        factory_kwargs = {
            "device": device or torch.get_default_device(),
            "dtype": dtype or torch.get_default_dtype(),
        }

        particles, energy, particle_charges = from_astrabeam(path)

        mu = torch.ones(7, **factory_kwargs)
        mu[:6] = torch.as_tensor(particles.mean(axis=0), **factory_kwargs)

        cov = torch.zeros(7, 7, **factory_kwargs)
        cov[:6, :6] = torch.cov(torch.as_tensor(particles, **factory_kwargs).T)

        energy = torch.as_tensor(energy, **factory_kwargs)
        total_charge = torch.as_tensor(particle_charges, **factory_kwargs).sum()

        return cls(
            mu=mu,
            cov=cov,
            energy=energy,
            total_charge=total_charge,
            species=Species("electron"),
            **factory_kwargs,
        )

    def transformed_to(
        self,
        mu_x: torch.Tensor | None = None,
        mu_px: torch.Tensor | None = None,
        mu_y: torch.Tensor | None = None,
        mu_py: torch.Tensor | None = None,
        mu_tau: torch.Tensor | None = None,
        mu_p: torch.Tensor | None = None,
        sigma_x: torch.Tensor | None = None,
        sigma_px: torch.Tensor | None = None,
        sigma_y: torch.Tensor | None = None,
        sigma_py: torch.Tensor | None = None,
        sigma_tau: torch.Tensor | None = None,
        sigma_p: torch.Tensor | None = None,
        energy: torch.Tensor | None = None,
        total_charge: torch.Tensor | None = None,
        species: Species | None = None,
        device: torch.device | None = None,
        dtype: torch.dtype | None = None,
    ) -> "ParameterBeam":
        """
        Create version of this beam that is transformed to new beam parameters.

        :param mu_x: Center of the particle distribution on x in meters.
        :param mu_px: Center of the particle distribution on px, dimensionless.
        :param mu_y: Center of the particle distribution on y in meters.
        :param mu_py: Center of the particle distribution on yp, dimensionless.
        :param mu_tau: Center of the particle distribution on tau in meters.
        :param mu_p: Center of the particle distribution on p, dimensionless.
        :param sigma_x: Sigma of the particle distribution in x direction in meters.
        :param sigma_px: Sigma of the particle distribution in px direction,
            dimensionless.
        :param sigma_y: Sigma of the particle distribution in y direction in meters.
        :param sigma_py: Sigma of the particle distribution in py direction,
            dimensionless.
        :param sigma_tau: Sigma of the particle distribution in longitudinal direction,
            in meters.
        :param sigma_p: Sigma of the particle distribution in p, dimensionless.
        :param energy: Reference energy of the beam in eV.
        :param total_charge: Total charge of the beam in C.
        :param species: Particle species of the beam.
        :param device: Device to create the transformed beam on. If set to `"auto"` a
            CUDA GPU is selected if available. The CPU is used otherwise.
        :param dtype: Data type of the transformed beam.
        """
        device = device if device is not None else self.mu_x.device
        dtype = dtype if dtype is not None else self.mu_x.dtype

        mu_x = mu_x if mu_x is not None else self.mu_x
        mu_px = mu_px if mu_px is not None else self.mu_px
        mu_y = mu_y if mu_y is not None else self.mu_y
        mu_py = mu_py if mu_py is not None else self.mu_py
        mu_tau = mu_tau if mu_tau is not None else self.mu_tau
        mu_p = mu_p if mu_p is not None else self.mu_p
        sigma_x = sigma_x if sigma_x is not None else self.sigma_x
        sigma_px = sigma_px if sigma_px is not None else self.sigma_px
        sigma_y = sigma_y if sigma_y is not None else self.sigma_y
        sigma_py = sigma_py if sigma_py is not None else self.sigma_py
        sigma_tau = sigma_tau if sigma_tau is not None else self.sigma_tau
        sigma_p = sigma_p if sigma_p is not None else self.sigma_p
        energy = energy if energy is not None else self.energy
        total_charge = total_charge if total_charge is not None else self.total_charge
        species = species if species is not None else self.species

        return self.__class__.from_parameters(
            mu_x=mu_x,
            mu_px=mu_px,
            mu_y=mu_y,
            mu_py=mu_py,
            mu_tau=mu_tau,
            mu_p=mu_p,
            sigma_x=sigma_x,
            sigma_px=sigma_px,
            sigma_y=sigma_y,
            sigma_py=sigma_py,
            sigma_tau=sigma_tau,
            sigma_p=sigma_p,
            energy=energy,
            total_charge=total_charge,
            s=self.s,
            species=species,
            device=device,
            dtype=dtype,
        )

    def as_particle_beam(self, num_particles: int) -> "ParticleBeam":  # noqa: F821
        """
        Convert this beam to a `ParticleBeam` beam with `num_particles` particles.

        :param num_particles: Number of macro particles to create.
        :return: `ParticleBeam` with `num_particles` particles and the same parameters
            as this beam.
        """
        from cheetah.particles.particle_beam import ParticleBeam  # No circular import

        return ParticleBeam.from_parameters(
            num_particles=num_particles,
            mu_x=self.mu_x,
            mu_y=self.mu_y,
            mu_px=self.mu_px,
            mu_py=self.mu_py,
            mu_tau=self.mu_tau,
            mu_p=self.mu_p,
            sigma_x=self.sigma_x,
            sigma_y=self.sigma_y,
            sigma_px=self.sigma_px,
            sigma_py=self.sigma_py,
            sigma_tau=self.sigma_tau,
            sigma_p=self.sigma_p,
            cov_xpx=self.cov_xpx,
            cov_ypy=self.cov_ypy,
            cov_taup=self.cov_taup,
            cov_xp=self.cov_xp,
            cov_pxp=self.cov_pxp,
            cov_yp=self.cov_yp,
            cov_pyp=self.cov_pyp,
            energy=self.energy,
            total_charge=self.total_charge,
            s=self.s,
            species=self.species,
            device=self.mu.device,
            dtype=self.mu.dtype,
        )

    def linspaced(self, num_particles: int) -> "ParticleBeam":  # noqa: F821
        """
        Create a `ParticleBeam` beam with the same parameters as this beam and
        `num_particles` particles evenly distributed in the beam.

        :param num_particles: Number of particles to create.
        :return: `ParticleBeam` with `num_particles` particles.
        """
        from cheetah.particles.particle_beam import ParticleBeam  # No circular import

        return ParticleBeam.make_linspaced(
            num_particles=num_particles,
            mu_x=self.mu_x,
            mu_y=self.mu_y,
            mu_px=self.mu_px,
            mu_py=self.mu_py,
            mu_tau=self.mu_tau,
            mu_p=self.mu_p,
            sigma_x=self.sigma_x,
            sigma_y=self.sigma_y,
            sigma_px=self.sigma_px,
            sigma_py=self.sigma_py,
            sigma_tau=self.sigma_tau,
            sigma_p=self.sigma_p,
            energy=self.energy,
            total_charge=self.total_charge,
            s=self.s,
            species=self.species,
            device=self.mu.device,
            dtype=self.mu.dtype,
        )

    @property
    def mu_x(self) -> torch.Tensor:
        return self.mu[..., 0]

    @property
    def sigma_x(self) -> torch.Tensor:
        return torch.sqrt(torch.clamp_min(self.cov[..., 0, 0], 1e-20))

    @property
    def mu_px(self) -> torch.Tensor:
        return self.mu[..., 1]

    @property
    def sigma_px(self) -> torch.Tensor:
        return torch.sqrt(torch.clamp_min(self.cov[..., 1, 1], 1e-20))

    @property
    def mu_y(self) -> torch.Tensor:
        return self.mu[..., 2]

    @property
    def sigma_y(self) -> torch.Tensor:
        return torch.sqrt(torch.clamp_min(self.cov[..., 2, 2], 1e-20))

    @property
    def mu_py(self) -> torch.Tensor:
        return self.mu[..., 3]

    @property
    def sigma_py(self) -> torch.Tensor:
        return torch.sqrt(torch.clamp_min(self.cov[..., 3, 3], 1e-20))

    @property
    def mu_tau(self) -> torch.Tensor:
        return self.mu[..., 4]

    @property
    def sigma_tau(self) -> torch.Tensor:
        return torch.sqrt(torch.clamp_min(self.cov[..., 4, 4], 1e-20))

    @property
    def mu_p(self) -> torch.Tensor:
        return self.mu[..., 5]

    @property
    def sigma_p(self) -> torch.Tensor:
        return torch.sqrt(torch.clamp_min(self.cov[..., 5, 5], 1e-20))

    @property
    def cov_xpx(self) -> torch.Tensor:
        return self.cov[..., 0, 1]

    @property
    def cov_ypy(self) -> torch.Tensor:
        return self.cov[..., 2, 3]

    @property
    def cov_taup(self) -> torch.Tensor:
        return self.cov[..., 4, 5]

    @property
    def cov_xp(self) -> torch.Tensor:
        return self.cov[..., 0, 5]

    @property
    def cov_pxp(self) -> torch.Tensor:
        return self.cov[..., 1, 5]

    @property
    def cov_yp(self) -> torch.Tensor:
        return self.cov[..., 2, 5]

    @property
    def cov_pyp(self) -> torch.Tensor:
        return self.cov[..., 3, 5]

    def clone(self) -> "ParameterBeam":
        return self.__class__(
            mu=self.mu.clone(),
            cov=self.cov.clone(),
            energy=self.energy.clone(),
            total_charge=self.total_charge.clone(),
            s=self.s.clone(),
            species=self.species.clone(),
        )

    def __repr__(self) -> str:
        return (
            f"{self.__class__.__name__}(mu={repr(self.mu)}, "
            + f"cov={repr(self.cov)}, "
            + f"energy={repr(self.energy)}, "
            + f"total_charge={repr(self.total_charge)}, "
            + f"s={repr(self.s)}, "
            + f"species={repr(self.species)})"
        )<|MERGE_RESOLUTION|>--- conflicted
+++ resolved
@@ -86,38 +86,6 @@
         device: torch.device | None = None,
         dtype: torch.dtype | None = None,
     ) -> "ParameterBeam":
-<<<<<<< HEAD
-=======
-        # Extract device and dtype from given arguments
-        device, dtype = verify_device_and_dtype(
-            [
-                mu_x,
-                mu_px,
-                mu_y,
-                mu_py,
-                mu_tau,
-                mu_p,
-                sigma_x,
-                sigma_px,
-                sigma_y,
-                sigma_py,
-                sigma_tau,
-                sigma_p,
-                cov_xpx,
-                cov_ypy,
-                cov_taup,
-                cov_xp,
-                cov_pxp,
-                cov_yp,
-                cov_pyp,
-                energy,
-                total_charge,
-                s,
-            ],
-            device,
-            dtype,
-        )
->>>>>>> bd2cfca1
         factory_kwargs = {"device": device, "dtype": dtype}
 
         # Set default values without function call in function signature
@@ -262,32 +230,6 @@
         device: torch.device | None = None,
         dtype: torch.dtype | None = None,
     ) -> "ParameterBeam":
-<<<<<<< HEAD
-=======
-        # Extract device and dtype from given arguments
-        device, dtype = verify_device_and_dtype(
-            [
-                beta_x,
-                alpha_x,
-                emittance_x,
-                beta_y,
-                alpha_y,
-                emittance_y,
-                sigma_tau,
-                sigma_p,
-                cov_taup,
-                dispersion_x,
-                dispersion_px,
-                dispersion_y,
-                dispersion_py,
-                energy,
-                total_charge,
-                s,
-            ],
-            device,
-            dtype,
-        )
->>>>>>> bd2cfca1
         factory_kwargs = {"device": device, "dtype": dtype}
 
         # Set default values without function call in function signature
