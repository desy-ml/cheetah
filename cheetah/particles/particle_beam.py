import itertools
from typing import Literal

import numpy as np
import torch
from matplotlib import pyplot as plt
from scipy import constants
from scipy.ndimage import gaussian_filter
from torch.distributions import MultivariateNormal

from cheetah.particles.beam import Beam
from cheetah.particles.species import Species
from cheetah.utils import (
    elementwise_linspace,
    format_axis_with_prefixed_unit,
    unbiased_weighted_covariance,
    unbiased_weighted_covariance_matrix,
    unbiased_weighted_std,
)


class ParticleBeam(Beam):
    """
    Beam of charged particles, where each particle is simulated.

    :param particles: List of 7-dimensional particle vectors.
    :param energy: Reference energy of the beam in eV.
    :param particle_charges: Charges of the macroparticles in the beam in C.
    :param survival_probabilities: Vector of probabilities that each particle has
        survived (i.e. not been lost), where 1.0 means the particle has survived and
        0.0 means the particle has been lost. Defaults to ones.
    :param s: Position along the beamline of the reference particle in meters.
    :param species: Particle species of the beam. Defaults to electron.
    :param device: Device that the beam creates its tensors on.
    :param dtype: Data type of the tensors created by the beam.
    """

    PRETTY_DIMENSION_LABELS = {
        "x": r"$x$",
        "px": r"$p_x$",
        "y": r"$y$",
        "py": r"$p_y$",
        "tau": r"$\tau$",
        "p": r"$\delta$",
    }
    UNVECTORIZED_NUM_ATTR_DIMS = Beam.UNVECTORIZED_NUM_ATTR_DIMS | {
        "particles": 2,
        "particle_charges": 1,
        "survival_probabilities": 1,
        "x": 1,
        "px": 1,
        "y": 1,
        "py": 1,
        "tau": 1,
        "p": 1,
    }

    def __init__(
        self,
        particles: torch.Tensor,
        energy: torch.Tensor,
        particle_charges: torch.Tensor | None = None,
        survival_probabilities: torch.Tensor | None = None,
        s: torch.Tensor | None = None,
        species: Species | None = None,
        device: torch.device | None = None,
        dtype: torch.dtype | None = None,
    ) -> None:
        factory_kwargs = {"device": device, "dtype": dtype}
        super().__init__()

        assert (
            particles.shape[-2] > 0 and particles.shape[-1] == 7
        ), "Particle vectors must be 7-dimensional."

        self.species = (
            species if species is not None else Species("electron", **factory_kwargs)
        )

        self.register_buffer("particles", particles)
        self.register_buffer("energy", energy)
        self.register_buffer(
            "particle_charges",
            (
                particle_charges
                if particle_charges is not None
                else torch.full(
                    (particles.shape[-2],),
                    self.species.charge_coulomb,
                    **factory_kwargs,
                )
            ),
        )
        self.register_buffer(
            "survival_probabilities",
            (
                survival_probabilities
                if survival_probabilities is not None
                else torch.ones(particles.shape[-2], **factory_kwargs)
            ),
        )
        self.register_buffer(
            "s", (s if s is not None else torch.tensor(0.0, **factory_kwargs))
        )

    @classmethod
    def from_parameters(
        cls,
        num_particles: int = 100_000,
        mu_x: torch.Tensor | None = None,
        mu_px: torch.Tensor | None = None,
        mu_y: torch.Tensor | None = None,
        mu_py: torch.Tensor | None = None,
        mu_tau: torch.Tensor | None = None,
        mu_p: torch.Tensor | None = None,
        sigma_x: torch.Tensor | None = None,
        sigma_px: torch.Tensor | None = None,
        sigma_y: torch.Tensor | None = None,
        sigma_py: torch.Tensor | None = None,
        sigma_tau: torch.Tensor | None = None,
        sigma_p: torch.Tensor | None = None,
        cov_xpx: torch.Tensor | None = None,
        cov_ypy: torch.Tensor | None = None,
        cov_taup: torch.Tensor | None = None,
        cov_xp: torch.Tensor | None = None,
        cov_pxp: torch.Tensor | None = None,
        cov_yp: torch.Tensor | None = None,
        cov_pyp: torch.Tensor | None = None,
        energy: torch.Tensor | None = None,
        total_charge: torch.Tensor | None = None,
        s: torch.Tensor | None = None,
        species: Species | None = None,
        device: torch.device | None = None,
        dtype: torch.dtype | None = None,
    ) -> "ParticleBeam":
        """
        Generate Cheetah Beam of random particles.

        :param num_particles: Number of particles to generate.
        :param mu_x: Center of the particle distribution on x in meters.
        :param mu_px: Center of the particle distribution on px, dimensionless.
        :param mu_y: Center of the particle distribution on y in meters.
        :param mu_py: Center of the particle distribution on py , dimensionless.
        :param mu_tau: Center of the particle distribution on tau (longitudinal) in
            meters.
        :param mu_p: Center of the particle distribution on p, dimensionless.
        :param sigma_x: Sigma of the particle distribution in x direction in meters.
        :param sigma_px: Sigma of the particle distribution in px direction,
            dimensionless.
        :param sigma_y: Sigma of the particle distribution in y direction in meters.
        :param sigma_py: Sigma of the particle distribution in py direction,
            dimensionless.
        :param sigma_tau: Sigma of the particle distribution in longitudinal direction,
            in meters.
        :param sigma_p: Sigma of the particle distribution in longitudinal momentum,
            dimensionless.
        :param cov_xpx: Correlation between x and px.
        :param cov_ypy: Correlation between y and py.
        :param cov_taup: Correlation between s and p.
        :param cov_xp: Correlation between x and p.
        :param cov_pxp: Correlation between px and p.
        :param cov_yp: Correlation between y and p.
        :param cov_pyp: Correlation between py and p.
        :param energy: Energy of the beam in eV.
        :param total_charge: Total charge of the beam in C.
        :param s: Position along the beamline of the reference particle in meters.
        :param species: Particle species of the beam. Defaults to electron.
        :param device: Device that the beam creates its tensors on.
        :param dtype: Data type of the tensors created by the beam.
        :return: ParticleBeam with random particles.
        """
        factory_kwargs = {"device": device, "dtype": dtype}

        # Set default values without function call in function signature
        mu_x = mu_x if mu_x is not None else torch.tensor(0.0, **factory_kwargs)
        mu_px = mu_px if mu_px is not None else torch.tensor(0.0, **factory_kwargs)
        mu_y = mu_y if mu_y is not None else torch.tensor(0.0, **factory_kwargs)
        mu_py = mu_py if mu_py is not None else torch.tensor(0.0, **factory_kwargs)
        mu_tau = mu_tau if mu_tau is not None else torch.tensor(0.0, **factory_kwargs)
        mu_p = mu_p if mu_p is not None else torch.tensor(0.0, **factory_kwargs)
        sigma_x = (
            sigma_x if sigma_x is not None else torch.tensor(175e-6, **factory_kwargs)
        )
        sigma_px = (
            sigma_px if sigma_px is not None else torch.tensor(4e-6, **factory_kwargs)
        )
        sigma_y = (
            sigma_y if sigma_y is not None else torch.tensor(175e-6, **factory_kwargs)
        )
        sigma_py = (
            sigma_py if sigma_py is not None else torch.tensor(4e-6, **factory_kwargs)
        )
        sigma_tau = (
            sigma_tau if sigma_tau is not None else torch.tensor(8e-6, **factory_kwargs)
        )
        sigma_p = (
            sigma_p if sigma_p is not None else torch.tensor(2e-3, **factory_kwargs)
        )
        cov_xpx = (
            cov_xpx if cov_xpx is not None else torch.tensor(0.0, **factory_kwargs)
        )
        cov_ypy = (
            cov_ypy if cov_ypy is not None else torch.tensor(0.0, **factory_kwargs)
        )
        cov_taup = (
            cov_taup if cov_taup is not None else torch.tensor(0.0, **factory_kwargs)
        )
        cov_xp = cov_xp if cov_xp is not None else torch.tensor(0.0, **factory_kwargs)
        cov_pxp = (
            cov_pxp if cov_pxp is not None else torch.tensor(0.0, **factory_kwargs)
        )
        cov_yp = cov_yp if cov_yp is not None else torch.tensor(0.0, **factory_kwargs)
        cov_pyp = (
            cov_pyp if cov_pyp is not None else torch.tensor(0.0, **factory_kwargs)
        )

        mu_x, mu_px, mu_y, mu_py, mu_tau, mu_p = torch.broadcast_tensors(
            mu_x, mu_px, mu_y, mu_py, mu_tau, mu_p
        )
        mean = torch.stack([mu_x, mu_px, mu_y, mu_py, mu_tau, mu_p], dim=-1)

        (
            sigma_x,
            sigma_px,
            cov_xpx,
            sigma_y,
            sigma_py,
            cov_ypy,
            sigma_tau,
            sigma_p,
            cov_taup,
            cov_xp,
            cov_pxp,
            cov_yp,
            cov_pyp,
        ) = torch.broadcast_tensors(
            sigma_x,
            sigma_px,
            cov_xpx,
            sigma_y,
            sigma_py,
            cov_ypy,
            sigma_tau,
            sigma_p,
            cov_taup,
            cov_xp,
            cov_pxp,
            cov_yp,
            cov_pyp,
        )
        cov = torch.zeros(*sigma_x.shape, 6, 6, **factory_kwargs)
        cov[..., 0, 0] = sigma_x.square()
        cov[..., 0, 1] = cov_xpx
        cov[..., 1, 0] = cov_xpx
        cov[..., 1, 1] = sigma_px.square()
        cov[..., 2, 2] = sigma_y.square()
        cov[..., 2, 3] = cov_ypy
        cov[..., 3, 2] = cov_ypy
        cov[..., 3, 3] = sigma_py.square()
        cov[..., 4, 4] = sigma_tau.square()
        cov[..., 4, 5] = cov_taup
        cov[..., 5, 4] = cov_taup
        cov[..., 5, 5] = sigma_p.square()
        cov[..., 0, 5] = cov_xp
        cov[..., 5, 0] = cov_xp
        cov[..., 1, 5] = cov_pxp
        cov[..., 5, 1] = cov_pxp
        cov[..., 2, 5] = cov_yp
        cov[..., 5, 2] = cov_yp
        cov[..., 3, 5] = cov_pyp
        cov[..., 5, 3] = cov_pyp

        return cls.from_distribution(
            mu=mean,
            cov=cov,
            num_particles=num_particles,
            energy=energy,
            total_charge=total_charge,
            s=s,
            species=species,
            device=device,
            dtype=dtype,
        )

    @classmethod
    def from_distribution(
        cls,
        mu: torch.Tensor,
        cov: torch.Tensor,
        num_particles: int = 100_000,
        energy: torch.Tensor | None = None,
        total_charge: torch.Tensor | None = None,
        s: torch.Tensor | None = None,
        species: Species | None = None,
        device: torch.device | None = None,
        dtype: torch.dtype | None = None,
    ) -> "ParticleBeam":
        """
        Generate Cheetah Beam of random particles from a multivariate normal
        distribution.

        :param num_particles: Number of particles to generate.
        :param mu: Mean of the multivariate normal distribution.
        :param cov: Covariance matrix of the multivariate normal distribution.
        :param energy: Energy of the beam in eV.
        :param total_charge: Total charge of the beam in C.
        :param s: Position along the beamline of the reference particle in meters.
        :param species: Particle species of the beam. Defaults to electron.
        :param device: Device that the beam creates its tensors on.
        :param dtype: Data type of the tensors created by the beam.
        :return: ParticleBeam with random particles.
        """
        factory_kwargs = {"device": device, "dtype": dtype}

        species = (
            species.to(**factory_kwargs)
            if species is not None
            else Species("electron", **factory_kwargs)
        )

        # Set default values without function call in function signature
        energy = energy if energy is not None else torch.tensor(1e8, **factory_kwargs)
        total_charge = (
            total_charge
            if total_charge is not None
            else species.charge_coulomb * num_particles
        )
        particle_charges = (
            torch.ones((*total_charge.shape, num_particles), **factory_kwargs)
            * total_charge.unsqueeze(-1)
            / num_particles
        )

        vector_shape = torch.broadcast_shapes(mu.shape[:-1], cov.shape[:-2])
        mu = mu.expand(*vector_shape, 6)
        cov = cov.expand(*vector_shape, 6, 6)
        particles = torch.ones((*vector_shape, num_particles, 7), **factory_kwargs)
        distributions = [
            MultivariateNormal(sample_mu, covariance_matrix=sample_cov)
            for sample_mu, sample_cov in zip(mu.view(-1, 6), cov.view(-1, 6, 6))
        ]
        particles[..., :6] = torch.stack(
            [distribution.rsample((num_particles,)) for distribution in distributions],
            dim=0,
        ).view(*vector_shape, num_particles, 6)

        return cls(
            particles,
            energy,
            particle_charges=particle_charges,
            s=s,
            species=species,
            device=device,
            dtype=dtype,
        )

    @classmethod
    def from_twiss(
        cls,
        num_particles: int = 100_000,
        beta_x: torch.Tensor | None = None,
        alpha_x: torch.Tensor | None = None,
        emittance_x: torch.Tensor | None = None,
        beta_y: torch.Tensor | None = None,
        alpha_y: torch.Tensor | None = None,
        emittance_y: torch.Tensor | None = None,
        dispersion_x: torch.Tensor | None = None,
        dispersion_px: torch.Tensor | None = None,
        dispersion_y: torch.Tensor | None = None,
        dispersion_py: torch.Tensor | None = None,
        energy: torch.Tensor | None = None,
        sigma_tau: torch.Tensor | None = None,
        sigma_p: torch.Tensor | None = None,
        cov_taup: torch.Tensor | None = None,
        total_charge: torch.Tensor | None = None,
        s: torch.Tensor | None = None,
        species: Species | None = None,
        device: torch.device | None = None,
        dtype: torch.dtype | None = None,
    ) -> "ParticleBeam":
        factory_kwargs = {"device": device, "dtype": dtype}

        # Set default values without function call in function signature
        beta_x = beta_x if beta_x is not None else torch.tensor(0.0, **factory_kwargs)
        alpha_x = (
            alpha_x if alpha_x is not None else torch.tensor(0.0, **factory_kwargs)
        )
        emittance_x = (
            emittance_x
            if emittance_x is not None
            else torch.tensor(7.1971891e-13, **factory_kwargs)
        )
        beta_y = beta_y if beta_y is not None else torch.tensor(0.0, **factory_kwargs)
        alpha_y = (
            alpha_y if alpha_y is not None else torch.tensor(0.0, **factory_kwargs)
        )
        emittance_y = (
            emittance_y
            if emittance_y is not None
            else torch.tensor(7.1971891e-13, **factory_kwargs)
        )
        dispersion_x = (
            dispersion_x
            if dispersion_x is not None
            else torch.tensor(0.0, **factory_kwargs)
        )
        dispersion_px = (
            dispersion_px
            if dispersion_px is not None
            else torch.tensor(0.0, **factory_kwargs)
        )
        dispersion_y = (
            dispersion_y
            if dispersion_y is not None
            else torch.tensor(0.0, **factory_kwargs)
        )
        dispersion_py = (
            dispersion_py
            if dispersion_py is not None
            else torch.tensor(0.0, **factory_kwargs)
        )
        energy = energy if energy is not None else torch.tensor(1e8, **factory_kwargs)
        sigma_tau = (
            sigma_tau if sigma_tau is not None else torch.tensor(1e-6, **factory_kwargs)
        )
        sigma_p = (
            sigma_p if sigma_p is not None else torch.tensor(1e-6, **factory_kwargs)
        )
        cov_taup = (
            cov_taup if cov_taup is not None else torch.tensor(0.0, **factory_kwargs)
        )

        sigma_x = (
            beta_x * emittance_x + dispersion_x.square() * sigma_p.square()
        ).sqrt()
        sigma_px = (
            emittance_x * (1 + alpha_x.square()) / beta_x
            + dispersion_px.square() * sigma_p.square()
        ).sqrt()
        sigma_y = (
            beta_y * emittance_y + dispersion_y.square() * sigma_p.square()
        ).sqrt()
        sigma_py = (
            emittance_y * (1 + alpha_y.square()) / beta_y
            + dispersion_py.square() * sigma_p.square()
        ).sqrt()
        cov_xpx = (
            -emittance_x * alpha_x + dispersion_x * dispersion_px * sigma_p.square()
        )
        cov_ypy = (
            -emittance_y * alpha_y + dispersion_y * dispersion_py * sigma_p.square()
        )

        cov_xp = dispersion_x * sigma_p.square()
        cov_pxp = dispersion_px * sigma_p.square()
        cov_yp = dispersion_y * sigma_p.square()
        cov_pyp = dispersion_py * sigma_p.square()

        return cls.from_parameters(
            num_particles=num_particles,
            mu_x=torch.tensor(0.0, **factory_kwargs),
            mu_px=torch.tensor(0.0, **factory_kwargs),
            mu_y=torch.tensor(0.0, **factory_kwargs),
            mu_py=torch.tensor(0.0, **factory_kwargs),
            sigma_x=sigma_x,
            sigma_px=sigma_px,
            sigma_y=sigma_y,
            sigma_py=sigma_py,
            sigma_tau=sigma_tau,
            sigma_p=sigma_p,
            energy=energy,
            cov_taup=cov_taup,
            cov_xpx=cov_xpx,
            cov_ypy=cov_ypy,
            cov_xp=cov_xp,
            cov_pxp=cov_pxp,
            cov_yp=cov_yp,
            cov_pyp=cov_pyp,
            total_charge=total_charge,
            s=s,
            species=species,
            device=device,
            dtype=dtype,
        )

    @classmethod
    def uniform_3d_ellipsoid(
        cls,
        num_particles: int = 100_000,
        radius_x: torch.Tensor | None = None,
        radius_y: torch.Tensor | None = None,
        radius_tau: torch.Tensor | None = None,
        sigma_px: torch.Tensor | None = None,
        sigma_py: torch.Tensor | None = None,
        sigma_p: torch.Tensor | None = None,
        energy: torch.Tensor | None = None,
        total_charge: torch.Tensor | None = None,
        s: torch.Tensor | None = None,
        species: Species | None = None,
        device: torch.device | None = None,
        dtype: torch.dtype | None = None,
    ):
        """
        Generate a particle beam with spatially uniformly distributed particles inside
        an ellipsoid, i.e. a waterbag distribution.

        Note that:
         - The generated particles do not have correlation in the momentum directions,
           and by default a cold beam with no divergence is generated.

        :param num_particles: Number of particles to generate.
        :param radius_x: Radius of the ellipsoid in x direction in meters.
        :param radius_y: Radius of the ellipsoid in y direction in meters.
        :param radius_tau: Radius of the ellipsoid in tau (longitudinal) direction
            in meters.
        :param sigma_px: Sigma of the particle distribution in px direction,
            dimensionless, default is 0.
        :param sigma_py: Sigma of the particle distribution in py direction,
            dimensionless, default is 0.
        :param sigma_p: Sigma of the particle distribution in p, dimensionless.
        :param energy: Reference energy of the beam in eV.
        :param total_charge: Total charge of the beam in C.
        :param s: Position along the beamline of the reference particle in meters.
        :param species: Particle species of the beam. Defaults to electron.
        :param device: Device that the beam creates its tensors on.
        :param dtype: Data type of the tensors created by the beam.
        :return: ParticleBeam with uniformly distributed particles inside an ellipsoid.
        """
        factory_kwargs = {"device": device, "dtype": dtype}

        # Set default values without function call in function signature
        # NOTE that this does not need to be done for values that are passed to the
        # Gaussian beam generation.
        radius_x = (
            radius_x if radius_x is not None else torch.tensor(1e-3, **factory_kwargs)
        )
        radius_y = (
            radius_y if radius_y is not None else torch.tensor(1e-3, **factory_kwargs)
        )
        radius_tau = (
            radius_tau
            if radius_tau is not None
            else torch.tensor(1e-3, **factory_kwargs)
        )

        # Generate an uncorrelated Gaussian beam
        beam = cls.from_parameters(
            num_particles=num_particles,
            mu_px=torch.tensor(0.0, **factory_kwargs),
            mu_py=torch.tensor(0.0, **factory_kwargs),
            sigma_x=radius_x,  # Only a placeholder, will be overwritten
            sigma_px=sigma_px,
            sigma_y=radius_y,  # Only a placeholder, will be overwritten
            sigma_py=sigma_py,
            sigma_tau=radius_tau,  # Only a placeholder, will be overwritten
            sigma_p=sigma_p,
            energy=energy,
            total_charge=total_charge,
            s=s,
            species=species,
            device=device,
            dtype=dtype,
        )

        # Extract the vector dimension of the beam
        vector_shape = beam.sigma_x.shape

        # Generate random particles in unit sphere in polar coodinates
        # r: radius, 3rd root for uniform distribution in sphere volume
        # theta: polar angle, arccos for uniform distribution in sphere surface
        # phi: azimuthal angle, uniform between 0 and 2*pi
        r = (torch.rand(*vector_shape, num_particles, **factory_kwargs)).pow(1 / 3)
        theta = (
            2 * torch.rand(*vector_shape, num_particles, **factory_kwargs) - 1
        ).arccos()
        phi = torch.rand(*vector_shape, num_particles, **factory_kwargs) * 2 * torch.pi

        # Convert to Cartesian coordinates
        x = r * theta.sin() * phi.cos()
        y = r * theta.sin() * phi.sin()
        tau = r * theta.cos()

        # Replace the spatial coordinates with the generated ones.
        # This involves distorting the unit sphere into the desired ellipsoid.
        beam.x = x * radius_x.unsqueeze(-1)
        beam.y = y * radius_y.unsqueeze(-1)
        beam.tau = tau * radius_tau.unsqueeze(-1)

        return beam

    @classmethod
    def make_linspaced(
        cls,
        num_particles: int = 10,
        mu_x: torch.Tensor | None = None,
        mu_px: torch.Tensor | None = None,
        mu_y: torch.Tensor | None = None,
        mu_py: torch.Tensor | None = None,
        mu_tau: torch.Tensor | None = None,
        mu_p: torch.Tensor | None = None,
        sigma_x: torch.Tensor | None = None,
        sigma_px: torch.Tensor | None = None,
        sigma_y: torch.Tensor | None = None,
        sigma_py: torch.Tensor | None = None,
        sigma_tau: torch.Tensor | None = None,
        sigma_p: torch.Tensor | None = None,
        energy: torch.Tensor | None = None,
        total_charge: torch.Tensor | None = None,
        s: torch.Tensor | None = None,
        species: Species | None = None,
        device: torch.device | None = None,
        dtype: torch.dtype | None = None,
    ) -> "ParticleBeam":
        """
        Generate Cheetah Beam of *n* linspaced particles.

        :param n: Number of particles to generate.
        :param mu_x: Center of the particle distribution on x in meters.
        :param mu_px: Center of the particle distribution on px, dimensionless.
        :param mu_y: Center of the particle distribution on y in meters.
        :param mu_py: Center of the particle distribution on py , dimensionless.
        :param mu_tau: Center of the particle distribution on tau (longitudinal) in
            meters.
        :param mu_p: Center of the particle distribution on p, dimensionless.
        :param sigma_x: Sigma of the particle distribution in x direction in meters.
        :param sigma_px: Sigma of the particle distribution in px direction,
            dimensionless.
        :param sigma_y: Sigma of the particle distribution in y direction in meters.
        :param sigma_py: Sigma of the particle distribution in py direction,
            dimensionless.
        :param sigma_tau: Sigma of the particle distribution in longitudinal direction,
            in meters.
        :param sigma_p: Sigma of the particle distribution in p, dimensionless.
        :param energy: Energy of the beam in eV.
        :param total_charge: Total charge of the beam in C.
        :param s: Position along the beamline of the reference particle in meters.
        :param species: Particle species of the beam. Defaults to electron.
        :param device: Device that the beam creates its tensors on.
        :param dtype: Data type of the tensors created by the beam.
        :return: ParticleBeam with *n* linspaced particles.
        """
        factory_kwargs = {"device": device, "dtype": dtype}

        species = species if species is not None else Species("electron")

        # Set default values without function call in function signature
        mu_x = mu_x if mu_x is not None else torch.tensor(0.0, **factory_kwargs)
        mu_px = mu_px if mu_px is not None else torch.tensor(0.0, **factory_kwargs)
        mu_y = mu_y if mu_y is not None else torch.tensor(0.0, **factory_kwargs)
        mu_py = mu_py if mu_py is not None else torch.tensor(0.0, **factory_kwargs)
        mu_tau = mu_tau if mu_tau is not None else torch.tensor(0.0, **factory_kwargs)
        mu_p = mu_p if mu_p is not None else torch.tensor(0.0, **factory_kwargs)
        sigma_x = (
            sigma_x if sigma_x is not None else torch.tensor(175e-9, **factory_kwargs)
        )
        sigma_px = (
            sigma_px if sigma_px is not None else torch.tensor(2e-7, **factory_kwargs)
        )
        sigma_y = (
            sigma_y if sigma_y is not None else torch.tensor(175e-9, **factory_kwargs)
        )
        sigma_py = (
            sigma_py if sigma_py is not None else torch.tensor(2e-7, **factory_kwargs)
        )
        sigma_tau = (
            sigma_tau if sigma_tau is not None else torch.tensor(1e-6, **factory_kwargs)
        )
        sigma_p = (
            sigma_p if sigma_p is not None else torch.tensor(1e-6, **factory_kwargs)
        )
        energy = energy if energy is not None else torch.tensor(1e8, **factory_kwargs)
        total_charge = (
            total_charge
            if total_charge is not None
            else species.charge_coulomb * num_particles
        )
        particle_charges = (
            torch.ones((*total_charge.shape, num_particles), **factory_kwargs)
            * total_charge.unsqueeze(-1)
            / num_particles
        )

        vector_shape = torch.broadcast_shapes(
            mu_x.shape,
            mu_px.shape,
            mu_y.shape,
            mu_py.shape,
            mu_tau.shape,
            mu_p.shape,
            sigma_x.shape,
            sigma_px.shape,
            sigma_y.shape,
            sigma_py.shape,
            sigma_tau.shape,
            sigma_p.shape,
        )
        particles = torch.ones((*vector_shape, num_particles, 7), **factory_kwargs)

        particles[..., 0] = elementwise_linspace(
            mu_x - sigma_x, mu_x + sigma_x, num_particles
        )
        particles[..., 1] = elementwise_linspace(
            mu_px - sigma_px, mu_px + sigma_px, num_particles
        )
        particles[..., 2] = elementwise_linspace(
            mu_y - sigma_y, mu_y + sigma_y, num_particles
        )
        particles[..., 3] = elementwise_linspace(
            mu_py - sigma_py, mu_py + sigma_py, num_particles
        )
        particles[..., 4] = elementwise_linspace(
            mu_tau - sigma_tau, mu_tau + sigma_tau, num_particles
        )
        particles[..., 5] = elementwise_linspace(
            mu_p - sigma_p, mu_p + sigma_p, num_particles
        )

        return cls(
            particles=particles,
            energy=energy,
            particle_charges=particle_charges,
            s=s,
            species=species,
            device=device,
            dtype=dtype,
        )

    @classmethod
    def from_ocelot(
        cls, parray, device: torch.device = None, dtype: torch.dtype = None
    ) -> "ParticleBeam":
        """Convert an Ocelot ParticleArray `parray` to a Cheetah Beam."""
        factory_kwargs = {
            "device": device or torch.get_default_device(),
            "dtype": dtype or torch.get_default_dtype(),
        }

        num_particles = parray.rparticles.shape[1]
        particles = torch.ones((num_particles, 7), **factory_kwargs)
        particles[:, :6] = torch.as_tensor(
            parray.rparticles.transpose(), **factory_kwargs
        )

        energy = 1e9 * torch.as_tensor(parray.E, **factory_kwargs)

        particle_charges = torch.as_tensor(parray.q_array, **factory_kwargs)

        species = Species("electron", **factory_kwargs)

        return cls(
            particles=particles,
            energy=energy,
            particle_charges=particle_charges,
            species=species,
            **factory_kwargs,
        )

    @classmethod
    def from_astra(
        cls, path: str, device: torch.device = None, dtype: torch.dtype = None
    ) -> "ParticleBeam":
        """Load an Astra particle distribution as a Cheetah Beam."""
        factory_kwargs = {
            "device": device or torch.get_default_device(),
            "dtype": dtype or torch.get_default_dtype(),
        }

        from cheetah.converters.astra import from_astrabeam

        particles, energy, particle_charges = from_astrabeam(path)

        particles_7d = torch.ones((particles.shape[0], 7), **factory_kwargs)
        particles_7d[:, :6] = torch.as_tensor(
            particles, device=particles_7d.device, dtype=particles_7d.dtype
        )

        energy = torch.as_tensor(energy, **factory_kwargs)

        particle_charges = torch.as_tensor(particle_charges, **factory_kwargs)

        species = Species("electron", **factory_kwargs)

        return cls(
            particles=particles_7d,
            energy=energy,
            particle_charges=particle_charges,
            species=species,
            **factory_kwargs,
        )

    @classmethod
    def from_openpmd_file(
        cls,
        path: str,
        energy: torch.Tensor,
        device: torch.device | None = None,
        dtype: torch.dtype | None = None,
    ) -> "ParticleBeam":
        """Load an openPMD particle group HDF5 file as a Cheetah `ParticleBeam`."""
        try:
            import pmd_beamphysics as openpmd
        except ImportError:
            raise ImportError(
                """To use the openPMD beam import, openPMD-beamphysics must be
                installed."""
            )

        particle_group = openpmd.ParticleGroup(path)
        return cls.from_openpmd_particlegroup(
            particle_group, energy, device=device, dtype=dtype
        )

    @classmethod
    def from_openpmd_particlegroup(
        cls,
        particle_group: "openpmd.ParticleGroup",  # noqa: F821
        energy: torch.Tensor,
        device: torch.device | None = None,
        dtype: torch.dtype | None = None,
    ) -> "ParticleBeam":
        """
        Create a Cheetah `ParticleBeam` from an openPMD `ParticleGroup` object.

        :param particle_group: openPMD `ParticleGroup` object.
        :param energy: Reference energy of the beam in eV.
        :param device: Device that the beam creates its tensors on.
        :param dtype: Data type of the tensors created by the beam.
        """
        factory_kwargs = {"device": device, "dtype": dtype}

        species = Species(particle_group.species, **factory_kwargs)
        p0c = (energy.square() - species.mass_eV.square()).sqrt()

        x = torch.as_tensor(particle_group.x, **factory_kwargs)
        y = torch.as_tensor(particle_group.y, **factory_kwargs)
        px = torch.as_tensor(particle_group.px, **factory_kwargs) / p0c
        py = torch.as_tensor(particle_group.py, **factory_kwargs) / p0c
        tau = (
            torch.as_tensor(particle_group.t, **factory_kwargs)
            * constants.speed_of_light
        )
        delta = (
            torch.as_tensor(particle_group.energy, **factory_kwargs) - energy
        ) / p0c

        particles = torch.stack([x, px, y, py, tau, delta, torch.ones_like(x)], dim=-1)
        particle_charges = torch.as_tensor(particle_group.weight, **factory_kwargs)
        survival_probabilities = torch.as_tensor(
            particle_group.status, **factory_kwargs
        )

        return cls(
            particles=particles,
            energy=energy,
            particle_charges=particle_charges,
            survival_probabilities=survival_probabilities,
            species=species,
            device=device,
            dtype=dtype,
        )

    def save_as_openpmd_h5(self, path: str) -> None:
        """
        Save the `ParticleBeam` as an openPMD particle group HDF5 file.

        :param path: Path to the file where the beam should be saved.
        """
        particle_group = self.to_openpmd_particlegroup()
        particle_group.write(path)

    def to_openpmd_particlegroup(self) -> "openpmd.ParticleGroup":  # noqa: F821
        """
        Convert the `ParticleBeam` to an openPMD `ParticleGroup` object.

        NOTE: openPMD uses boolean particle status flags, i.e. alive or dead. Cheetah's
            survival probabilities are converted to status flags by thresholding at 0.5.

        NOTE: At the moment this method only supports non-vectorised particle
            distributions.

        :return: openPMD `ParticleGroup` object with the `ParticleBeam`'s particles.
        """
        try:
            import pmd_beamphysics as openpmd
        except ImportError:
            raise ImportError(
                """To use the openPMD beam export, openPMD-beamphysics must be
                installed."""
            )

        # For now only support non-vectorised particle distributions
        if len(self.particles.shape) != 2:
            raise ValueError(
                "Only non-vectorised particle distributions are supported."
            )

        px = self.px * self.p0c
        py = self.py * self.p0c
        p_total = (self.energies.square() - self.species.mass_eV.square()).sqrt()
        pz = (p_total.square() - px.square() - py.square()).sqrt()
        t = self.tau / constants.speed_of_light
        # TODO: To be discussed
        status = self.survival_probabilities > 0.5

        data = {
            "x": self.x.numpy(),
            "y": self.y.numpy(),
            "z": self.tau.numpy(),
            "px": px.numpy(),
            "py": py.numpy(),
            "pz": pz.numpy(),
            "t": t.numpy(),
            "weight": self.particle_charges.numpy(),
            "status": status.numpy(),
            "species": self.species.name,
        }
        particle_group = openpmd.ParticleGroup(data=data)

        return particle_group

    def transformed_to(
        self,
        mu_x: torch.Tensor | None = None,
        mu_px: torch.Tensor | None = None,
        mu_y: torch.Tensor | None = None,
        mu_py: torch.Tensor | None = None,
        mu_tau: torch.Tensor | None = None,
        mu_p: torch.Tensor | None = None,
        sigma_x: torch.Tensor | None = None,
        sigma_px: torch.Tensor | None = None,
        sigma_y: torch.Tensor | None = None,
        sigma_py: torch.Tensor | None = None,
        sigma_tau: torch.Tensor | None = None,
        sigma_p: torch.Tensor | None = None,
        energy: torch.Tensor | None = None,
        total_charge: torch.Tensor | None = None,
        species: Species | None = None,
    ) -> "ParticleBeam":
        """
        Create version of this beam that is transformed to new beam parameters.

        :param mu_x: Center of the particle distribution on x in meters.
        :param mu_px: Center of the particle distribution on px, dimensionless.
        :param mu_y: Center of the particle distribution on y in meters.
        :param mu_py: Center of the particle distribution on py , dimensionless.
        :param mu_tau: Center of the particle distribution on tau (longitudinal) in
            meters.
        :param mu_p: Center of the particle distribution on p, dimensionless.
        :param sigma_x: Sigma of the particle distribution in x direction in meters.
        :param sigma_px: Sigma of the particle distribution in px direction,
            dimensionless.
        :param sigma_y: Sigma of the particle distribution in y direction in meters.
        :param sigma_py: Sigma of the particle distribution in py direction,
            dimensionless.
        :param sigma_tau: Sigma of the particle distribution in longitudinal direction,
            in meters.
        :param sigma_p: Sigma of the particle distribution in p, dimensionless.
        :param energy: Reference energy of the beam in eV.
        :param total_charge: Total charge of the beam in C.
        :param species: Species of the particles in the beam.
        :return: ParticleBeam with transformed parameters.
        """
        mu_x = mu_x if mu_x is not None else self.mu_x
        mu_px = mu_px if mu_px is not None else self.mu_px
        mu_y = mu_y if mu_y is not None else self.mu_y
        mu_py = mu_py if mu_py is not None else self.mu_py
        mu_tau = mu_tau if mu_tau is not None else self.mu_tau
        mu_p = mu_p if mu_p is not None else self.mu_p
        sigma_x = sigma_x if sigma_x is not None else self.sigma_x
        sigma_px = sigma_px if sigma_px is not None else self.sigma_px
        sigma_y = sigma_y if sigma_y is not None else self.sigma_y
        sigma_py = sigma_py if sigma_py is not None else self.sigma_py
        sigma_tau = sigma_tau if sigma_tau is not None else self.sigma_tau
        sigma_p = sigma_p if sigma_p is not None else self.sigma_p
        energy = energy if energy is not None else self.energy
        if total_charge is None:
            particle_charges = self.particle_charges
        elif self.total_charge is None:  # Scale to the new charge
            total_charge = total_charge.to(
                device=self.particle_charges.device, dtype=self.particle_charges.dtype
            )
            particle_charges = self.particle_charges * total_charge / self.total_charge
        else:
            particle_charges = (
                torch.ones_like(self.particle_charges)
                * total_charge.unsqueeze(-1)
                / self.particle_charges.shape[-1]
            )
        species = species if species is not None else self.species

        mu_x, mu_px, mu_y, mu_py, mu_tau, mu_p = torch.broadcast_tensors(
            mu_x, mu_px, mu_y, mu_py, mu_tau, mu_p
        )
        new_mu = torch.stack([mu_x, mu_px, mu_y, mu_py, mu_tau, mu_p], dim=-1)
        sigma_x, sigma_px, sigma_y, sigma_py, sigma_tau, sigma_p = (
            torch.broadcast_tensors(
                sigma_x, sigma_px, sigma_y, sigma_py, sigma_tau, sigma_p
            )
        )
        new_sigma = torch.stack(
            [sigma_x, sigma_px, sigma_y, sigma_py, sigma_tau, sigma_p], dim=-1
        )

        old_mu = torch.stack(
            [self.mu_x, self.mu_px, self.mu_y, self.mu_py, self.mu_tau, self.mu_p],
            dim=-1,
        )
        old_sigma = torch.stack(
            [
                self.sigma_x,
                self.sigma_px,
                self.sigma_y,
                self.sigma_py,
                self.sigma_tau,
                self.sigma_p,
            ],
            dim=-1,
        )

        phase_space = self.particles[..., :6]
        phase_space = (
            (phase_space.transpose(-2, -1) - old_mu.unsqueeze(-1))
            / old_sigma.unsqueeze(-1)
            * new_sigma.unsqueeze(-1)
            + new_mu.unsqueeze(-1)
        ).transpose(-2, -1)

        particles = torch.ones(
            *phase_space.shape[:-1],
            7,
            device=self.particles.device,
            dtype=self.particles.dtype,
        )
        particles[..., :6] = phase_space

        return self.__class__(
            particles=particles,
            energy=energy,
            particle_charges=particle_charges,
            survival_probabilities=self.survival_probabilities,
            s=self.s,
            species=species,
            device=particles.device,
            dtype=particles.dtype,
        )

    def as_parameter_beam(self) -> "ParameterBeam":  # noqa: F821
        """
        Convert the the beam to a `ParameterBeam`.

        :return: `ParameterBeam` having the same parameters as this beam.
        """
        from cheetah.particles.parameter_beam import ParameterBeam  # No circular import

        return ParameterBeam(
            mu=(self.particles * self.survival_probabilities.unsqueeze(-1)).sum(dim=-2)
            / self.survival_probabilities.sum(dim=-1, keepdim=True),
            cov=unbiased_weighted_covariance_matrix(
                self.particles, weights=self.survival_probabilities
            ),
            energy=self.energy,
            total_charge=self.total_charge,
            device=self.particles.device,
            dtype=self.particles.dtype,
        )

    def linspaced(self, num_particles: int) -> "ParticleBeam":
        """
        Create a new beam with the same parameters as this beam, but with
        `num_particles` particles evenly distributed in the beam.

        :param num_particles: Number of particles to create.
        :return: New beam with `num_particles` particles.
        """
        return self.make_linspaced(
            num_particles=num_particles,
            mu_x=self.mu_x,
            mu_px=self.mu_px,
            mu_y=self.mu_y,
            mu_py=self.mu_py,
            mu_tau=self.mu_tau,
            mu_p=self.mu_p,
            sigma_x=self.sigma_x,
            sigma_px=self.sigma_px,
            sigma_y=self.sigma_y,
            sigma_py=self.sigma_py,
            sigma_tau=self.sigma_tau,
            sigma_p=self.sigma_p,
            energy=self.energy,
            total_charge=self.total_charge,
            particle_charges=self.particle_charges,
            survival_probabilities=self.survival_probabilities,
            s=self.s,
            species=self.species,
            device=self.particles.device,
            dtype=self.particles.dtype,
        )

    def randomly_subsampled(
        self,
        num_particles: int,
        adjust_particle_charges: bool = True,
        random_state: torch.Generator | None = None,
    ) -> "ParticleBeam":
        """
        Create a new beam with the same parameters as this beam, but with
        `num_particles` particles randomly sampled from the original beam.

        :param num_particles: Number of particles to sample.
        :param adjust_particle_charges: If True, the particle charges are adjusted
            to match the total charge of the old beam.
        :param random_state: Random state to use for thinning. If None, a new random
            state is created.
        :return: New beam with `num_particles` particles.
        """
        assert num_particles <= self.num_particles, (
            "Number of particles to sample must be less than or equal to the number of "
            "particles in the original beam."
        )

        if random_state is None:
            random_state = torch.Generator(device=self.particles.device)

        randomly_permuted_particle_indices = torch.randperm(
            self.num_particles, generator=random_state, device=random_state.device
        )
        subsampled_particle_indices = randomly_permuted_particle_indices[:num_particles]

        subsampled_particles = self.particles[subsampled_particle_indices]
        subsampled_particle_charges = self.particle_charges[subsampled_particle_indices]
        subsampled_survival_probabilities = self.survival_probabilities[
            subsampled_particle_indices
        ]

        subsampled_beam = self.__class__(
            particles=subsampled_particles,
            energy=self.energy,
            particle_charges=subsampled_particle_charges,
            survival_probabilities=subsampled_survival_probabilities,
            species=self.species,
            device=self.particles.device,
            dtype=self.particles.dtype,
        )

        if adjust_particle_charges:
            subsampled_beam.particle_charges *= (
                self.total_charge / subsampled_beam.total_charge
            )

        return subsampled_beam

    @classmethod
    def from_xyz_pxpypz(
        cls,
        xp_coordinates: torch.Tensor,
        energy: torch.Tensor,
        particle_charges: torch.Tensor | None = None,
        survival_probabilities: torch.Tensor | None = None,
        s: torch.Tensor | None = None,
        species: Species | None = None,
        device: torch.device | None = None,
        dtype: torch.dtype | None = None,
    ) -> torch.Tensor:
        """
        Create a beam from a tensor of position and momentum coordinates in SI units.
        This tensor should have shape (..., n_particles, 7), where the last dimension
        is the moment vector $(x, p_x, y, p_y, z, p_z, 1)$.
        """
        beam = cls(
            particles=xp_coordinates.clone(),
            energy=energy,
            particle_charges=particle_charges,
            survival_probabilities=survival_probabilities,
            s=s,
            species=species,
            device=device,
            dtype=dtype,
        )

        p0 = (
            beam.relativistic_gamma
            * beam.relativistic_beta
            * beam.species.mass_kg
            * constants.speed_of_light
        )
        p = (
            xp_coordinates[..., 1].square()
            + xp_coordinates[..., 3].square()
            + xp_coordinates[..., 5].square()
        ).sqrt()
        gamma = (
            1 + (p / (beam.species.mass_kg * constants.speed_of_light)).square()
        ).sqrt()

        beam.particles[..., 1] = xp_coordinates[..., 1] / p0.unsqueeze(-1)
        beam.particles[..., 3] = xp_coordinates[..., 3] / p0.unsqueeze(-1)
        beam.particles[..., 4] = -xp_coordinates[
            ..., 4
        ] / beam.relativistic_beta.unsqueeze(-1)
        beam.particles[..., 5] = (gamma - beam.relativistic_gamma.unsqueeze(-1)) / (
            (beam.relativistic_beta * beam.relativistic_gamma).unsqueeze(-1)
        )

        return beam

    def to_xyz_pxpypz(self) -> torch.Tensor:
        """
        Extracts the position and momentum coordinates in SI units, from the
        beam's `particles`, and returns it as a tensor with shape (..., n_particles, 7).
        For each particle, the obtained vector is $(x, p_x, y, p_y, z, p_z, 1)$.
        """
        p0 = (
            self.relativistic_gamma
            * self.relativistic_beta
            * self.species.mass_kg
            * constants.speed_of_light
        )  # Reference momentum in (kg m/s)
        gamma = self.relativistic_gamma.unsqueeze(-1) * (
            1.0 + self.particles[..., 5] * self.relativistic_beta.unsqueeze(-1)
        )
<<<<<<< HEAD
        beta = (1 - 1 / gamma.square()).sqrt()
=======
        beta = torch.sqrt(1 - (gamma**2).reciprocal())
>>>>>>> 405ff8d0
        momentum = gamma * self.species.mass_kg * beta * constants.speed_of_light

        px = self.particles[..., 1] * p0.unsqueeze(-1)
        py = self.particles[..., 3] * p0.unsqueeze(-1)
        zs = self.particles[..., 4] * -self.relativistic_beta.unsqueeze(-1)
        p = (momentum.square() - px.square() - py.square()).sqrt()

        xp_coords = self.particles.clone()
        xp_coords[..., 1] = px
        xp_coords[..., 3] = py
        xp_coords[..., 4] = zs
        xp_coords[..., 5] = p

        return xp_coords

    def plot_1d_distribution(
        self,
        dimension: Literal["x", "px", "y", "py", "tau", "p"],
        bins: int = 100,
        bin_range: tuple[float] | None = None,
        smoothing: float = 0.0,
        plot_kws: dict | None = None,
        ax: plt.Axes | None = None,
    ) -> plt.Axes:
        """
        Plot a 1D histogram of the given dimension of the particle distribution.

        :param dimension: Name of the dimension to plot. Should be one of
            `('x', 'px', 'y', 'py', 'tau', 'p')`.
        :param bins: Number of bins to use for the histogram.
        :param bin_range: Range of the bins to use for the histogram.
        :param smoothing: Standard deviation of the Gaussian kernel used to smooth the
            histogram.
        :param plot_kws: Additional keyword arguments to be passed to `plot` function of
            matplotlib used to plot the histogram data.
        :param ax: Matplotlib axes object to use for plotting.
        :return: Matplotlib axes object with the plot.
        """
        if ax is None:
            _, ax = plt.subplots()

        x_array = getattr(self, dimension).cpu().detach().numpy()
        histogram, edges = np.histogram(x_array, bins=bins, range=bin_range)
        centers = (edges[:-1] + edges[1:]) / 2

        if smoothing:
            histogram = gaussian_filter(histogram, smoothing)

        ax.plot(
            centers,
            histogram / histogram.max(),
            **{"color": "black"} | (plot_kws or {}),
        )
        ax.set_xlabel(f"{self.PRETTY_DIMENSION_LABELS[dimension]}")

        # Handle units
        if dimension in ("x", "y", "tau"):
            base_unit = "m"

        if dimension in ("x", "y", "tau"):
            format_axis_with_prefixed_unit(ax.xaxis, base_unit, centers)

        return ax

    def plot_2d_distribution(
        self,
        x_dimension: Literal["x", "px", "y", "py", "tau", "p"],
        y_dimension: Literal["x", "px", "y", "py", "tau", "p"],
        style: Literal["histogram", "contour"] = "histogram",
        bins: int = 100,
        bin_ranges: tuple[tuple[float]] | None = None,
        histogram_smoothing: float = 0.0,
        contour_smoothing: float = 3.0,
        pcolormesh_kws: dict | None = None,
        contour_kws: dict | None = None,
        ax: plt.Axes | None = None,
    ) -> plt.Axes:
        """
        Plot a 2D histogram of the given dimensions of the particle distribution.

        :param x_dimension: Name of the x dimension to plot. Should be one of
            `('x', 'px', 'y', 'py', 'tau', 'p')`.
        :param y_dimension: Name of the y dimension to plot. Should be one of
            `('x', 'px', 'y', 'py', 'tau', 'p')`.
        :param style: Style of the plot. Should be one of `('histogram', 'contour')`.
        :param bins: Number of bins to use for the histogram in both dimensions.
        :param bin_ranges: Ranges of the bins to use for the histogram in each
            dimension.
        :param smoothing: Standard deviation of the Gaussian kernel used to smooth the
            histogram.
        :param pcolormesh_kws: Additional keyword arguments to be passed to `pcolormesh`
            function of matplotlib used to plot the histogram data.
        :param contour_kws: Additional keyword arguments to be passed to `contour`
            function of matplotlib used to plot the histogram data.
        :param ax: Matplotlib axes object to use for plotting.
        :return: Matplotlib axes object with the plot.
        """
        if ax is None:
            _, ax = plt.subplots()

        histogram, x_edges, y_edges = np.histogram2d(
            getattr(self, x_dimension).cpu().detach().numpy(),
            getattr(self, y_dimension).cpu().detach().numpy(),
            bins=bins,
            range=bin_ranges,
        )
        x_centers = (x_edges[:-1] + x_edges[1:]) / 2
        y_centers = (y_edges[:-1] + y_edges[1:]) / 2

        # Post-process and plot
        smoothed_histogram = gaussian_filter(histogram, histogram_smoothing)
        clipped_histogram = np.where(smoothed_histogram > 1, smoothed_histogram, np.nan)
        if style == "histogram":
            ax.pcolormesh(
                x_edges,
                y_edges,
                clipped_histogram.T / smoothed_histogram.max(),
                **{"cmap": "rainbow"} | (pcolormesh_kws or {}),
            )
        elif style == "contour":
            contour_histogram = gaussian_filter(histogram, contour_smoothing)

            ax.contour(
                x_centers,
                y_centers,
                contour_histogram.T / contour_histogram.max(),
                **{"levels": 3} | (contour_kws or {}),
            )

        ax.set_xlabel(f"{self.PRETTY_DIMENSION_LABELS[x_dimension]}")
        ax.set_ylabel(f"{self.PRETTY_DIMENSION_LABELS[y_dimension]}")

        # Handle units
        if x_dimension in ("x", "y", "tau"):
            x_base_unit = "m"

        if y_dimension in ("x", "y", "tau"):
            y_base_unit = "m"

        if x_dimension in ("x", "y", "tau"):
            format_axis_with_prefixed_unit(ax.xaxis, x_base_unit, x_centers)

        if y_dimension in ("x", "y", "tau"):
            format_axis_with_prefixed_unit(ax.yaxis, y_base_unit, y_centers)

        return ax

    def plot_distribution(
        self,
        dimensions: tuple[str, ...] = ("x", "px", "y", "py", "tau", "p"),
        bins: int = 100,
        bin_ranges: Literal["same"] | tuple[float] | list[tuple[float]] | None = None,
        plot_1d_kws: dict | None = None,
        plot_2d_kws: dict | None = None,
        axs: list[plt.Axes] | None = None,
    ) -> tuple[plt.Figure, np.ndarray]:
        """
        Plot of coordinates projected into 2D planes.

        :param dimensions: Tuple of dimensions to plot. Should be a subset of
            `('x', 'px', 'y', 'py', 'tau', 'p')`.
        :param contour: If `True`, overlay contour lines on the 2D histogram plots.
        :param bins: Number of bins to use for the histograms.
        :param bin_ranges: Ranges of the bins to use for the histograms. If set to
            `"unit_same"`, the same range is used for all dimensions that share the same
            unit. If set to `None`, ranges are determined automatically.
        :param smoothing: Standard deviation of the Gaussian kernel used to smooth the
            histograms.
        :param plot_1d_kws: Additional keyword arguments to be passed to
            `ParticleBeam.plot_1d_distribution` for plotting 1D histograms.
        :param plot_2d_kws: Additional keyword arguments to be passed to
            `ParticleBeam.plot_2d_distribution` for plotting 2D histograms.
        :param axs: List of Matplotlib axes objects to use for plotting. If set to
            `None`, a new figure is created. Must have the shape `(len(dimensions),
            len(dimensions))`.
        :return: Matplotlib figure and axes objects with the plot.
        """
        if axs is None:
            fig, axs = plt.subplots(
                len(dimensions),
                len(dimensions),
                figsize=(2 * len(dimensions), 2 * len(dimensions)),
            )
        else:
            fig = axs[0, 0].figure
            assert axs.shape == (len(dimensions), len(dimensions)), (
                "If `axs` is provided, it must have the shape "
                f"`({len(dimensions)}, {len(dimensions)})`."
            )

        # Determine bin ranges for all plots in the grid at once
        full_tensor = (
            torch.stack([getattr(self, dimension) for dimension in dimensions], dim=-2)
            .cpu()
            .detach()
            .numpy()
        )
        if bin_ranges is None:
            bin_ranges = [
                (
                    full_tensor[i, :].min()
                    - (full_tensor[i, :].max() - full_tensor[i, :].min()) / 10,
                    full_tensor[i, :].max()
                    + (full_tensor[i, :].max() - full_tensor[i, :].min()) / 10,
                )
                for i in range(full_tensor.shape[-2])
            ]
        if bin_ranges == "unit_same":
            spacial_idxs = [
                i
                for i, dimension in enumerate(dimensions)
                if dimension in ["x", "y", "tau"]
            ]
            spacial_bin_range = (
                full_tensor[spacial_idxs, :].min()
                - (
                    full_tensor[spacial_idxs, :].max()
                    - full_tensor[spacial_idxs, :].min()
                )
                / 10,
                full_tensor[spacial_idxs, :].max()
                + (
                    full_tensor[spacial_idxs, :].max()
                    - full_tensor[spacial_idxs, :].min()
                )
                / 10,
            )
            unitless_idxs = [
                i
                for i, dimension in enumerate(dimensions)
                if dimension in ["px", "py", "p"]
            ]
            unitless_bin_range = (
                full_tensor[unitless_idxs, :].min()
                - (
                    full_tensor[unitless_idxs, :].max()
                    - full_tensor[unitless_idxs, :].min()
                )
                / 10,
                full_tensor[unitless_idxs, :].max()
                + (
                    full_tensor[unitless_idxs, :].max()
                    - full_tensor[unitless_idxs, :].min()
                )
                / 10,
            )
            bin_range_dict = {
                "x": spacial_bin_range,
                "px": unitless_bin_range,
                "y": spacial_bin_range,
                "py": unitless_bin_range,
                "tau": spacial_bin_range,
                "p": unitless_bin_range,
            }
            bin_ranges = [bin_range_dict[dimension] for dimension in dimensions]
        if np.asarray(bin_ranges).shape == (2,):
            bin_ranges = [bin_ranges] * len(dimensions)
        assert len(bin_ranges) == len(dimensions) and all(
            len(e) == 2 for e in bin_ranges
        )

        # Plot diagonal 1D histograms on the diagonal
        diagonal_axs = [axs[i, i] for i, _ in enumerate(dimensions)]
        for dimension, bin_range, ax in zip(dimensions, bin_ranges, diagonal_axs):
            self.plot_1d_distribution(
                dimension=dimension,
                bins=bins,
                bin_range=bin_range,
                ax=ax,
                **(plot_1d_kws or {}),
            )

        # Plot 2D histograms on the off-diagonal
        for i, j in itertools.combinations(range(len(dimensions)), 2):
            self.plot_2d_distribution(
                x_dimension=dimensions[i],
                y_dimension=dimensions[j],
                bins=bins,
                bin_ranges=(bin_ranges[i], bin_ranges[j]),
                ax=axs[j, i],
                **(plot_2d_kws or {}),
            )

        # Hide unused axes
        for i, j in itertools.combinations(range(len(dimensions)), 2):
            axs[i, j].set_visible(False)

        # Clean up labels
        for ax_column in axs.T:
            for ax in ax_column[0:-1]:
                ax.sharex(ax_column[0])
                ax.xaxis.set_tick_params(labelbottom=False)
                ax.set_xlabel(None)
        for i, ax_row in enumerate(axs):
            for ax in ax_row[1:i]:
                ax.sharey(ax_row[0])
                ax.yaxis.set_tick_params(labelleft=False)
                ax.set_ylabel(None)
        for i, _ in enumerate(dimensions):
            axs[i, i].sharey(axs[0, 0])
            axs[i, i].set_yticks([])
            axs[i, i].set_ylabel(None)

        return fig, axs

    def plot_point_cloud(
        self, scatter_kws: dict | None = None, ax: plt.Axes | None = None
    ) -> plt.Axes:
        """
        Plot a 3D point cloud of the spatial coordinates of the particles.

        :param scatter_kws: Additional keyword arguments to be passed to the `scatter`
            plotting function of matplotlib.
        :param ax: Matplotlib axes object to use for plotting.
        :return: Matplotlib axes object with the plot.
        """
        if ax is None:
            fig = plt.figure()
            ax = fig.add_subplot(projection="3d")

        x = self.x.cpu().detach().numpy()
        tau = self.tau.cpu().detach().numpy()
        y = self.y.cpu().detach().numpy()

        ax.scatter(x, tau, y, c=self.p.cpu().detach().numpy(), **(scatter_kws or {}))
        ax.set_xlabel(f"{self.PRETTY_DIMENSION_LABELS['x']}")
        ax.set_ylabel(f"{self.PRETTY_DIMENSION_LABELS['tau']}")
        ax.set_zlabel(f"{self.PRETTY_DIMENSION_LABELS['y']}")

        # Handle units
        format_axis_with_prefixed_unit(ax.xaxis, "m", x)
        format_axis_with_prefixed_unit(ax.yaxis, "m", tau)
        format_axis_with_prefixed_unit(ax.zaxis, "m", y)

        return ax

    def __len__(self) -> int:
        return int(self.num_particles)

    @property
    def total_charge(self) -> torch.Tensor:
        """Total charge of the beam in C, taking into account particle losses."""
        return (self.particle_charges * self.survival_probabilities).sum(dim=-1)

    @property
    def num_particles(self) -> int:
        """
        Length of the macroparticle array.

        NOTE: This does not account for lost particles.
        """
        return self.particles.shape[-2]

    @property
    def num_particles_survived(self) -> torch.Tensor:
        """Number of macroparticles that have survived."""
        return self.survival_probabilities.sum(dim=-1)

    @property
    def x(self) -> torch.Tensor | None:
        return self.particles[..., 0]

    @x.setter
    def x(self, value: torch.Tensor) -> None:
        self.particles[..., 0] = value

    @property
    def mu_x(self) -> torch.Tensor | None:
        """
        Mean of the :math:`x` coordinates of the particles, weighted by their
        survival probability.
        """
        return (self.x * self.survival_probabilities).sum(
            dim=-1
        ) / self.survival_probabilities.sum(dim=-1)

    @property
    def sigma_x(self) -> torch.Tensor | None:
        """
        Standard deviation of the :math:`x` coordinates of the particles, weighted
        by their survival probability.
        """
        return unbiased_weighted_std(
            self.x, weights=self.survival_probabilities, dim=-1
        )

    @property
    def px(self) -> torch.Tensor | None:
        return self.particles[..., 1]

    @px.setter
    def px(self, value: torch.Tensor) -> None:
        self.particles[..., 1] = value

    @property
    def mu_px(self) -> torch.Tensor | None:
        """
        Mean of the :math:`px` coordinates of the particles, weighted by their
        survival probability.
        """
        return (self.px * self.survival_probabilities).sum(
            dim=-1
        ) / self.survival_probabilities.sum(dim=-1)

    @property
    def sigma_px(self) -> torch.Tensor | None:
        """
        Standard deviation of the :math:`px` coordinates of the particles, weighted
        by their survival probability.
        """
        return unbiased_weighted_std(
            self.px, weights=self.survival_probabilities, dim=-1
        )

    @property
    def y(self) -> torch.Tensor | None:
        return self.particles[..., 2]

    @y.setter
    def y(self, value: torch.Tensor) -> None:
        self.particles[..., 2] = value

    @property
    def mu_y(self) -> float | None:
        return (self.y * self.survival_probabilities).sum(
            dim=-1
        ) / self.survival_probabilities.sum(dim=-1)

    @property
    def sigma_y(self) -> torch.Tensor | None:
        return unbiased_weighted_std(
            self.y, weights=self.survival_probabilities, dim=-1
        )

    @property
    def py(self) -> torch.Tensor | None:
        return self.particles[..., 3]

    @py.setter
    def py(self, value: torch.Tensor) -> None:
        self.particles[..., 3] = value

    @property
    def mu_py(self) -> torch.Tensor | None:
        return (self.py * self.survival_probabilities).sum(
            dim=-1
        ) / self.survival_probabilities.sum(dim=-1)

    @property
    def sigma_py(self) -> torch.Tensor | None:
        return unbiased_weighted_std(
            self.py, weights=self.survival_probabilities, dim=-1
        )

    @property
    def tau(self) -> torch.Tensor | None:
        return self.particles[..., 4]

    @tau.setter
    def tau(self, value: torch.Tensor) -> None:
        self.particles[..., 4] = value

    @property
    def mu_tau(self) -> torch.Tensor | None:
        return (self.tau * self.survival_probabilities).sum(
            dim=-1
        ) / self.survival_probabilities.sum(dim=-1)

    @property
    def sigma_tau(self) -> torch.Tensor | None:
        return unbiased_weighted_std(
            self.tau, weights=self.survival_probabilities, dim=-1
        )

    @property
    def p(self) -> torch.Tensor | None:
        return self.particles[..., 5]

    @p.setter
    def p(self, value: torch.Tensor) -> None:
        self.particles[..., 5] = value

    @property
    def mu_p(self) -> torch.Tensor | None:
        return (self.p * self.survival_probabilities).sum(
            dim=-1
        ) / self.survival_probabilities.sum(dim=-1)

    @property
    def sigma_p(self) -> torch.Tensor | None:
        return unbiased_weighted_std(
            self.p, weights=self.survival_probabilities, dim=-1
        )

    @property
    def cov_xpx(self) -> torch.Tensor:
        r"""
        Returns the covariance between x and px. :math:`\sigma_{x, px}^2`.
        It is weighted by the survival probability of the particles.
        """
        return unbiased_weighted_covariance(
            self.x, self.px, weights=self.survival_probabilities, dim=-1
        )

    @property
    def cov_ypy(self) -> torch.Tensor:
        r"""
        Returns the covariance between y and py. :math:`\sigma_{y, py}^2`.
        It is weighted by the survival probability of the particles.
        """
        return unbiased_weighted_covariance(
            self.y, self.py, weights=self.survival_probabilities, dim=-1
        )

    @property
    def cov_taup(self) -> torch.Tensor:
        r"""
        Returns the covariance between tau and p. :math:`\sigma_{\tau, p}^2`.
        It is weighted by the survival probability of the particles.
        """
        return unbiased_weighted_covariance(
            self.tau, self.p, weights=self.survival_probabilities, dim=-1
        )

    @property
    def cov_xp(self) -> torch.Tensor:
        r"""
        Returns the covariance between x and p. :math:`\sigma_{x, p}^2`.
        It is weighted by the survival probability of the particles.
        """
        return unbiased_weighted_covariance(
            self.x, self.p, weights=self.survival_probabilities, dim=-1
        )

    @property
    def cov_pxp(self) -> torch.Tensor:
        r"""
        Returns the covariance between px and p. :math:`\sigma_{px, p}^2`.
        It is weighted by the survival probability of the particles.
        """
        return unbiased_weighted_covariance(
            self.px, self.p, weights=self.survival_probabilities, dim=-1
        )

    @property
    def cov_yp(self) -> torch.Tensor:
        r"""
        Returns the covariance between y and p. :math:`\sigma_{y, p}^2`.
        It is weighted by the survival probability of the particles.
        """
        return unbiased_weighted_covariance(
            self.y, self.p, weights=self.survival_probabilities, dim=-1
        )

    @property
    def cov_pyp(self) -> torch.Tensor:
        r"""
        Returns the covariance between py and p. :math:`\sigma_{py, p}^2`.
        It is weighted by the survival probability of the particles.
        """
        return unbiased_weighted_covariance(
            self.py, self.p, weights=self.survival_probabilities, dim=-1
        )

    @property
    def energies(self) -> torch.Tensor:
        """Energies of the individual particles."""
        return self.p * self.p0c + self.energy

    @property
    def momenta(self) -> torch.Tensor:
        """Momenta of the individual particles."""
        return (self.energies.square() - self.species.mass_eV.square()).sqrt()

    def clone(self) -> "ParticleBeam":
        return self.__class__(
            particles=self.particles.clone(),
            energy=self.energy.clone(),
            particle_charges=self.particle_charges.clone(),
            survival_probabilities=self.survival_probabilities.clone(),
            s=self.s.clone(),
            species=self.species.clone(),
        )

    def __getitem__(self, item: int | slice | torch.Tensor) -> "ParticleBeam":
        vector_shape = torch.broadcast_shapes(
            self.particles.shape[:-2],
            self.energy.shape,
            self.particle_charges.shape[:-1],
            self.survival_probabilities.shape[:-1],
        )
        broadcasted_particles = torch.broadcast_to(
            self.particles, (*vector_shape, self.num_particles, 7)
        )
        broadcasted_energy = torch.broadcast_to(self.energy, vector_shape)
        broadcasted_particle_charges = torch.broadcast_to(
            self.particle_charges, (*vector_shape, self.num_particles)
        )
        broadcasted_survival_probabilities = torch.broadcast_to(
            self.survival_probabilities, (*vector_shape, self.num_particles)
        )

        return self.__class__(
            particles=broadcasted_particles[item],
            energy=broadcasted_energy[item],
            particle_charges=broadcasted_particle_charges[item],
            survival_probabilities=broadcasted_survival_probabilities[item],
            device=self.particles.device,
            dtype=self.particles.dtype,
        )

    def __repr__(self) -> str:
        return (
            f"{self.__class__.__name__}(particles={self.particles}, "
            + f"energy={self.energy}, "
            + f"particle_charges={self.particle_charges}, "
            + f"survival_probabilities={self.survival_probabilities}, "
            + f"s={self.s}, "
            + f"species={repr(self.species)})"
        )<|MERGE_RESOLUTION|>--- conflicted
+++ resolved
@@ -1218,11 +1218,7 @@
         gamma = self.relativistic_gamma.unsqueeze(-1) * (
             1.0 + self.particles[..., 5] * self.relativistic_beta.unsqueeze(-1)
         )
-<<<<<<< HEAD
-        beta = (1 - 1 / gamma.square()).sqrt()
-=======
-        beta = torch.sqrt(1 - (gamma**2).reciprocal())
->>>>>>> 405ff8d0
+        beta = (1 - gamma.square().reciprocal()).sqrt()
         momentum = gamma * self.species.mass_kg * beta * constants.speed_of_light
 
         px = self.particles[..., 1] * p0.unsqueeze(-1)
