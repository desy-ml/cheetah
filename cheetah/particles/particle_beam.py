from typing import Optional

import torch
from scipy import constants
from scipy.constants import physical_constants
from torch.distributions import MultivariateNormal

from cheetah.particles.beam import Beam
from cheetah.utils import elementwise_linspace

speed_of_light = torch.tensor(constants.speed_of_light)  # In m/s
electron_mass = torch.tensor(constants.electron_mass)  # In kg
electron_mass_eV = (
    physical_constants["electron mass energy equivalent in MeV"][0] * 1e6
)  # In eV


class ParticleBeam(Beam):
    """
    Beam of charged particles, where each particle is simulated.

    :param particles: List of 7-dimensional particle vectors.
    :param energy: Reference energy of the beam in eV.
    :param total_charge: Total charge of the beam in C.
    :param device: Device to move the beam's particle array to. If set to `"auto"` a
        CUDA GPU is selected if available. The CPU is used otherwise.
    """

    def __init__(
        self,
        particles: torch.Tensor,
        energy: torch.Tensor,
        particle_charges: Optional[torch.Tensor] = None,
        device=None,
        dtype=torch.float32,
    ) -> None:
        super().__init__()
        factory_kwargs = {"device": device, "dtype": dtype}

        assert (
            particles.shape[-2] > 0 and particles.shape[-1] == 7
        ), "Particle vectors must be 7-dimensional."

        self.register_buffer("particles", particles.to(**factory_kwargs))
        self.register_buffer(
            "particle_charges",
            (
                particle_charges.to(**factory_kwargs)
                if particle_charges is not None
                else torch.zeros(particles.shape[:2], **factory_kwargs)
            ),
        )
        self.register_buffer("energy", energy.to(**factory_kwargs))

    @classmethod
    def from_parameters(
        cls,
        num_particles: Optional[torch.Tensor] = None,
        mu_x: Optional[torch.Tensor] = None,
        mu_y: Optional[torch.Tensor] = None,
        mu_px: Optional[torch.Tensor] = None,
        mu_py: Optional[torch.Tensor] = None,
        sigma_x: Optional[torch.Tensor] = None,
        sigma_y: Optional[torch.Tensor] = None,
        sigma_px: Optional[torch.Tensor] = None,
        sigma_py: Optional[torch.Tensor] = None,
        sigma_tau: Optional[torch.Tensor] = None,
        sigma_p: Optional[torch.Tensor] = None,
        cor_x: Optional[torch.Tensor] = None,
        cor_y: Optional[torch.Tensor] = None,
        cor_tau: Optional[torch.Tensor] = None,
        energy: Optional[torch.Tensor] = None,
        total_charge: Optional[torch.Tensor] = None,
        device=None,
        dtype=torch.float32,
    ) -> "ParticleBeam":
        """
        Generate Cheetah Beam of random particles.

        :param num_particles: Number of particles to generate.
        :param mu_x: Center of the particle distribution on x in meters.
        :param mu_y: Center of the particle distribution on y in meters.
        :param mu_px: Center of the particle distribution on px, dimensionless.
        :param mu_py: Center of the particle distribution on py , dimensionless.
        :param sigma_x: Sigma of the particle distribution in x direction in meters.
        :param sigma_y: Sigma of the particle distribution in y direction in meters.
        :param sigma_px: Sigma of the particle distribution in px direction,
            dimensionless.
        :param sigma_py: Sigma of the particle distribution in py direction,
            dimensionless.
        :param sigma_tau: Sigma of the particle distribution in longitudinal direction,
            in meters.
        :param sigma_p: Sigma of the particle distribution in longitudinal momentum,
            dimensionless.
        :param cor_x: Correlation between x and px.
        :param cor_y: Correlation between y and py.
        :param cor_tau: Correlation between s and p.
        :param energy: Energy of the beam in eV.
        :total_charge: Total charge of the beam in C.
        :param device: Device to move the beam's particle array to. If set to `"auto"` a
            CUDA GPU is selected if available. The CPU is used otherwise.
        """

        # Set default values without function call in function signature
        num_particles = (
            num_particles if num_particles is not None else torch.tensor(100_000)
        )
        mu_x = mu_x if mu_x is not None else torch.tensor(0.0)
        mu_px = mu_px if mu_px is not None else torch.tensor(0.0)
        mu_y = mu_y if mu_y is not None else torch.tensor(0.0)
        mu_py = mu_py if mu_py is not None else torch.tensor(0.0)
        sigma_x = sigma_x if sigma_x is not None else torch.tensor(175e-9)
        sigma_px = sigma_px if sigma_px is not None else torch.tensor(2e-7)
        sigma_y = sigma_y if sigma_y is not None else torch.tensor(175e-9)
        sigma_py = sigma_py if sigma_py is not None else torch.tensor(2e-7)
        sigma_tau = sigma_tau if sigma_tau is not None else torch.tensor(1e-6)
        sigma_p = sigma_p if sigma_p is not None else torch.tensor(1e-6)
        cor_x = cor_x if cor_x is not None else torch.tensor(0.0)
        cor_y = cor_y if cor_y is not None else torch.tensor(0.0)
        cor_tau = cor_tau if cor_tau is not None else torch.tensor(0.0)
        energy = energy if energy is not None else torch.tensor(1e8)
        total_charge = total_charge if total_charge is not None else torch.tensor(0.0)
        particle_charges = (
            torch.ones((*total_charge.shape, num_particles))
            * total_charge.unsqueeze(-1)
            / num_particles
        )

        mu_x, mu_px, mu_y, mu_py = torch.broadcast_tensors(mu_x, mu_px, mu_y, mu_py)
        mean = torch.stack(
            [mu_x, mu_px, mu_y, mu_py, torch.zeros_like(mu_x), torch.zeros_like(mu_x)],
            dim=-1,
        )

        (
            sigma_x,
            cor_x,
            sigma_px,
            sigma_y,
            cor_y,
            sigma_py,
            sigma_tau,
            cor_tau,
            sigma_p,
        ) = torch.broadcast_tensors(
            sigma_x,
            cor_x,
            sigma_px,
            sigma_y,
            cor_y,
            sigma_py,
            sigma_tau,
            cor_tau,
            sigma_p,
        )
        cov = torch.zeros(*sigma_x.shape, 6, 6)
        cov[..., 0, 0] = sigma_x**2
        cov[..., 0, 1] = cor_x
        cov[..., 1, 0] = cor_x
        cov[..., 1, 1] = sigma_px**2
        cov[..., 2, 2] = sigma_y**2
        cov[..., 2, 3] = cor_y
        cov[..., 3, 2] = cor_y
        cov[..., 3, 3] = sigma_py**2
        cov[..., 4, 4] = sigma_tau**2
        cov[..., 4, 5] = cor_tau
        cov[..., 5, 4] = cor_tau
        cov[..., 5, 5] = sigma_p**2

        particles = torch.ones((*mean.shape[:-1], num_particles, 7))
        distributions = [
            MultivariateNormal(sample_mean, covariance_matrix=sample_cov)
            for sample_mean, sample_cov in zip(mean.view(-1, 6), cov.view(-1, 6, 6))
        ]
        particles[..., :6] = torch.stack(
            [distribution.sample((num_particles,)) for distribution in distributions],
            dim=0,
        ).view(*particles.shape[:-2], num_particles, 6)

        return cls(
            particles,
            energy,
            particle_charges=particle_charges,
            device=device,
            dtype=dtype,
        )

    @classmethod
    def from_twiss(
        cls,
        num_particles: Optional[torch.Tensor] = None,
        beta_x: Optional[torch.Tensor] = None,
        alpha_x: Optional[torch.Tensor] = None,
        emittance_x: Optional[torch.Tensor] = None,
        beta_y: Optional[torch.Tensor] = None,
        alpha_y: Optional[torch.Tensor] = None,
        emittance_y: Optional[torch.Tensor] = None,
        energy: Optional[torch.Tensor] = None,
        sigma_tau: Optional[torch.Tensor] = None,
        sigma_p: Optional[torch.Tensor] = None,
        cor_tau: Optional[torch.Tensor] = None,
        total_charge: Optional[torch.Tensor] = None,
        device=None,
        dtype=torch.float32,
    ) -> "ParticleBeam":
        # Figure out if arguments were passed, figure out their shape
        not_nones = [
            argument
            for argument in [
                beta_x,
                alpha_x,
                emittance_x,
                beta_y,
                alpha_y,
                emittance_y,
                energy,
                sigma_tau,
                sigma_p,
                cor_tau,
                total_charge,
            ]
            if argument is not None
        ]
        shape = not_nones[0].shape if len(not_nones) > 0 else torch.Size([1])
        if len(not_nones) > 1:
            assert all(
                argument.shape == shape for argument in not_nones
            ), "Arguments must have the same shape."

        # Set default values without function call in function signature
        num_particles = (
            num_particles if num_particles is not None else torch.tensor(1_000_000)
        )
        beta_x = beta_x if beta_x is not None else torch.full(shape, 0.0)
        alpha_x = alpha_x if alpha_x is not None else torch.full(shape, 0.0)
        emittance_x = emittance_x if emittance_x is not None else torch.full(shape, 0.0)
        beta_y = beta_y if beta_y is not None else torch.full(shape, 0.0)
        alpha_y = alpha_y if alpha_y is not None else torch.full(shape, 0.0)
        emittance_y = emittance_y if emittance_y is not None else torch.full(shape, 0.0)
        energy = energy if energy is not None else torch.full(shape, 1e8)
        sigma_tau = sigma_tau if sigma_tau is not None else torch.full(shape, 1e-6)
        sigma_p = sigma_p if sigma_p is not None else torch.full(shape, 1e-6)
        cor_tau = cor_tau if cor_tau is not None else torch.full(shape, 0.0)
        total_charge = (
            total_charge if total_charge is not None else torch.full(shape, 0.0)
        )

        sigma_x = torch.sqrt(beta_x * emittance_x)
        sigma_px = torch.sqrt(emittance_x * (1 + alpha_x**2) / beta_x)
        sigma_y = torch.sqrt(beta_y * emittance_y)
        sigma_py = torch.sqrt(emittance_y * (1 + alpha_y**2) / beta_y)
        cor_x = -emittance_x * alpha_x
        cor_y = -emittance_y * alpha_y

        return cls.from_parameters(
            num_particles=num_particles,
            mu_x=torch.full(shape, 0.0),
            mu_px=torch.full(shape, 0.0),
            mu_y=torch.full(shape, 0.0),
            mu_py=torch.full(shape, 0.0),
            sigma_x=sigma_x,
            sigma_px=sigma_px,
            sigma_y=sigma_y,
            sigma_py=sigma_py,
            sigma_tau=sigma_tau,
            sigma_p=sigma_p,
            energy=energy,
            cor_tau=cor_tau,
            cor_x=cor_x,
            cor_y=cor_y,
            total_charge=total_charge,
            device=device,
            dtype=dtype,
        )

    @classmethod
    def uniform_3d_ellipsoid(
        cls,
        num_particles: Optional[torch.Tensor] = None,
        radius_x: Optional[torch.Tensor] = None,
        radius_y: Optional[torch.Tensor] = None,
        radius_tau: Optional[torch.Tensor] = None,
        sigma_px: Optional[torch.Tensor] = None,
        sigma_py: Optional[torch.Tensor] = None,
        sigma_p: Optional[torch.Tensor] = None,
        energy: Optional[torch.Tensor] = None,
        total_charge: Optional[torch.Tensor] = None,
        device=None,
        dtype=torch.float32,
    ):
        """
        Generate a particle beam with spatially uniformly distributed particles inside
        an ellipsoid, i.e. a waterbag distribution.

        Note that:
         - The generated particles do not have correlation in the momentum directions,
           and by default a cold beam with no divergence is generated.
         - For vectorised generation, parameters that are not `None` must have the same
           shape.

        :param num_particles: Number of particles to generate.
        :param radius_x: Radius of the ellipsoid in x direction in meters.
        :param radius_y: Radius of the ellipsoid in y direction in meters.
        :param radius_tau: Radius of the ellipsoid in tau (longitudinal) direction
            in meters.
        :param sigma_px: Sigma of the particle distribution in px direction,
            dimensionless, default is 0.
        :param sigma_py: Sigma of the particle distribution in py direction,
            dimensionless, default is 0.
        :param sigma_p: Sigma of the particle distribution in p, dimensionless.
        :param energy: Reference energy of the beam in eV.
        :param total_charge: Total charge of the beam in C.
        :param device: Device to move the beam's particle array to.
        :param dtype: Data type of the generated particles.

        :return: ParticleBeam with uniformly distributed particles inside an ellipsoid.
        """

        # Figure out if arguments were passed, figure out their shape
        not_nones = [
            argument
            for argument in [
                radius_x,
                radius_y,
                radius_tau,
                sigma_px,
                sigma_py,
                sigma_p,
                energy,
                total_charge,
            ]
            if argument is not None
        ]
        shape = not_nones[0].shape if len(not_nones) > 0 else torch.Size([])
        if len(not_nones) > 1:
            assert all(
                argument.shape == shape for argument in not_nones
            ), "Arguments must have the same shape."

        # Expand to vectorised version for beam creation
        vector_shape = shape if len(shape) > 0 else torch.Size([1])

        # Set default values without function call in function signature
        # NOTE that this does not need to be done for values that are passed to the
        # Gaussian beam generation.
        num_particles = (
            num_particles if num_particles is not None else torch.tensor(1_000_000)
        )
        radius_x = (
            radius_x.expand(vector_shape)
            if radius_x is not None
            else torch.full(vector_shape, 1e-3)
        )
        radius_y = (
            radius_y.expand(vector_shape)
            if radius_y is not None
            else torch.full(vector_shape, 1e-3)
        )
        radius_tau = (
            radius_tau.expand(vector_shape)
            if radius_tau is not None
            else torch.full(vector_shape, 1e-3)
        )

        # Generate x, y and ss within the ellipsoid
        flattened_x = torch.empty(*vector_shape, num_particles).flatten(end_dim=-2)
        flattened_y = torch.empty(*vector_shape, num_particles).flatten(end_dim=-2)
        flattened_tau = torch.empty(*vector_shape, num_particles).flatten(end_dim=-2)
        for i, (r_x, r_y, r_tau) in enumerate(
            zip(radius_x.flatten(), radius_y.flatten(), radius_tau.flatten())
        ):
            num_successful = 0
            while num_successful < num_particles:
                x = (torch.rand(num_particles) - 0.5) * 2 * r_x
                y = (torch.rand(num_particles) - 0.5) * 2 * r_y
                tau = (torch.rand(num_particles) - 0.5) * 2 * r_tau

                is_in_ellipsoid = x**2 / r_x**2 + y**2 / r_y**2 + tau**2 / r_tau**2 < 1
                num_to_add = min(num_particles - num_successful, is_in_ellipsoid.sum())

                flattened_x[i, num_successful : num_successful + num_to_add] = x[
                    is_in_ellipsoid
                ][:num_to_add]
                flattened_y[i, num_successful : num_successful + num_to_add] = y[
                    is_in_ellipsoid
                ][:num_to_add]
                flattened_tau[i, num_successful : num_successful + num_to_add] = tau[
                    is_in_ellipsoid
                ][:num_to_add]

                num_successful += num_to_add

        # Generate an uncorrelated Gaussian beam
        beam = cls.from_parameters(
            num_particles=num_particles,
            mu_px=torch.full(shape, 0.0),
            mu_py=torch.full(shape, 0.0),
            sigma_px=sigma_px,
            sigma_py=sigma_py,
            sigma_p=sigma_p,
            energy=energy,
            total_charge=total_charge,
            device=device,
            dtype=dtype,
        )

        # Replace the spatial coordinates with the generated ones
        beam.x = flattened_x.view(*shape, num_particles)
        beam.y = flattened_y.view(*shape, num_particles)
        beam.tau = flattened_tau.view(*shape, num_particles)

        return beam

    @classmethod
    def make_linspaced(
        cls,
        num_particles: Optional[torch.Tensor] = None,
        mu_x: Optional[torch.Tensor] = None,
        mu_y: Optional[torch.Tensor] = None,
        mu_px: Optional[torch.Tensor] = None,
        mu_py: Optional[torch.Tensor] = None,
        sigma_x: Optional[torch.Tensor] = None,
        sigma_y: Optional[torch.Tensor] = None,
        sigma_px: Optional[torch.Tensor] = None,
        sigma_py: Optional[torch.Tensor] = None,
        sigma_tau: Optional[torch.Tensor] = None,
        sigma_p: Optional[torch.Tensor] = None,
        energy: Optional[torch.Tensor] = None,
        total_charge: Optional[torch.Tensor] = None,
        device=None,
        dtype=torch.float32,
    ) -> "ParticleBeam":
        """
        Generate Cheetah Beam of *n* linspaced particles.

        :param n: Number of particles to generate.
        :param mu_x: Center of the particle distribution on x in meters.
        :param mu_y: Center of the particle distribution on y in meters.
        :param mu_px: Center of the particle distribution on px, dimensionless.
        :param mu_py: Center of the particle distribution on py , dimensionless.
        :param sigma_x: Sigma of the particle distribution in x direction in meters.
        :param sigma_y: Sigma of the particle distribution in y direction in meters.
        :param sigma_px: Sigma of the particle distribution in px direction,
            dimensionless.
        :param sigma_py: Sigma of the particle distribution in py direction,
            dimensionless.
        :param sigma_tau: Sigma of the particle distribution in longitudinal direction,
            in meters.
        :param sigma_p: Sigma of the particle distribution in p, dimensionless.
        :param energy: Energy of the beam in eV.
        :param device: Device to move the beam's particle array to. If set to `"auto"` a
            CUDA GPU is selected if available. The CPU is used otherwise.
        """

        # Set default values without function call in function signature
        num_particles = num_particles if num_particles is not None else torch.tensor(10)
        mu_x = mu_x if mu_x is not None else torch.tensor(0.0)
        mu_px = mu_px if mu_px is not None else torch.tensor(0.0)
        mu_y = mu_y if mu_y is not None else torch.tensor(0.0)
        mu_py = mu_py if mu_py is not None else torch.tensor(0.0)
        sigma_x = sigma_x if sigma_x is not None else torch.tensor(175e-9)
        sigma_px = sigma_px if sigma_px is not None else torch.tensor(2e-7)
        sigma_y = sigma_y if sigma_y is not None else torch.tensor(175e-9)
        sigma_py = sigma_py if sigma_py is not None else torch.tensor(2e-7)
        sigma_tau = sigma_tau if sigma_tau is not None else torch.tensor(1e-6)
        sigma_p = sigma_p if sigma_p is not None else torch.tensor(1e-6)
        energy = energy if energy is not None else torch.tensor(1e8)
        total_charge = total_charge if total_charge is not None else torch.tensor(0.0)
        particle_charges = (
            torch.ones((*total_charge.shape, num_particles))
            * total_charge.unsqueeze(-1)
            / num_particles
        )

        vector_shape = torch.broadcast_shapes(
            mu_x.shape,
            mu_px.shape,
            mu_y.shape,
            mu_py.shape,
            sigma_x.shape,
            sigma_px.shape,
            sigma_y.shape,
            sigma_py.shape,
            sigma_tau.shape,
            sigma_p.shape,
        )
        particles = torch.ones((*vector_shape, num_particles, 7))

        particles[..., 0] = elementwise_linspace(
            mu_x - sigma_x, mu_x + sigma_x, num_particles
        )
        particles[..., 1] = elementwise_linspace(
            mu_px - sigma_px, mu_px + sigma_px, num_particles
        )
        particles[..., 2] = elementwise_linspace(
            mu_y - sigma_y, mu_y + sigma_y, num_particles
        )
        particles[..., 3] = elementwise_linspace(
            mu_py - sigma_py, mu_py + sigma_py, num_particles
        )
        particles[..., 4] = elementwise_linspace(-sigma_tau, sigma_tau, num_particles)
        particles[..., 5] = elementwise_linspace(-sigma_p, sigma_p, num_particles)

        return cls(
            particles=particles,
            energy=energy,
            particle_charges=particle_charges,
            device=device,
            dtype=dtype,
        )

    @classmethod
    def from_ocelot(cls, parray, device=None, dtype=torch.float32) -> "ParticleBeam":
        """
        Convert an Ocelot ParticleArray `parray` to a Cheetah Beam.
        """
        num_particles = parray.rparticles.shape[1]
        particles = torch.ones((num_particles, 7))
        particles[:, :6] = torch.tensor(parray.rparticles.transpose())
        particle_charges = torch.tensor(parray.q_array)

        return cls(
            particles=particles.unsqueeze(0),
            energy=torch.tensor(1e9 * parray.E).unsqueeze(0),
            particle_charges=particle_charges.unsqueeze(0),
            device=device,
            dtype=dtype,
        )

    @classmethod
    def from_astra(cls, path: str, device=None, dtype=torch.float32) -> "ParticleBeam":
        """Load an Astra particle distribution as a Cheetah Beam."""
        from cheetah.converters.astra import from_astrabeam

        particles, energy, particle_charges = from_astrabeam(path)
        particles_7d = torch.ones((particles.shape[0], 7))
        particles_7d[:, :6] = torch.from_numpy(particles)
        particle_charges = torch.from_numpy(particle_charges)
        return cls(
            particles=particles_7d,
            energy=torch.tensor(energy),
            particle_charges=particle_charges,
            device=device,
            dtype=dtype,
        )

    def transformed_to(
        self,
        mu_x: Optional[torch.Tensor] = None,
        mu_y: Optional[torch.Tensor] = None,
        mu_px: Optional[torch.Tensor] = None,
        mu_py: Optional[torch.Tensor] = None,
        sigma_x: Optional[torch.Tensor] = None,
        sigma_y: Optional[torch.Tensor] = None,
        sigma_px: Optional[torch.Tensor] = None,
        sigma_py: Optional[torch.Tensor] = None,
        sigma_tau: Optional[torch.Tensor] = None,
        sigma_p: Optional[torch.Tensor] = None,
        energy: Optional[torch.Tensor] = None,
        total_charge: Optional[torch.Tensor] = None,
        device=None,
        dtype=torch.float32,
    ) -> "ParticleBeam":
        """
        Create version of this beam that is transformed to new beam parameters.

        :param n: Number of particles to generate.
        :param mu_x: Center of the particle distribution on x in meters.
        :param mu_y: Center of the particle distribution on y in meters.
        :param mu_px: Center of the particle distribution on px, dimensionless.
        :param mu_py: Center of the particle distribution on py , dimensionless.
        :param sigma_x: Sigma of the particle distribution in x direction in meters.
        :param sigma_y: Sigma of the particle distribution in y direction in meters.
        :param sigma_px: Sigma of the particle distribution in px direction,
            dimensionless.
        :param sigma_py: Sigma of the particle distribution in py direction,
            dimensionless.
        :param sigma_tau: Sigma of the particle distribution in longitudinal direction,
            in meters.
        :param sigma_p: Sigma of the particle distribution in p, dimensionless.
        :param energy: Reference energy of the beam in eV.
        :param total_charge: Total charge of the beam in C.
        :param device: Device to move the beam's particle array to. If set to `"auto"` a
            CUDA GPU is selected if available. The CPU is used otherwise.
        """
        device = device if device is not None else self.mu_x.device
        dtype = dtype if dtype is not None else self.mu_x.dtype

        mu_x = mu_x if mu_x is not None else self.mu_x
        mu_y = mu_y if mu_y is not None else self.mu_y
        mu_px = mu_px if mu_px is not None else self.mu_px
        mu_py = mu_py if mu_py is not None else self.mu_py
        sigma_x = sigma_x if sigma_x is not None else self.sigma_x
        sigma_y = sigma_y if sigma_y is not None else self.sigma_y
        sigma_px = sigma_px if sigma_px is not None else self.sigma_px
        sigma_py = sigma_py if sigma_py is not None else self.sigma_py
        sigma_tau = sigma_tau if sigma_tau is not None else self.sigma_tau
        sigma_p = sigma_p if sigma_p is not None else self.sigma_p
        energy = energy if energy is not None else self.energy
        if total_charge is None:
            particle_charges = self.particle_charges
        elif self.total_charge is None:  # Scale to the new charge
            total_charge = total_charge.to(
                device=self.particle_charges.device, dtype=self.particle_charges.dtype
            )
            particle_charges = self.particle_charges * total_charge / self.total_charge
        else:
            particle_charges = (
                torch.ones_like(self.particle_charges, device=device, dtype=dtype)
                * total_charge.unsqueeze(-1)
                / self.particle_charges.shape[-1]
            )

        mu_x, mu_px, mu_y, mu_py = torch.broadcast_tensors(mu_x, mu_px, mu_y, mu_py)
        new_mu = torch.stack(
            [mu_x, mu_px, mu_y, mu_py, torch.zeros_like(mu_x), torch.zeros_like(mu_x)],
            dim=-1,
        )
        sigma_x, sigma_px, sigma_y, sigma_py, sigma_tau, sigma_p = (
            torch.broadcast_tensors(
                sigma_x, sigma_px, sigma_y, sigma_py, sigma_tau, sigma_p
            )
        )
        new_sigma = torch.stack(
            [sigma_x, sigma_px, sigma_y, sigma_py, sigma_tau, sigma_p], dim=-1
        )

        old_mu = torch.stack(
            [
                self.mu_x,
                self.mu_px,
                self.mu_y,
                self.mu_py,
                torch.zeros_like(self.mu_x),
                torch.zeros_like(self.mu_x),
            ],
            dim=-1,
        )
        old_sigma = torch.stack(
            [
                self.sigma_x,
                self.sigma_px,
                self.sigma_y,
                self.sigma_py,
                self.sigma_tau,
                self.sigma_p,
            ],
            dim=-1,
        )

        phase_space = self.particles[..., :6]
        phase_space = (
            (phase_space.transpose(-2, -1) - old_mu.unsqueeze(-1))
            / old_sigma.unsqueeze(-1)
            * new_sigma.unsqueeze(-1)
            + new_mu.unsqueeze(-1)
        ).transpose(-2, -1)

        particles = torch.ones(*phase_space.shape[:-1], 7)
        particles[..., :6] = phase_space

        return self.__class__(
            particles=particles,
            energy=energy,
            particle_charges=particle_charges,
            device=device,
            dtype=dtype,
        )

    def linspaced(self, num_particles: int) -> "ParticleBeam":
        """
        Create a new beam with the same parameters as this beam, but with
        `num_particles` particles evenly distributed in the beam.

        :param num_particles: Number of particles to create.
        :return: New beam with `num_particles` particles.
        """
        return self.make_linspaced(
            num_particles=num_particles,
            mu_x=self.mu_x,
            mu_y=self.mu_y,
            mu_px=self.mu_px,
            mu_py=self.mu_py,
            sigma_x=self.sigma_x,
            sigma_y=self.sigma_y,
            sigma_px=self.sigma_px,
            sigma_py=self.sigma_py,
            sigma_tau=self.sigma_tau,
            sigma_p=self.sigma_p,
            energy=self.energy,
            total_charge=self.total_charge,
            device=self.particles.device,
            dtype=self.particles.dtype,
        )

    @classmethod
    def from_xyz_pxpypz(
        cls,
        xp_coordinates: torch.Tensor,
        energy: torch.Tensor,
        particle_charges: Optional[torch.Tensor] = None,
        device=None,
        dtype=torch.float32,
    ) -> torch.Tensor:
        """
        Create a beam from a tensor of position and momentum coordinates in SI units.
        This tensor should have shape (..., n_particles, 7), where the last dimension
        is the moment vector $(x, p_x, y, p_y, z, p_z, 1)$.
        """
        beam = cls(
            particles=xp_coordinates.clone(),
            energy=energy,
            particle_charges=particle_charges,
            device=device,
            dtype=dtype,
        )

        p0 = (
            beam.relativistic_gamma
            * beam.relativistic_beta
            * electron_mass
            * speed_of_light
        )
        p = torch.sqrt(
            xp_coordinates[..., 1] ** 2
            + xp_coordinates[..., 3] ** 2
            + xp_coordinates[..., 5] ** 2
        )
        gamma = torch.sqrt(1 + (p / (electron_mass * speed_of_light)) ** 2)

        beam.particles[..., 1] = xp_coordinates[..., 1] / p0.unsqueeze(-1)
        beam.particles[..., 3] = xp_coordinates[..., 3] / p0.unsqueeze(-1)
        beam.particles[..., 4] = -xp_coordinates[
            ..., 4
        ] / beam.relativistic_beta.unsqueeze(-1)
        beam.particles[..., 5] = (gamma - beam.relativistic_gamma.unsqueeze(-1)) / (
            (beam.relativistic_beta * beam.relativistic_gamma).unsqueeze(-1)
        )

        return beam

    def to_xyz_pxpypz(self) -> torch.Tensor:
        """
        Extracts the position and momentum coordinates in SI units, from the
        beam's `particles`, and returns it as a tensor with shape (..., n_particles, 7).
        For each particle, the obtained vector is $(x, p_x, y, p_y, z, p_z, 1)$.
        """
        p0 = (
            self.relativistic_gamma
            * self.relativistic_beta
            * electron_mass
            * speed_of_light
        )  # Reference momentum in (kg m/s)
        gamma = self.relativistic_gamma.unsqueeze(-1) * (
            torch.ones(self.particles.shape[:-1])
            + self.particles[..., 5] * self.relativistic_beta.unsqueeze(-1)
        )
        beta = torch.sqrt(1 - 1 / gamma**2)
        momentum = gamma * electron_mass * beta * speed_of_light

        px = self.particles[..., 1] * p0.unsqueeze(-1)
        py = self.particles[..., 3] * p0.unsqueeze(-1)
        zs = self.particles[..., 4] * -self.relativistic_beta.unsqueeze(-1)
        p = torch.sqrt(momentum**2 - px**2 - py**2)

        xp_coords = self.particles.clone()
        xp_coords[..., 1] = px
        xp_coords[..., 3] = py
        xp_coords[..., 4] = zs
        xp_coords[..., 5] = p

        return xp_coords

    def __len__(self) -> int:
        return int(self.num_particles)

    @property
    def total_charge(self) -> torch.Tensor:
        return torch.sum(self.particle_charges, dim=-1)

    @property
    def num_particles(self) -> int:
        return self.particles.shape[-2]

    @property
    def x(self) -> Optional[torch.Tensor]:
        return self.particles[..., 0] if self is not Beam.empty else None

    @x.setter
    def x(self, value: torch.Tensor) -> None:
        self.particles[..., 0] = value

    @property
    def mu_x(self) -> Optional[torch.Tensor]:
        return self.x.mean(dim=-1) if self is not Beam.empty else None

    @property
    def sigma_x(self) -> Optional[torch.Tensor]:
        return self.x.std(dim=-1) if self is not Beam.empty else None

    @property
    def px(self) -> Optional[torch.Tensor]:
        return self.particles[..., 1] if self is not Beam.empty else None

    @px.setter
    def px(self, value: torch.Tensor) -> None:
        self.particles[..., 1] = value

    @property
    def mu_px(self) -> Optional[torch.Tensor]:
        return self.px.mean(dim=-1) if self is not Beam.empty else None

    @property
    def sigma_px(self) -> Optional[torch.Tensor]:
        return self.px.std(dim=-1) if self is not Beam.empty else None

    @property
    def y(self) -> Optional[torch.Tensor]:
        return self.particles[..., 2] if self is not Beam.empty else None

    @y.setter
    def y(self, value: torch.Tensor) -> None:
        self.particles[..., 2] = value

    @property
    def mu_y(self) -> Optional[float]:
        return self.y.mean(dim=-1) if self is not Beam.empty else None

    @property
    def sigma_y(self) -> Optional[torch.Tensor]:
        return self.y.std(dim=-1) if self is not Beam.empty else None

    @property
    def py(self) -> Optional[torch.Tensor]:
        return self.particles[..., 3] if self is not Beam.empty else None

    @py.setter
    def py(self, value: torch.Tensor) -> None:
        self.particles[..., 3] = value

    @property
    def mu_py(self) -> Optional[torch.Tensor]:
        return self.py.mean(dim=-1) if self is not Beam.empty else None

    @property
    def sigma_py(self) -> Optional[torch.Tensor]:
        return self.py.std(dim=-1) if self is not Beam.empty else None

    @property
    def tau(self) -> Optional[torch.Tensor]:
        return self.particles[..., 4] if self is not Beam.empty else None

    @tau.setter
    def tau(self, value: torch.Tensor) -> None:
        self.particles[..., 4] = value

    @property
    def mu_tau(self) -> Optional[torch.Tensor]:
        return self.tau.mean(dim=-1) if self is not Beam.empty else None

    @property
    def sigma_tau(self) -> Optional[torch.Tensor]:
        return self.tau.std(dim=-1) if self is not Beam.empty else None

    @property
    def p(self) -> Optional[torch.Tensor]:
        return self.particles[..., 5] if self is not Beam.empty else None

    @p.setter
    def p(self, value: torch.Tensor) -> None:
        self.particles[..., 5] = value

    @property
    def mu_p(self) -> Optional[torch.Tensor]:
        return self.p.mean(dim=-1) if self is not Beam.empty else None

    @property
    def sigma_p(self) -> Optional[torch.Tensor]:
        return self.p.std(dim=-1) if self is not Beam.empty else None

    @property
    def sigma_xpx(self) -> torch.Tensor:
        return torch.mean(
            (self.x - self.mu_x.unsqueeze(-1)) * (self.px - self.mu_px.unsqueeze(-1)),
            dim=-1,
        )

    @property
    def sigma_ypy(self) -> torch.Tensor:
        return torch.mean(
            (self.y - self.mu_y.unsqueeze(-1)) * (self.py - self.mu_py.unsqueeze(-1)),
            dim=-1,
        )

    @property
    def energies(self) -> torch.Tensor:
        """Energies of the individual particles."""
        return self.p * self.p0c + self.energy

    @property
    def momenta(self) -> torch.Tensor:
        """Momenta of the individual particles."""
        return torch.sqrt(self.energies**2 - electron_mass_eV**2)

<<<<<<< HEAD
    def __getitem__(self, item):
        return ParticleBeam(
            self.particles[item],
            self.energy,
            self.particle_charges[item],
        )

=======
>>>>>>> 01dbf8e2
    def __repr__(self) -> str:
        return (
            f"{self.__class__.__name__}(n={repr(self.num_particles)},"
            f" mu_x={repr(self.mu_x)}, mu_px={repr(self.mu_px)},"
            f" mu_y={repr(self.mu_y)}, mu_py={repr(self.mu_py)},"
            f" sigma_x={repr(self.sigma_x)}, sigma_px={repr(self.sigma_px)},"
            f" sigma_y={repr(self.sigma_y)}, sigma_py={repr(self.sigma_py)},"
            f" sigma_tau={repr(self.sigma_tau)}, sigma_p={repr(self.sigma_p)},"
            f" energy={repr(self.energy)})"
            f" total_charge={repr(self.total_charge)})"
        )<|MERGE_RESOLUTION|>--- conflicted
+++ resolved
@@ -902,7 +902,6 @@
         """Momenta of the individual particles."""
         return torch.sqrt(self.energies**2 - electron_mass_eV**2)
 
-<<<<<<< HEAD
     def __getitem__(self, item):
         return ParticleBeam(
             self.particles[item],
@@ -910,8 +909,7 @@
             self.particle_charges[item],
         )
 
-=======
->>>>>>> 01dbf8e2
+
     def __repr__(self) -> str:
         return (
             f"{self.__class__.__name__}(n={repr(self.num_particles)},"
