from typing import Optional

import torch
from scipy import constants
from scipy.constants import physical_constants
from torch.distributions import MultivariateNormal

<<<<<<< HEAD
from cheetah.utils import (
    extract_argument_device,
    extract_argument_dtype,
    extract_argument_shape,
    verify_device_and_dtype,
)

=======
from ..utils import elementwise_linspace
>>>>>>> 73f53e69
from .beam import Beam

speed_of_light = torch.tensor(constants.speed_of_light)  # In m/s
electron_mass = torch.tensor(constants.electron_mass)  # In kg
electron_mass_eV = (
    physical_constants["electron mass energy equivalent in MeV"][0] * 1e6
)  # In eV


class ParticleBeam(Beam):
    """
    Beam of charged particles, where each particle is simulated.

    :param particles: List of 7-dimensional particle vectors.
    :param energy: Reference energy of the beam in eV.
    :param total_charge: Total charge of the beam in C.
    :param device: Device to move the beam's particle array to. If set to `"auto"` a
        CUDA GPU is selected if available. The CPU is used otherwise.
    :param dtype: Data type of the generated particles.
    """

    def __init__(
        self,
        particles: torch.Tensor,
        energy: torch.Tensor,
        particle_charges: Optional[torch.Tensor] = None,
        device=None,
        dtype=None,
    ) -> None:
        device, dtype = verify_device_and_dtype(
            [particles, energy], [particle_charges], device, dtype
        )
        factory_kwargs = {"device": device, "dtype": dtype}
        super().__init__()

        assert (
            particles.shape[-2] > 0 and particles.shape[-1] == 7
        ), "Particle vectors must be 7-dimensional."

        self.register_buffer("particles", particles.to(**factory_kwargs))
        self.register_buffer(
            "particle_charges",
            (
                particle_charges.to(**factory_kwargs)
                if particle_charges is not None
                else torch.zeros(particles.shape[:2], **factory_kwargs)
            ),
        )
        self.register_buffer("energy", energy.to(**factory_kwargs))

    @classmethod
    def from_parameters(
        cls,
        num_particles: Optional[int] = None,
        mu_x: Optional[torch.Tensor] = None,
        mu_y: Optional[torch.Tensor] = None,
        mu_px: Optional[torch.Tensor] = None,
        mu_py: Optional[torch.Tensor] = None,
        sigma_x: Optional[torch.Tensor] = None,
        sigma_y: Optional[torch.Tensor] = None,
        sigma_px: Optional[torch.Tensor] = None,
        sigma_py: Optional[torch.Tensor] = None,
        sigma_tau: Optional[torch.Tensor] = None,
        sigma_p: Optional[torch.Tensor] = None,
        cor_x: Optional[torch.Tensor] = None,
        cor_y: Optional[torch.Tensor] = None,
        cor_tau: Optional[torch.Tensor] = None,
        energy: Optional[torch.Tensor] = None,
        total_charge: Optional[torch.Tensor] = None,
        device=None,
        dtype=torch.float32,
    ) -> "ParticleBeam":
        """
        Generate Cheetah Beam of random particles.

        :param num_particles: Number of particles to generate.
        :param mu_x: Center of the particle distribution on x in meters.
        :param mu_y: Center of the particle distribution on y in meters.
        :param mu_px: Center of the particle distribution on px, dimensionless.
        :param mu_py: Center of the particle distribution on py , dimensionless.
        :param sigma_x: Sigma of the particle distribution in x direction in meters.
        :param sigma_y: Sigma of the particle distribution in y direction in meters.
        :param sigma_px: Sigma of the particle distribution in px direction,
            dimensionless.
        :param sigma_py: Sigma of the particle distribution in py direction,
            dimensionless.
        :param sigma_tau: Sigma of the particle distribution in longitudinal direction,
            in meters.
        :param sigma_p: Sigma of the particle distribution in longitudinal momentum,
            dimensionless.
        :param cor_x: Correlation between x and px.
        :param cor_y: Correlation between y and py.
        :param cor_tau: Correlation between s and p.
        :param energy: Energy of the beam in eV.
        :param total_charge: Total charge of the beam in C.
        :param device: Device to move the beam's particle array to. If set to `"auto"` a
            CUDA GPU is selected if available. The CPU is used otherwise.
        """
<<<<<<< HEAD
        # Figure out if arguments were passed
        not_nones = [
            argument
            for argument in [
                mu_x,
                mu_px,
                mu_y,
                mu_py,
                sigma_x,
                sigma_px,
                sigma_y,
                sigma_py,
                sigma_tau,
                sigma_p,
                cor_x,
                cor_y,
                cor_tau,
                energy,
                total_charge,
            ]
            if argument is not None
        ]

        # Extract shape, device and dtype from given arguments
        shape = extract_argument_shape(not_nones)
        device = device if device is not None else extract_argument_device(not_nones)
        dtype = dtype if dtype is not None else extract_argument_dtype(not_nones)
        factory_kwargs = {"device": device, "dtype": dtype}

        # Set default values without function call in function signature
        num_particles = num_particles if num_particles is not None else 100_000
        mu_x = mu_x if mu_x is not None else torch.full(shape, 0.0, **factory_kwargs)
        mu_px = mu_px if mu_px is not None else torch.full(shape, 0.0, **factory_kwargs)
        mu_y = mu_y if mu_y is not None else torch.full(shape, 0.0, **factory_kwargs)
        mu_py = mu_py if mu_py is not None else torch.full(shape, 0.0, **factory_kwargs)
        sigma_x = (
            sigma_x
            if sigma_x is not None
            else torch.full(shape, 175e-9, **factory_kwargs)
        )
        sigma_px = (
            sigma_px
            if sigma_px is not None
            else torch.full(shape, 2e-7, **factory_kwargs)
        )
        sigma_y = (
            sigma_y
            if sigma_y is not None
            else torch.full(shape, 175e-9, **factory_kwargs)
        )
        sigma_py = (
            sigma_py
            if sigma_py is not None
            else torch.full(shape, 2e-7, **factory_kwargs)
        )
        sigma_tau = (
            sigma_tau
            if sigma_tau is not None
            else torch.full(shape, 1e-6, **factory_kwargs)
        )
        sigma_p = (
            sigma_p
            if sigma_p is not None
            else torch.full(shape, 1e-6, **factory_kwargs)
        )
        cor_x = cor_x if cor_x is not None else torch.full(shape, 0.0, **factory_kwargs)
        cor_y = cor_y if cor_y is not None else torch.full(shape, 0.0, **factory_kwargs)
        cor_tau = (
            cor_tau if cor_tau is not None else torch.full(shape, 0.0, **factory_kwargs)
        )
        energy = (
            energy if energy is not None else torch.full(shape, 1e8, **factory_kwargs)
        )
        total_charge = (
            total_charge
            if total_charge is not None
            else torch.full(shape, 0.0, **factory_kwargs)
        )
        particle_charges = (
            torch.ones((*shape, num_particles), **factory_kwargs)
=======

        # Set default values without function call in function signature
        num_particles = (
            num_particles if num_particles is not None else torch.tensor(100_000)
        )
        mu_x = mu_x if mu_x is not None else torch.tensor(0.0)
        mu_px = mu_px if mu_px is not None else torch.tensor(0.0)
        mu_y = mu_y if mu_y is not None else torch.tensor(0.0)
        mu_py = mu_py if mu_py is not None else torch.tensor(0.0)
        sigma_x = sigma_x if sigma_x is not None else torch.tensor(175e-9)
        sigma_px = sigma_px if sigma_px is not None else torch.tensor(2e-7)
        sigma_y = sigma_y if sigma_y is not None else torch.tensor(175e-9)
        sigma_py = sigma_py if sigma_py is not None else torch.tensor(2e-7)
        sigma_tau = sigma_tau if sigma_tau is not None else torch.tensor(1e-6)
        sigma_p = sigma_p if sigma_p is not None else torch.tensor(1e-6)
        cor_x = cor_x if cor_x is not None else torch.tensor(0.0)
        cor_y = cor_y if cor_y is not None else torch.tensor(0.0)
        cor_tau = cor_tau if cor_tau is not None else torch.tensor(0.0)
        energy = energy if energy is not None else torch.tensor(1e8)
        total_charge = total_charge if total_charge is not None else torch.tensor(0.0)
        particle_charges = (
            torch.ones((*total_charge.shape, num_particles))
>>>>>>> 73f53e69
            * total_charge.unsqueeze(-1)
            / num_particles
        )

        mu_x, mu_px, mu_y, mu_py = torch.broadcast_tensors(mu_x, mu_px, mu_y, mu_py)
        mean = torch.stack(
<<<<<<< HEAD
            [
                mu_x,
                mu_px,
                mu_y,
                mu_py,
                torch.full(shape, 0.0, **factory_kwargs),
                torch.full(shape, 0.0, **factory_kwargs),
            ],
            dim=-1,
        )

        cov = torch.zeros((*shape, 6, 6), **factory_kwargs)
=======
            [mu_x, mu_px, mu_y, mu_py, torch.zeros_like(mu_x), torch.zeros_like(mu_x)],
            dim=-1,
        )

        (
            sigma_x,
            cor_x,
            sigma_px,
            sigma_y,
            cor_y,
            sigma_py,
            sigma_tau,
            cor_tau,
            sigma_p,
        ) = torch.broadcast_tensors(
            sigma_x,
            cor_x,
            sigma_px,
            sigma_y,
            cor_y,
            sigma_py,
            sigma_tau,
            cor_tau,
            sigma_p,
        )
        cov = torch.zeros(*sigma_x.shape, 6, 6)
>>>>>>> 73f53e69
        cov[..., 0, 0] = sigma_x**2
        cov[..., 0, 1] = cor_x
        cov[..., 1, 0] = cor_x
        cov[..., 1, 1] = sigma_px**2
        cov[..., 2, 2] = sigma_y**2
        cov[..., 2, 3] = cor_y
        cov[..., 3, 2] = cor_y
        cov[..., 3, 3] = sigma_py**2
        cov[..., 4, 4] = sigma_tau**2
        cov[..., 4, 5] = cor_tau
        cov[..., 5, 4] = cor_tau
        cov[..., 5, 5] = sigma_p**2

<<<<<<< HEAD
        particles = torch.ones((*shape, num_particles, 7), **factory_kwargs)
=======
        particles = torch.ones((*mean.shape[:-1], num_particles, 7))
>>>>>>> 73f53e69
        distributions = [
            MultivariateNormal(sample_mean, covariance_matrix=sample_cov)
            for sample_mean, sample_cov in zip(mean.view(-1, 6), cov.view(-1, 6, 6))
        ]
        particles[..., :6] = torch.stack(
            [distribution.sample((num_particles,)) for distribution in distributions],
            dim=0,
        ).view(*particles.shape[:-2], num_particles, 6)

        return cls(
            particles,
            energy,
            particle_charges=particle_charges,
            device=device,
            dtype=dtype,
        )

    @classmethod
    def from_twiss(
        cls,
        num_particles: Optional[int] = None,
        beta_x: Optional[torch.Tensor] = None,
        alpha_x: Optional[torch.Tensor] = None,
        emittance_x: Optional[torch.Tensor] = None,
        beta_y: Optional[torch.Tensor] = None,
        alpha_y: Optional[torch.Tensor] = None,
        emittance_y: Optional[torch.Tensor] = None,
        energy: Optional[torch.Tensor] = None,
        sigma_tau: Optional[torch.Tensor] = None,
        sigma_p: Optional[torch.Tensor] = None,
        cor_tau: Optional[torch.Tensor] = None,
        total_charge: Optional[torch.Tensor] = None,
        device=None,
        dtype=None,
    ) -> "ParticleBeam":
        # Figure out if arguments were passed
        not_nones = [
            argument
            for argument in [
                beta_x,
                alpha_x,
                emittance_x,
                beta_y,
                alpha_y,
                emittance_y,
                energy,
                sigma_tau,
                sigma_p,
                cor_tau,
                total_charge,
            ]
            if argument is not None
        ]

        # Extract shape, device and dtype from given arguments
        shape = extract_argument_shape(not_nones)
        device = device if device is not None else extract_argument_device(not_nones)
        dtype = dtype if dtype is not None else extract_argument_dtype(not_nones)
        factory_kwargs = {"device": device, "dtype": dtype}

        # Set default values without function call in function signature
        num_particles = num_particles if num_particles is not None else 1_000_000
        beta_x = (
            beta_x if beta_x is not None else torch.full(shape, 0.0, **factory_kwargs)
        )
        alpha_x = (
            alpha_x if alpha_x is not None else torch.full(shape, 0.0, **factory_kwargs)
        )
        emittance_x = (
            emittance_x
            if emittance_x is not None
            else torch.full(shape, 0.0, **factory_kwargs)
        )
        beta_y = (
            beta_y if beta_y is not None else torch.full(shape, 0.0, **factory_kwargs)
        )
        alpha_y = (
            alpha_y if alpha_y is not None else torch.full(shape, 0.0, **factory_kwargs)
        )
        emittance_y = (
            emittance_y
            if emittance_y is not None
            else torch.full(shape, 0.0, **factory_kwargs)
        )
        energy = (
            energy if energy is not None else torch.full(shape, 1e8, **factory_kwargs)
        )
        sigma_tau = (
            sigma_tau
            if sigma_tau is not None
            else torch.full(shape, 1e-6, **factory_kwargs)
        )
        sigma_p = (
            sigma_p
            if sigma_p is not None
            else torch.full(shape, 1e-6, **factory_kwargs)
        )
        cor_tau = (
            cor_tau if cor_tau is not None else torch.full(shape, 0.0, **factory_kwargs)
        )
        total_charge = (
            total_charge
            if total_charge is not None
            else torch.full(shape, 0.0, **factory_kwargs)
        )

        sigma_x = torch.sqrt(beta_x * emittance_x)
        sigma_px = torch.sqrt(emittance_x * (1 + alpha_x**2) / beta_x)
        sigma_y = torch.sqrt(beta_y * emittance_y)
        sigma_py = torch.sqrt(emittance_y * (1 + alpha_y**2) / beta_y)
        cor_x = -emittance_x * alpha_x
        cor_y = -emittance_y * alpha_y

        return cls.from_parameters(
            num_particles=num_particles,
            mu_x=torch.full(shape, 0.0, **factory_kwargs),
            mu_px=torch.full(shape, 0.0, **factory_kwargs),
            mu_y=torch.full(shape, 0.0, **factory_kwargs),
            mu_py=torch.full(shape, 0.0, **factory_kwargs),
            sigma_x=sigma_x,
            sigma_px=sigma_px,
            sigma_y=sigma_y,
            sigma_py=sigma_py,
            sigma_tau=sigma_tau,
            sigma_p=sigma_p,
            energy=energy,
            cor_tau=cor_tau,
            cor_x=cor_x,
            cor_y=cor_y,
            total_charge=total_charge,
            device=device,
            dtype=dtype,
        )

    @classmethod
    def uniform_3d_ellipsoid(
        cls,
        num_particles: Optional[int] = None,
        radius_x: Optional[torch.Tensor] = None,
        radius_y: Optional[torch.Tensor] = None,
        radius_tau: Optional[torch.Tensor] = None,
        sigma_px: Optional[torch.Tensor] = None,
        sigma_py: Optional[torch.Tensor] = None,
        sigma_p: Optional[torch.Tensor] = None,
        energy: Optional[torch.Tensor] = None,
        total_charge: Optional[torch.Tensor] = None,
        device=None,
        dtype=None,
    ):
        """
        Generate a particle beam with spatially uniformly distributed particles inside
        an ellipsoid, i.e. a waterbag distribution.

        Note that:
         - The generated particles do not have correlation in the momentum directions,
           and by default a cold beam with no divergence is generated.
         - For vectorised generation, parameters that are not `None` must have the same
           shape.

        :param num_particles: Number of particles to generate.
        :param radius_x: Radius of the ellipsoid in x direction in meters.
        :param radius_y: Radius of the ellipsoid in y direction in meters.
        :param radius_tau: Radius of the ellipsoid in tau (longitudinal) direction
            in meters.
        :param sigma_px: Sigma of the particle distribution in px direction,
            dimensionless, default is 0.
        :param sigma_py: Sigma of the particle distribution in py direction,
            dimensionless, default is 0.
        :param sigma_p: Sigma of the particle distribution in p, dimensionless.
        :param energy: Reference energy of the beam in eV.
        :param total_charge: Total charge of the beam in C.
        :param device: Device to move the beam's particle array to.
        :param dtype: Data type of the generated particles.

        :return: ParticleBeam with uniformly distributed particles inside an ellipsoid.
        """

        # Figure out if arguments were passed
        not_nones = [
            argument
            for argument in [
                radius_x,
                radius_y,
                radius_tau,
                sigma_px,
                sigma_py,
                sigma_p,
                energy,
                total_charge,
            ]
            if argument is not None
        ]
<<<<<<< HEAD

        # Extract shape, device and dtype from given arguments
        shape = extract_argument_shape(not_nones)
        device = device if device is not None else extract_argument_device(not_nones)
        dtype = dtype if dtype is not None else extract_argument_dtype(not_nones)
        factory_kwargs = {"device": device, "dtype": dtype}
=======
        shape = not_nones[0].shape if len(not_nones) > 0 else torch.Size([])
        if len(not_nones) > 1:
            assert all(
                argument.shape == shape for argument in not_nones
            ), "Arguments must have the same shape."
>>>>>>> 73f53e69

        # Expand to vectorised version for beam creation
        vector_shape = shape if len(shape) > 0 else torch.Size([1])

        # Set default values without function call in function signature
        # NOTE that this does not need to be done for values that are passed to the
        # Gaussian beam generation.
        num_particles = num_particles if num_particles is not None else 1_000_000
        radius_x = (
            radius_x
            if radius_x is not None
            else torch.full(shape, 1e-3, **factory_kwargs)
        )
        radius_y = (
            radius_y
            if radius_y is not None
            else torch.full(shape, 1e-3, **factory_kwargs)
        )
        radius_tau = (
            radius_tau
            if radius_tau is not None
            else torch.full(shape, 1e-3, **factory_kwargs)
        )
<<<<<<< HEAD

        # Generate x, y and ss within the ellipsoid
        flattened_x = torch.empty((*shape, num_particles), **factory_kwargs).flatten(
            end_dim=-2
        )
        flattened_y = torch.empty((*shape, num_particles), **factory_kwargs).flatten(
            end_dim=-2
        )
        flattened_tau = torch.empty((*shape, num_particles), **factory_kwargs).flatten(
            end_dim=-2
        )
=======
        radius_x = (
            radius_x.expand(vector_shape)
            if radius_x is not None
            else torch.full(vector_shape, 1e-3)
        )
        radius_y = (
            radius_y.expand(vector_shape)
            if radius_y is not None
            else torch.full(vector_shape, 1e-3)
        )
        radius_tau = (
            radius_tau.expand(vector_shape)
            if radius_tau is not None
            else torch.full(vector_shape, 1e-3)
        )

        # Generate x, y and ss within the ellipsoid
        flattened_x = torch.empty(*vector_shape, num_particles).flatten(end_dim=-2)
        flattened_y = torch.empty(*vector_shape, num_particles).flatten(end_dim=-2)
        flattened_tau = torch.empty(*vector_shape, num_particles).flatten(end_dim=-2)
>>>>>>> 73f53e69
        for i, (r_x, r_y, r_tau) in enumerate(
            zip(radius_x.flatten(), radius_y.flatten(), radius_tau.flatten())
        ):
            num_successful = 0
            while num_successful < num_particles:
                x = (torch.rand(num_particles, **factory_kwargs) - 0.5) * 2 * r_x
                y = (torch.rand(num_particles, **factory_kwargs) - 0.5) * 2 * r_y
                tau = (torch.rand(num_particles, **factory_kwargs) - 0.5) * 2 * r_tau

                is_in_ellipsoid = x**2 / r_x**2 + y**2 / r_y**2 + tau**2 / r_tau**2 < 1
                num_to_add = min(num_particles - num_successful, is_in_ellipsoid.sum())

                flattened_x[i, num_successful : num_successful + num_to_add] = x[
                    is_in_ellipsoid
                ][:num_to_add]
                flattened_y[i, num_successful : num_successful + num_to_add] = y[
                    is_in_ellipsoid
                ][:num_to_add]
                flattened_tau[i, num_successful : num_successful + num_to_add] = tau[
                    is_in_ellipsoid
                ][:num_to_add]

                num_successful += num_to_add

        # Generate an uncorrelated Gaussian beam
        beam = cls.from_parameters(
            num_particles=num_particles,
            mu_px=torch.full(shape, 0.0, **factory_kwargs),
            mu_py=torch.full(shape, 0.0, **factory_kwargs),
            sigma_px=sigma_px,
            sigma_py=sigma_py,
            sigma_p=sigma_p,
            energy=energy,
            total_charge=total_charge,
            device=device,
            dtype=dtype,
        )

        # Replace the spatial coordinates with the generated ones
        beam.x = flattened_x.view(*shape, num_particles)
        beam.y = flattened_y.view(*shape, num_particles)
        beam.tau = flattened_tau.view(*shape, num_particles)

        return beam

    @classmethod
    def make_linspaced(
        cls,
        num_particles: Optional[int] = None,
        mu_x: Optional[torch.Tensor] = None,
        mu_y: Optional[torch.Tensor] = None,
        mu_px: Optional[torch.Tensor] = None,
        mu_py: Optional[torch.Tensor] = None,
        sigma_x: Optional[torch.Tensor] = None,
        sigma_y: Optional[torch.Tensor] = None,
        sigma_px: Optional[torch.Tensor] = None,
        sigma_py: Optional[torch.Tensor] = None,
        sigma_tau: Optional[torch.Tensor] = None,
        sigma_p: Optional[torch.Tensor] = None,
        energy: Optional[torch.Tensor] = None,
        total_charge: Optional[torch.Tensor] = None,
        device=None,
        dtype=None,
    ) -> "ParticleBeam":
        """
        Generate Cheetah Beam of *n* linspaced particles.

        :param n: Number of particles to generate.
        :param mu_x: Center of the particle distribution on x in meters.
        :param mu_y: Center of the particle distribution on y in meters.
        :param mu_px: Center of the particle distribution on px, dimensionless.
        :param mu_py: Center of the particle distribution on py , dimensionless.
        :param sigma_x: Sigma of the particle distribution in x direction in meters.
        :param sigma_y: Sigma of the particle distribution in y direction in meters.
        :param sigma_px: Sigma of the particle distribution in px direction,
            dimensionless.
        :param sigma_py: Sigma of the particle distribution in py direction,
            dimensionless.
        :param sigma_tau: Sigma of the particle distribution in longitudinal direction,
            in meters.
        :param sigma_p: Sigma of the particle distribution in p, dimensionless.
        :param energy: Energy of the beam in eV.
        :param device: Device to move the beam's particle array to. If set to `"auto"` a
            CUDA GPU is selected if available. The CPU is used otherwise.
        """
<<<<<<< HEAD
        # Figure out if arguments were passed
        not_nones = [
            argument
            for argument in [
                mu_x,
                mu_px,
                mu_y,
                mu_py,
                sigma_x,
                sigma_px,
                sigma_y,
                sigma_py,
                sigma_tau,
                sigma_p,
                energy,
                total_charge,
            ]
            if argument is not None
        ]

        # Extract shape, device and dtype from given arguments
        shape = extract_argument_shape(not_nones)
        device = device if device is not None else extract_argument_device(not_nones)
        dtype = dtype if dtype is not None else extract_argument_dtype(not_nones)
        factory_kwargs = {"device": device, "dtype": dtype}

        # Set default values without function call in function signature
        num_particles = num_particles if num_particles is not None else 10
        mu_x = mu_x if mu_x is not None else torch.full(shape, 0.0, **factory_kwargs)
        mu_px = mu_px if mu_px is not None else torch.full(shape, 0.0, **factory_kwargs)
        mu_y = mu_y if mu_y is not None else torch.full(shape, 0.0, **factory_kwargs)
        mu_py = mu_py if mu_py is not None else torch.full(shape, 0.0, **factory_kwargs)
        sigma_x = (
            sigma_x
            if sigma_x is not None
            else torch.full(shape, 175e-9, **factory_kwargs)
        )
        sigma_px = (
            sigma_px
            if sigma_px is not None
            else torch.full(shape, 2e-7, **factory_kwargs)
        )
        sigma_y = (
            sigma_y
            if sigma_y is not None
            else torch.full(shape, 175e-9, **factory_kwargs)
        )
        sigma_py = (
            sigma_py
            if sigma_py is not None
            else torch.full(shape, 2e-7, **factory_kwargs)
        )
        sigma_tau = (
            sigma_tau
            if sigma_tau is not None
            else torch.full(shape, 0.0, **factory_kwargs)
        )
        sigma_p = (
            sigma_p if sigma_p is not None else torch.full(shape, 0.0, **factory_kwargs)
        )
        energy = (
            energy if energy is not None else torch.full(shape, 1e8, **factory_kwargs)
        )
        total_charge = (
            total_charge
            if total_charge is not None
            else torch.full(shape, 0.0, **factory_kwargs)
        )

        particle_charges = (
            torch.ones((shape[0], num_particles), **factory_kwargs)
            * total_charge.view(-1, 1)
            / num_particles
        )

        particles = torch.ones((shape[0], num_particles, 7), **factory_kwargs)

        particles[:, :, 0] = torch.stack(
            [
                torch.linspace(
                    sample_mu_x - sample_sigma_x,
                    sample_mu_x + sample_sigma_x,
                    num_particles,
                    **factory_kwargs,
                )
                for sample_mu_x, sample_sigma_x in zip(mu_x, sigma_x)
            ],
            dim=0,
        )
        particles[:, :, 1] = torch.stack(
            [
                torch.linspace(
                    sample_mu_px - sample_sigma_px,
                    sample_mu_px + sample_sigma_px,
                    num_particles,
                    **factory_kwargs,
                )
                for sample_mu_px, sample_sigma_px in zip(mu_px, sigma_px)
            ],
            dim=0,
        )
        particles[:, :, 2] = torch.stack(
            [
                torch.linspace(
                    sample_mu_y - sample_sigma_y,
                    sample_mu_y + sample_sigma_y,
                    num_particles,
                    **factory_kwargs,
                )
                for sample_mu_y, sample_sigma_y in zip(mu_y, sigma_y)
            ],
            dim=0,
        )
        particles[:, :, 3] = torch.stack(
            [
                torch.linspace(
                    sample_mu_py - sample_sigma_py,
                    sample_mu_py + sample_sigma_py,
                    num_particles,
                    **factory_kwargs,
                )
                for sample_mu_py, sample_sigma_py in zip(mu_py, sigma_py)
            ],
            dim=0,
        )
        particles[:, :, 4] = torch.stack(
            [
                torch.linspace(
                    -sample_sigma_tau, sample_sigma_tau, num_particles, **factory_kwargs
                )
                for sample_sigma_tau in sigma_tau
            ],
            dim=0,
        )
        particles[:, :, 5] = torch.stack(
            [
                torch.linspace(
                    -sample_sigma_p, sample_sigma_p, num_particles, **factory_kwargs
                )
                for sample_sigma_p in sigma_p
            ],
            dim=0,
=======

        # Set default values without function call in function signature
        num_particles = num_particles if num_particles is not None else torch.tensor(10)
        mu_x = mu_x if mu_x is not None else torch.tensor(0.0)
        mu_px = mu_px if mu_px is not None else torch.tensor(0.0)
        mu_y = mu_y if mu_y is not None else torch.tensor(0.0)
        mu_py = mu_py if mu_py is not None else torch.tensor(0.0)
        sigma_x = sigma_x if sigma_x is not None else torch.tensor(175e-9)
        sigma_px = sigma_px if sigma_px is not None else torch.tensor(2e-7)
        sigma_y = sigma_y if sigma_y is not None else torch.tensor(175e-9)
        sigma_py = sigma_py if sigma_py is not None else torch.tensor(2e-7)
        sigma_tau = sigma_tau if sigma_tau is not None else torch.tensor(1e-6)
        sigma_p = sigma_p if sigma_p is not None else torch.tensor(1e-6)
        energy = energy if energy is not None else torch.tensor(1e8)
        total_charge = total_charge if total_charge is not None else torch.tensor(0.0)
        particle_charges = (
            torch.ones((*total_charge.shape, num_particles))
            * total_charge.unsqueeze(-1)
            / num_particles
        )

        vector_shape = torch.broadcast_shapes(
            mu_x.shape,
            mu_px.shape,
            mu_y.shape,
            mu_py.shape,
            sigma_x.shape,
            sigma_px.shape,
            sigma_y.shape,
            sigma_py.shape,
            sigma_tau.shape,
            sigma_p.shape,
        )
        particles = torch.ones((*vector_shape, num_particles, 7))

        particles[..., 0] = elementwise_linspace(
            mu_x - sigma_x, mu_x + sigma_x, num_particles
        )
        particles[..., 1] = elementwise_linspace(
            mu_px - sigma_px, mu_px + sigma_px, num_particles
        )
        particles[..., 2] = elementwise_linspace(
            mu_y - sigma_y, mu_y + sigma_y, num_particles
        )
        particles[..., 3] = elementwise_linspace(
            mu_py - sigma_py, mu_py + sigma_py, num_particles
>>>>>>> 73f53e69
        )
        particles[..., 4] = elementwise_linspace(-sigma_tau, sigma_tau, num_particles)
        particles[..., 5] = elementwise_linspace(-sigma_p, sigma_p, num_particles)

        return cls(
            particles=particles,
            energy=energy,
            particle_charges=particle_charges,
            device=device,
            dtype=dtype,
        )

    @classmethod
    def from_ocelot(cls, parray, device=None, dtype=torch.float32) -> "ParticleBeam":
        """
        Convert an Ocelot ParticleArray `parray` to a Cheetah Beam.
        """
        num_particles = parray.rparticles.shape[1]
        particles = torch.ones((num_particles, 7))
        particles[:, :6] = torch.tensor(parray.rparticles.transpose())
        particle_charges = torch.tensor(parray.q_array)

        return cls(
            particles=particles.unsqueeze(0),
            energy=torch.tensor(1e9 * parray.E).unsqueeze(0),
            particle_charges=particle_charges.unsqueeze(0),
            device=device,
            dtype=dtype,
        )

    @classmethod
    def from_astra(cls, path: str, device=None, dtype=torch.float32) -> "ParticleBeam":
        """Load an Astra particle distribution as a Cheetah Beam."""
        from cheetah.converters.astra import from_astrabeam

        particles, energy, particle_charges = from_astrabeam(path)
        particles_7d = torch.ones((particles.shape[0], 7))
        particles_7d[:, :6] = torch.from_numpy(particles)
        particle_charges = torch.from_numpy(particle_charges)
        return cls(
            particles=particles_7d,
            energy=torch.tensor(energy),
            particle_charges=particle_charges,
            device=device,
            dtype=dtype,
        )

    def transformed_to(
        self,
        mu_x: Optional[torch.Tensor] = None,
        mu_y: Optional[torch.Tensor] = None,
        mu_px: Optional[torch.Tensor] = None,
        mu_py: Optional[torch.Tensor] = None,
        sigma_x: Optional[torch.Tensor] = None,
        sigma_y: Optional[torch.Tensor] = None,
        sigma_px: Optional[torch.Tensor] = None,
        sigma_py: Optional[torch.Tensor] = None,
        sigma_tau: Optional[torch.Tensor] = None,
        sigma_p: Optional[torch.Tensor] = None,
        energy: Optional[torch.Tensor] = None,
        total_charge: Optional[torch.Tensor] = None,
        device=None,
        dtype=None,
    ) -> "ParticleBeam":
        """
        Create version of this beam that is transformed to new beam parameters.

        :param n: Number of particles to generate.
        :param mu_x: Center of the particle distribution on x in meters.
        :param mu_y: Center of the particle distribution on y in meters.
        :param mu_px: Center of the particle distribution on px, dimensionless.
        :param mu_py: Center of the particle distribution on py , dimensionless.
        :param sigma_x: Sigma of the particle distribution in x direction in meters.
        :param sigma_y: Sigma of the particle distribution in y direction in meters.
        :param sigma_px: Sigma of the particle distribution in px direction,
            dimensionless.
        :param sigma_py: Sigma of the particle distribution in py direction,
            dimensionless.
        :param sigma_tau: Sigma of the particle distribution in longitudinal direction,
            in meters.
        :param sigma_p: Sigma of the particle distribution in p, dimensionless.
        :param energy: Reference energy of the beam in eV.
        :param total_charge: Total charge of the beam in C.
        :param device: Device to move the beam's particle array to. If set to `"auto"` a
            CUDA GPU is selected if available. The CPU is used otherwise.
        """
        device = device if device is not None else self.mu_x.device
        dtype = dtype if dtype is not None else self.mu_x.dtype

        mu_x = mu_x if mu_x is not None else self.mu_x
        mu_y = mu_y if mu_y is not None else self.mu_y
        mu_px = mu_px if mu_px is not None else self.mu_px
        mu_py = mu_py if mu_py is not None else self.mu_py
        sigma_x = sigma_x if sigma_x is not None else self.sigma_x
        sigma_y = sigma_y if sigma_y is not None else self.sigma_y
        sigma_px = sigma_px if sigma_px is not None else self.sigma_px
        sigma_py = sigma_py if sigma_py is not None else self.sigma_py
        sigma_tau = sigma_tau if sigma_tau is not None else self.sigma_tau
        sigma_p = sigma_p if sigma_p is not None else self.sigma_p
        energy = energy if energy is not None else self.energy
        if total_charge is None:
            particle_charges = self.particle_charges
        elif self.total_charge is None:  # Scale to the new charge
            total_charge = total_charge.to(
                device=self.particle_charges.device, dtype=self.particle_charges.dtype
            )
            particle_charges = self.particle_charges * total_charge / self.total_charge
        else:
            particle_charges = (
                torch.ones_like(self.particle_charges, device=device, dtype=dtype)
                * total_charge.unsqueeze(-1)
                / self.particle_charges.shape[-1]
            )

        mu_x, mu_px, mu_y, mu_py = torch.broadcast_tensors(mu_x, mu_px, mu_y, mu_py)
        new_mu = torch.stack(
            [mu_x, mu_px, mu_y, mu_py, torch.zeros_like(mu_x), torch.zeros_like(mu_x)],
            dim=-1,
        )
        sigma_x, sigma_px, sigma_y, sigma_py, sigma_tau, sigma_p = (
            torch.broadcast_tensors(
                sigma_x, sigma_px, sigma_y, sigma_py, sigma_tau, sigma_p
            )
        )
        new_sigma = torch.stack(
            [sigma_x, sigma_px, sigma_y, sigma_py, sigma_tau, sigma_p], dim=-1
        )

        old_mu = torch.stack(
            [
                self.mu_x,
                self.mu_px,
                self.mu_y,
                self.mu_py,
                torch.zeros_like(self.mu_x),
                torch.zeros_like(self.mu_x),
            ],
            dim=-1,
        )
        old_sigma = torch.stack(
            [
                self.sigma_x,
                self.sigma_px,
                self.sigma_y,
                self.sigma_py,
                self.sigma_tau,
                self.sigma_p,
            ],
            dim=-1,
        )

        phase_space = self.particles[..., :6]
        phase_space = (
            (phase_space.transpose(-2, -1) - old_mu.unsqueeze(-1))
            / old_sigma.unsqueeze(-1)
            * new_sigma.unsqueeze(-1)
            + new_mu.unsqueeze(-1)
        ).transpose(-2, -1)

        particles = torch.ones(*phase_space.shape[:-1], 7)
        particles[..., :6] = phase_space

        return self.__class__(
            particles=particles,
            energy=energy,
            particle_charges=particle_charges,
            device=device,
            dtype=dtype,
        )

    def linspaced(self, num_particles: int) -> "ParticleBeam":
        """
        Create a new beam with the same parameters as this beam, but with
        `num_particles` particles evenly distributed in the beam.

        :param num_particles: Number of particles to create.
        :return: New beam with `num_particles` particles.
        """
        return self.make_linspaced(
            num_particles=num_particles,
            mu_x=self.mu_x,
            mu_y=self.mu_y,
            mu_px=self.mu_px,
            mu_py=self.mu_py,
            sigma_x=self.sigma_x,
            sigma_y=self.sigma_y,
            sigma_px=self.sigma_px,
            sigma_py=self.sigma_py,
            sigma_tau=self.sigma_tau,
            sigma_p=self.sigma_p,
            energy=self.energy,
            total_charge=self.total_charge,
            device=self.particles.device,
            dtype=self.particles.dtype,
        )

    @classmethod
    def from_xyz_pxpypz(
        cls,
        xp_coordinates: torch.Tensor,
        energy: torch.Tensor,
        particle_charges: Optional[torch.Tensor] = None,
        device=None,
        dtype=torch.float32,
    ) -> torch.Tensor:
        """
        Create a beam from a tensor of position and momentum coordinates in SI units.
        This tensor should have shape (..., n_particles, 7), where the last dimension
        is the moment vector $(x, p_x, y, p_y, z, p_z, 1)$.
        """
        beam = cls(
            particles=xp_coordinates.clone(),
            energy=energy,
            particle_charges=particle_charges,
            device=device,
            dtype=dtype,
        )

        p0 = (
            beam.relativistic_gamma
            * beam.relativistic_beta
            * electron_mass
            * speed_of_light
        )
        p = torch.sqrt(
            xp_coordinates[..., 1] ** 2
            + xp_coordinates[..., 3] ** 2
            + xp_coordinates[..., 5] ** 2
        )
        gamma = torch.sqrt(1 + (p / (electron_mass * speed_of_light)) ** 2)

        beam.particles[..., 1] = xp_coordinates[..., 1] / p0.unsqueeze(-1)
        beam.particles[..., 3] = xp_coordinates[..., 3] / p0.unsqueeze(-1)
        beam.particles[..., 4] = -xp_coordinates[
            ..., 4
        ] / beam.relativistic_beta.unsqueeze(-1)
        beam.particles[..., 5] = (gamma - beam.relativistic_gamma.unsqueeze(-1)) / (
            (beam.relativistic_beta * beam.relativistic_gamma).unsqueeze(-1)
        )

        return beam

    def to_xyz_pxpypz(self) -> torch.Tensor:
        """
        Extracts the position and momentum coordinates in SI units, from the
        beam's `particles`, and returns it as a tensor with shape (..., n_particles, 7).
        For each particle, the obtained vector is $(x, p_x, y, p_y, z, p_z, 1)$.
        """
        p0 = (
            self.relativistic_gamma
            * self.relativistic_beta
            * electron_mass
            * speed_of_light
        )  # Reference momentum in (kg m/s)
        gamma = self.relativistic_gamma.unsqueeze(-1) * (
            torch.ones(self.particles.shape[:-1])
            + self.particles[..., 5] * self.relativistic_beta.unsqueeze(-1)
        )
        beta = torch.sqrt(1 - 1 / gamma**2)
        momentum = gamma * electron_mass * beta * speed_of_light

        px = self.particles[..., 1] * p0.unsqueeze(-1)
        py = self.particles[..., 3] * p0.unsqueeze(-1)
        zs = self.particles[..., 4] * -self.relativistic_beta.unsqueeze(-1)
        p = torch.sqrt(momentum**2 - px**2 - py**2)

        xp_coords = self.particles.clone()
        xp_coords[..., 1] = px
        xp_coords[..., 3] = py
        xp_coords[..., 4] = zs
        xp_coords[..., 5] = p

        return xp_coords

    def __len__(self) -> int:
        return int(self.num_particles)

    @property
    def total_charge(self) -> torch.Tensor:
        return torch.sum(self.particle_charges, dim=-1)

    @property
    def num_particles(self) -> int:
        return self.particles.shape[-2]

    @property
    def x(self) -> Optional[torch.Tensor]:
        return self.particles[..., 0] if self is not Beam.empty else None

    @x.setter
    def x(self, value: torch.Tensor) -> None:
        self.particles[..., 0] = value

    @property
    def mu_x(self) -> Optional[torch.Tensor]:
        return self.x.mean(dim=-1) if self is not Beam.empty else None

    @property
    def sigma_x(self) -> Optional[torch.Tensor]:
        return self.x.std(dim=-1) if self is not Beam.empty else None

    @property
    def px(self) -> Optional[torch.Tensor]:
        return self.particles[..., 1] if self is not Beam.empty else None

    @px.setter
    def px(self, value: torch.Tensor) -> None:
        self.particles[..., 1] = value

    @property
    def mu_px(self) -> Optional[torch.Tensor]:
        return self.px.mean(dim=-1) if self is not Beam.empty else None

    @property
    def sigma_px(self) -> Optional[torch.Tensor]:
        return self.px.std(dim=-1) if self is not Beam.empty else None

    @property
    def y(self) -> Optional[torch.Tensor]:
        return self.particles[..., 2] if self is not Beam.empty else None

    @y.setter
    def y(self, value: torch.Tensor) -> None:
        self.particles[..., 2] = value

    @property
    def mu_y(self) -> Optional[float]:
        return self.y.mean(dim=-1) if self is not Beam.empty else None

    @property
    def sigma_y(self) -> Optional[torch.Tensor]:
        return self.y.std(dim=-1) if self is not Beam.empty else None

    @property
    def py(self) -> Optional[torch.Tensor]:
        return self.particles[..., 3] if self is not Beam.empty else None

    @py.setter
    def py(self, value: torch.Tensor) -> None:
        self.particles[..., 3] = value

    @property
    def mu_py(self) -> Optional[torch.Tensor]:
        return self.py.mean(dim=-1) if self is not Beam.empty else None

    @property
    def sigma_py(self) -> Optional[torch.Tensor]:
        return self.py.std(dim=-1) if self is not Beam.empty else None

    @property
    def tau(self) -> Optional[torch.Tensor]:
        return self.particles[..., 4] if self is not Beam.empty else None

    @tau.setter
    def tau(self, value: torch.Tensor) -> None:
        self.particles[..., 4] = value

    @property
    def mu_tau(self) -> Optional[torch.Tensor]:
        return self.tau.mean(dim=-1) if self is not Beam.empty else None

    @property
    def sigma_tau(self) -> Optional[torch.Tensor]:
        return self.tau.std(dim=-1) if self is not Beam.empty else None

    @property
    def p(self) -> Optional[torch.Tensor]:
        return self.particles[..., 5] if self is not Beam.empty else None

    @p.setter
    def p(self, value: torch.Tensor) -> None:
        self.particles[..., 5] = value

    @property
    def mu_p(self) -> Optional[torch.Tensor]:
        return self.p.mean(dim=-1) if self is not Beam.empty else None

    @property
    def sigma_p(self) -> Optional[torch.Tensor]:
        return self.p.std(dim=-1) if self is not Beam.empty else None

    @property
    def sigma_xpx(self) -> torch.Tensor:
        return torch.mean(
            (self.x - self.mu_x.unsqueeze(-1)) * (self.px - self.mu_px.unsqueeze(-1)),
            dim=-1,
        )

    @property
    def sigma_ypy(self) -> torch.Tensor:
        return torch.mean(
            (self.y - self.mu_y.unsqueeze(-1)) * (self.py - self.mu_py.unsqueeze(-1)),
            dim=-1,
        )

    @property
    def energies(self) -> torch.Tensor:
        """Energies of the individual particles."""
        return self.p * self.p0c + self.energy

    @property
    def momenta(self) -> torch.Tensor:
        """Momenta of the individual particles."""
        return torch.sqrt(self.energies**2 - electron_mass_eV**2)

    def __repr__(self) -> str:
        return (
            f"{self.__class__.__name__}(n={repr(self.num_particles)},"
            f" mu_x={repr(self.mu_x)}, mu_px={repr(self.mu_px)},"
            f" mu_y={repr(self.mu_y)}, mu_py={repr(self.mu_py)},"
            f" sigma_x={repr(self.sigma_x)}, sigma_px={repr(self.sigma_px)},"
            f" sigma_y={repr(self.sigma_y)}, sigma_py={repr(self.sigma_py)},"
            f" sigma_tau={repr(self.sigma_tau)}, sigma_p={repr(self.sigma_p)},"
            f" energy={repr(self.energy)})"
            f" total_charge={repr(self.total_charge)})"
        )<|MERGE_RESOLUTION|>--- conflicted
+++ resolved
@@ -5,17 +5,13 @@
 from scipy.constants import physical_constants
 from torch.distributions import MultivariateNormal
 
-<<<<<<< HEAD
-from cheetah.utils import (
+from ..utils import (
+    elementwise_linspace,
     extract_argument_device,
     extract_argument_dtype,
     extract_argument_shape,
     verify_device_and_dtype,
 )
-
-=======
-from ..utils import elementwise_linspace
->>>>>>> 73f53e69
 from .beam import Beam
 
 speed_of_light = torch.tensor(constants.speed_of_light)  # In m/s
@@ -114,7 +110,6 @@
         :param device: Device to move the beam's particle array to. If set to `"auto"` a
             CUDA GPU is selected if available. The CPU is used otherwise.
         """
-<<<<<<< HEAD
         # Figure out if arguments were passed
         not_nones = [
             argument
@@ -138,107 +133,56 @@
             if argument is not None
         ]
 
-        # Extract shape, device and dtype from given arguments
-        shape = extract_argument_shape(not_nones)
+        # Extract device and dtype from given arguments
         device = device if device is not None else extract_argument_device(not_nones)
         dtype = dtype if dtype is not None else extract_argument_dtype(not_nones)
         factory_kwargs = {"device": device, "dtype": dtype}
 
         # Set default values without function call in function signature
-        num_particles = num_particles if num_particles is not None else 100_000
-        mu_x = mu_x if mu_x is not None else torch.full(shape, 0.0, **factory_kwargs)
-        mu_px = mu_px if mu_px is not None else torch.full(shape, 0.0, **factory_kwargs)
-        mu_y = mu_y if mu_y is not None else torch.full(shape, 0.0, **factory_kwargs)
-        mu_py = mu_py if mu_py is not None else torch.full(shape, 0.0, **factory_kwargs)
+        num_particles = (
+            num_particles if num_particles is not None else torch.tensor(100_000)
+        )
+        mu_x = mu_x if mu_x is not None else torch.tensor(0.0, **factory_kwargs)
+        mu_px = mu_px if mu_px is not None else torch.tensor(0.0, **factory_kwargs)
+        mu_y = mu_y if mu_y is not None else torch.tensor(0.0, **factory_kwargs)
+        mu_py = mu_py if mu_py is not None else torch.tensor(0.0, **factory_kwargs)
         sigma_x = (
-            sigma_x
-            if sigma_x is not None
-            else torch.full(shape, 175e-9, **factory_kwargs)
+            sigma_x if sigma_x is not None else torch.tensor(175e-9, **factory_kwargs)
         )
         sigma_px = (
-            sigma_px
-            if sigma_px is not None
-            else torch.full(shape, 2e-7, **factory_kwargs)
+            sigma_px if sigma_px is not None else torch.tensor(2e-7, **factory_kwargs)
         )
         sigma_y = (
-            sigma_y
-            if sigma_y is not None
-            else torch.full(shape, 175e-9, **factory_kwargs)
+            sigma_y if sigma_y is not None else torch.tensor(175e-9, **factory_kwargs)
         )
         sigma_py = (
-            sigma_py
-            if sigma_py is not None
-            else torch.full(shape, 2e-7, **factory_kwargs)
+            sigma_py if sigma_py is not None else torch.tensor(2e-7, **factory_kwargs)
         )
         sigma_tau = (
-            sigma_tau
-            if sigma_tau is not None
-            else torch.full(shape, 1e-6, **factory_kwargs)
+            sigma_tau if sigma_tau is not None else torch.tensor(1e-6, **factory_kwargs)
         )
         sigma_p = (
-            sigma_p
-            if sigma_p is not None
-            else torch.full(shape, 1e-6, **factory_kwargs)
-        )
-        cor_x = cor_x if cor_x is not None else torch.full(shape, 0.0, **factory_kwargs)
-        cor_y = cor_y if cor_y is not None else torch.full(shape, 0.0, **factory_kwargs)
+            sigma_p if sigma_p is not None else torch.tensor(1e-6, **factory_kwargs)
+        )
+        cor_x = cor_x if cor_x is not None else torch.tensor(0.0, **factory_kwargs)
+        cor_y = cor_y if cor_y is not None else torch.tensor(0.0, **factory_kwargs)
         cor_tau = (
-            cor_tau if cor_tau is not None else torch.full(shape, 0.0, **factory_kwargs)
-        )
-        energy = (
-            energy if energy is not None else torch.full(shape, 1e8, **factory_kwargs)
-        )
+            cor_tau if cor_tau is not None else torch.tensor(0.0, **factory_kwargs)
+        )
+        energy = energy if energy is not None else torch.tensor(1e8, **factory_kwargs)
         total_charge = (
             total_charge
             if total_charge is not None
-            else torch.full(shape, 0.0, **factory_kwargs)
+            else torch.tensor(0.0, **factory_kwargs)
         )
         particle_charges = (
-            torch.ones((*shape, num_particles), **factory_kwargs)
-=======
-
-        # Set default values without function call in function signature
-        num_particles = (
-            num_particles if num_particles is not None else torch.tensor(100_000)
-        )
-        mu_x = mu_x if mu_x is not None else torch.tensor(0.0)
-        mu_px = mu_px if mu_px is not None else torch.tensor(0.0)
-        mu_y = mu_y if mu_y is not None else torch.tensor(0.0)
-        mu_py = mu_py if mu_py is not None else torch.tensor(0.0)
-        sigma_x = sigma_x if sigma_x is not None else torch.tensor(175e-9)
-        sigma_px = sigma_px if sigma_px is not None else torch.tensor(2e-7)
-        sigma_y = sigma_y if sigma_y is not None else torch.tensor(175e-9)
-        sigma_py = sigma_py if sigma_py is not None else torch.tensor(2e-7)
-        sigma_tau = sigma_tau if sigma_tau is not None else torch.tensor(1e-6)
-        sigma_p = sigma_p if sigma_p is not None else torch.tensor(1e-6)
-        cor_x = cor_x if cor_x is not None else torch.tensor(0.0)
-        cor_y = cor_y if cor_y is not None else torch.tensor(0.0)
-        cor_tau = cor_tau if cor_tau is not None else torch.tensor(0.0)
-        energy = energy if energy is not None else torch.tensor(1e8)
-        total_charge = total_charge if total_charge is not None else torch.tensor(0.0)
-        particle_charges = (
-            torch.ones((*total_charge.shape, num_particles))
->>>>>>> 73f53e69
+            torch.ones((*total_charge.shape, num_particles), **factory_kwargs)
             * total_charge.unsqueeze(-1)
             / num_particles
         )
 
         mu_x, mu_px, mu_y, mu_py = torch.broadcast_tensors(mu_x, mu_px, mu_y, mu_py)
         mean = torch.stack(
-<<<<<<< HEAD
-            [
-                mu_x,
-                mu_px,
-                mu_y,
-                mu_py,
-                torch.full(shape, 0.0, **factory_kwargs),
-                torch.full(shape, 0.0, **factory_kwargs),
-            ],
-            dim=-1,
-        )
-
-        cov = torch.zeros((*shape, 6, 6), **factory_kwargs)
-=======
             [mu_x, mu_px, mu_y, mu_py, torch.zeros_like(mu_x), torch.zeros_like(mu_x)],
             dim=-1,
         )
@@ -264,8 +208,7 @@
             cor_tau,
             sigma_p,
         )
-        cov = torch.zeros(*sigma_x.shape, 6, 6)
->>>>>>> 73f53e69
+        cov = torch.zeros(*sigma_x.shape, 6, 6, **factory_kwargs)
         cov[..., 0, 0] = sigma_x**2
         cov[..., 0, 1] = cor_x
         cov[..., 1, 0] = cor_x
@@ -279,11 +222,7 @@
         cov[..., 5, 4] = cor_tau
         cov[..., 5, 5] = sigma_p**2
 
-<<<<<<< HEAD
-        particles = torch.ones((*shape, num_particles, 7), **factory_kwargs)
-=======
-        particles = torch.ones((*mean.shape[:-1], num_particles, 7))
->>>>>>> 73f53e69
+        particles = torch.ones((*mean.shape[:-1], num_particles, 7), **factory_kwargs)
         distributions = [
             MultivariateNormal(sample_mean, covariance_matrix=sample_cov)
             for sample_mean, sample_cov in zip(mean.view(-1, 6), cov.view(-1, 6, 6))
@@ -476,20 +415,12 @@
             ]
             if argument is not None
         ]
-<<<<<<< HEAD
 
         # Extract shape, device and dtype from given arguments
         shape = extract_argument_shape(not_nones)
         device = device if device is not None else extract_argument_device(not_nones)
         dtype = dtype if dtype is not None else extract_argument_dtype(not_nones)
         factory_kwargs = {"device": device, "dtype": dtype}
-=======
-        shape = not_nones[0].shape if len(not_nones) > 0 else torch.Size([])
-        if len(not_nones) > 1:
-            assert all(
-                argument.shape == shape for argument in not_nones
-            ), "Arguments must have the same shape."
->>>>>>> 73f53e69
 
         # Expand to vectorised version for beam creation
         vector_shape = shape if len(shape) > 0 else torch.Size([1])
@@ -497,56 +428,35 @@
         # Set default values without function call in function signature
         # NOTE that this does not need to be done for values that are passed to the
         # Gaussian beam generation.
-        num_particles = num_particles if num_particles is not None else 1_000_000
-        radius_x = (
-            radius_x
-            if radius_x is not None
-            else torch.full(shape, 1e-3, **factory_kwargs)
-        )
-        radius_y = (
-            radius_y
-            if radius_y is not None
-            else torch.full(shape, 1e-3, **factory_kwargs)
-        )
-        radius_tau = (
-            radius_tau
-            if radius_tau is not None
-            else torch.full(shape, 1e-3, **factory_kwargs)
-        )
-<<<<<<< HEAD
-
-        # Generate x, y and ss within the ellipsoid
-        flattened_x = torch.empty((*shape, num_particles), **factory_kwargs).flatten(
-            end_dim=-2
-        )
-        flattened_y = torch.empty((*shape, num_particles), **factory_kwargs).flatten(
-            end_dim=-2
-        )
-        flattened_tau = torch.empty((*shape, num_particles), **factory_kwargs).flatten(
-            end_dim=-2
-        )
-=======
+        num_particles = (
+            num_particles if num_particles is not None else torch.tensor(1_000_000)
+        )
         radius_x = (
             radius_x.expand(vector_shape)
             if radius_x is not None
-            else torch.full(vector_shape, 1e-3)
+            else torch.full(vector_shape, 1e-3, **factory_kwargs)
         )
         radius_y = (
             radius_y.expand(vector_shape)
             if radius_y is not None
-            else torch.full(vector_shape, 1e-3)
+            else torch.full(vector_shape, 1e-3, **factory_kwargs)
         )
         radius_tau = (
             radius_tau.expand(vector_shape)
             if radius_tau is not None
-            else torch.full(vector_shape, 1e-3)
+            else torch.full(vector_shape, 1e-3, **factory_kwargs)
         )
 
         # Generate x, y and ss within the ellipsoid
-        flattened_x = torch.empty(*vector_shape, num_particles).flatten(end_dim=-2)
-        flattened_y = torch.empty(*vector_shape, num_particles).flatten(end_dim=-2)
-        flattened_tau = torch.empty(*vector_shape, num_particles).flatten(end_dim=-2)
->>>>>>> 73f53e69
+        flattened_x = torch.empty(
+            *vector_shape, num_particles, **factory_kwargs
+        ).flatten(end_dim=-2)
+        flattened_y = torch.empty(
+            *vector_shape, num_particles, **factory_kwargs
+        ).flatten(end_dim=-2)
+        flattened_tau = torch.empty(
+            *vector_shape, num_particles, **factory_kwargs
+        ).flatten(end_dim=-2)
         for i, (r_x, r_y, r_tau) in enumerate(
             zip(radius_x.flatten(), radius_y.flatten(), radius_tau.flatten())
         ):
@@ -632,7 +542,6 @@
         :param device: Device to move the beam's particle array to. If set to `"auto"` a
             CUDA GPU is selected if available. The CPU is used otherwise.
         """
-<<<<<<< HEAD
         # Figure out if arguments were passed
         not_nones = [
             argument
@@ -653,146 +562,43 @@
             if argument is not None
         ]
 
-        # Extract shape, device and dtype from given arguments
-        shape = extract_argument_shape(not_nones)
+        # Extract device and dtype from given arguments
         device = device if device is not None else extract_argument_device(not_nones)
         dtype = dtype if dtype is not None else extract_argument_dtype(not_nones)
         factory_kwargs = {"device": device, "dtype": dtype}
 
         # Set default values without function call in function signature
-        num_particles = num_particles if num_particles is not None else 10
-        mu_x = mu_x if mu_x is not None else torch.full(shape, 0.0, **factory_kwargs)
-        mu_px = mu_px if mu_px is not None else torch.full(shape, 0.0, **factory_kwargs)
-        mu_y = mu_y if mu_y is not None else torch.full(shape, 0.0, **factory_kwargs)
-        mu_py = mu_py if mu_py is not None else torch.full(shape, 0.0, **factory_kwargs)
+        num_particles = num_particles if num_particles is not None else torch.tensor(10)
+        mu_x = mu_x if mu_x is not None else torch.tensor(0.0, **factory_kwargs)
+        mu_px = mu_px if mu_px is not None else torch.tensor(0.0, **factory_kwargs)
+        mu_y = mu_y if mu_y is not None else torch.tensor(0.0, **factory_kwargs)
+        mu_py = mu_py if mu_py is not None else torch.tensor(0.0, **factory_kwargs)
         sigma_x = (
-            sigma_x
-            if sigma_x is not None
-            else torch.full(shape, 175e-9, **factory_kwargs)
+            sigma_x if sigma_x is not None else torch.tensor(175e-9, **factory_kwargs)
         )
         sigma_px = (
-            sigma_px
-            if sigma_px is not None
-            else torch.full(shape, 2e-7, **factory_kwargs)
+            sigma_px if sigma_px is not None else torch.tensor(2e-7, **factory_kwargs)
         )
         sigma_y = (
-            sigma_y
-            if sigma_y is not None
-            else torch.full(shape, 175e-9, **factory_kwargs)
+            sigma_y if sigma_y is not None else torch.tensor(175e-9, **factory_kwargs)
         )
         sigma_py = (
-            sigma_py
-            if sigma_py is not None
-            else torch.full(shape, 2e-7, **factory_kwargs)
+            sigma_py if sigma_py is not None else torch.tensor(2e-7, **factory_kwargs)
         )
         sigma_tau = (
-            sigma_tau
-            if sigma_tau is not None
-            else torch.full(shape, 0.0, **factory_kwargs)
+            sigma_tau if sigma_tau is not None else torch.tensor(1e-6, **factory_kwargs)
         )
         sigma_p = (
-            sigma_p if sigma_p is not None else torch.full(shape, 0.0, **factory_kwargs)
-        )
-        energy = (
-            energy if energy is not None else torch.full(shape, 1e8, **factory_kwargs)
-        )
+            sigma_p if sigma_p is not None else torch.tensor(1e-6, **factory_kwargs)
+        )
+        energy = energy if energy is not None else torch.tensor(1e8, **factory_kwargs)
         total_charge = (
             total_charge
             if total_charge is not None
-            else torch.full(shape, 0.0, **factory_kwargs)
-        )
-
+            else torch.tensor(0.0, **factory_kwargs)
+        )
         particle_charges = (
-            torch.ones((shape[0], num_particles), **factory_kwargs)
-            * total_charge.view(-1, 1)
-            / num_particles
-        )
-
-        particles = torch.ones((shape[0], num_particles, 7), **factory_kwargs)
-
-        particles[:, :, 0] = torch.stack(
-            [
-                torch.linspace(
-                    sample_mu_x - sample_sigma_x,
-                    sample_mu_x + sample_sigma_x,
-                    num_particles,
-                    **factory_kwargs,
-                )
-                for sample_mu_x, sample_sigma_x in zip(mu_x, sigma_x)
-            ],
-            dim=0,
-        )
-        particles[:, :, 1] = torch.stack(
-            [
-                torch.linspace(
-                    sample_mu_px - sample_sigma_px,
-                    sample_mu_px + sample_sigma_px,
-                    num_particles,
-                    **factory_kwargs,
-                )
-                for sample_mu_px, sample_sigma_px in zip(mu_px, sigma_px)
-            ],
-            dim=0,
-        )
-        particles[:, :, 2] = torch.stack(
-            [
-                torch.linspace(
-                    sample_mu_y - sample_sigma_y,
-                    sample_mu_y + sample_sigma_y,
-                    num_particles,
-                    **factory_kwargs,
-                )
-                for sample_mu_y, sample_sigma_y in zip(mu_y, sigma_y)
-            ],
-            dim=0,
-        )
-        particles[:, :, 3] = torch.stack(
-            [
-                torch.linspace(
-                    sample_mu_py - sample_sigma_py,
-                    sample_mu_py + sample_sigma_py,
-                    num_particles,
-                    **factory_kwargs,
-                )
-                for sample_mu_py, sample_sigma_py in zip(mu_py, sigma_py)
-            ],
-            dim=0,
-        )
-        particles[:, :, 4] = torch.stack(
-            [
-                torch.linspace(
-                    -sample_sigma_tau, sample_sigma_tau, num_particles, **factory_kwargs
-                )
-                for sample_sigma_tau in sigma_tau
-            ],
-            dim=0,
-        )
-        particles[:, :, 5] = torch.stack(
-            [
-                torch.linspace(
-                    -sample_sigma_p, sample_sigma_p, num_particles, **factory_kwargs
-                )
-                for sample_sigma_p in sigma_p
-            ],
-            dim=0,
-=======
-
-        # Set default values without function call in function signature
-        num_particles = num_particles if num_particles is not None else torch.tensor(10)
-        mu_x = mu_x if mu_x is not None else torch.tensor(0.0)
-        mu_px = mu_px if mu_px is not None else torch.tensor(0.0)
-        mu_y = mu_y if mu_y is not None else torch.tensor(0.0)
-        mu_py = mu_py if mu_py is not None else torch.tensor(0.0)
-        sigma_x = sigma_x if sigma_x is not None else torch.tensor(175e-9)
-        sigma_px = sigma_px if sigma_px is not None else torch.tensor(2e-7)
-        sigma_y = sigma_y if sigma_y is not None else torch.tensor(175e-9)
-        sigma_py = sigma_py if sigma_py is not None else torch.tensor(2e-7)
-        sigma_tau = sigma_tau if sigma_tau is not None else torch.tensor(1e-6)
-        sigma_p = sigma_p if sigma_p is not None else torch.tensor(1e-6)
-        energy = energy if energy is not None else torch.tensor(1e8)
-        total_charge = total_charge if total_charge is not None else torch.tensor(0.0)
-        particle_charges = (
-            torch.ones((*total_charge.shape, num_particles))
+            torch.ones((*total_charge.shape, num_particles), **factory_kwargs)
             * total_charge.unsqueeze(-1)
             / num_particles
         )
@@ -809,7 +615,7 @@
             sigma_tau.shape,
             sigma_p.shape,
         )
-        particles = torch.ones((*vector_shape, num_particles, 7))
+        particles = torch.ones((*vector_shape, num_particles, 7), **factory_kwargs)
 
         particles[..., 0] = elementwise_linspace(
             mu_x - sigma_x, mu_x + sigma_x, num_particles
@@ -822,7 +628,6 @@
         )
         particles[..., 3] = elementwise_linspace(
             mu_py - sigma_py, mu_py + sigma_py, num_particles
->>>>>>> 73f53e69
         )
         particles[..., 4] = elementwise_linspace(-sigma_tau, sigma_tau, num_particles)
         particles[..., 5] = elementwise_linspace(-sigma_p, sigma_p, num_particles)
