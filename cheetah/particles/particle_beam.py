--- conflicted
+++ resolved
@@ -659,20 +659,12 @@
         particle_charges = torch.as_tensor(parray.q_array)
 
         return cls(
-<<<<<<< HEAD
-            particles=particles.unsqueeze(0),
-            energy=torch.tensor(1e9 * parray.E).unsqueeze(0),
-            particle_charges=particle_charges.unsqueeze(0),
-            species=Species("electron"),
-            device=device,
-            dtype=dtype,
-=======
             particles=particles,
             energy=1e9 * torch.as_tensor(parray.E),
             particle_charges=particle_charges,
+            species=Species("electron"),
             device=device or torch.get_default_device(),
             dtype=dtype or torch.get_default_dtype(),
->>>>>>> ec9dbb3d
         )
 
     @classmethod
@@ -689,19 +681,12 @@
 
         return cls(
             particles=particles_7d,
-<<<<<<< HEAD
-            energy=torch.tensor(energy),
-            particle_charges=particle_charges,
-            species=Species("electron"),
-            device=device,
-            dtype=dtype,
-=======
             energy=torch.as_tensor(energy),
             particle_charges=torch.as_tensor(particle_charges),
+            species=Species("electron"),
             device=device or torch.get_default_device(),
             dtype=dtype or torch.get_default_dtype(),
->>>>>>> ec9dbb3d
-        )
+    )
 
     @classmethod
     def from_openpmd_file(
@@ -795,10 +780,6 @@
         if len(self.particles.shape) != 2:
             raise ValueError("Only non-batched particles are supported.")
 
-<<<<<<< HEAD
-        weights = np.ones(self.num_particles)
-=======
->>>>>>> ec9dbb3d
         px = self.px * self.p0c
         py = self.py * self.p0c
         p_total = torch.sqrt(self.energies**2 - self.species.mass_eV**2)
