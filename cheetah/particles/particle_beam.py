--- conflicted
+++ resolved
@@ -3,11 +3,8 @@
 
 import numpy as np
 import torch
-<<<<<<< HEAD
+from matplotlib import pyplot as plt
 from pmd_beamphysics import ParticleGroup
-=======
-from matplotlib import pyplot as plt
->>>>>>> 05ad2c94
 from scipy import constants
 from scipy.constants import physical_constants
 from scipy.ndimage import gaussian_filter
