--- conflicted
+++ resolved
@@ -1074,14 +1074,14 @@
         """Momenta of the individual particles."""
         return torch.sqrt(self.energies**2 - electron_mass_eV**2)
 
-<<<<<<< HEAD
     def clone(self) -> "ParticleBeam":
         return ParticleBeam(
             particles=self.particles.clone(),
             energy=self.energy.clone(),
             particle_charges=self.particle_charges.clone(),
             survival_probabilities=self.survival_probabilities.clone(),
-=======
+        )
+
     def __getitem__(self, item: Union[int, slice, torch.Tensor]) -> "ParticleBeam":
         vector_shape = torch.broadcast_shapes(
             self.particles.shape[:-2],
@@ -1107,7 +1107,6 @@
             survival_probabilities=broadcasted_survival_probabilities[item],
             device=self.particles.device,
             dtype=self.particles.dtype,
->>>>>>> 866b243a
         )
 
     def __repr__(self) -> str:
