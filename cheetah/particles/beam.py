--- conflicted
+++ resolved
@@ -376,15 +376,12 @@
     def relativistic_beta(self) -> torch.Tensor:
         """Reference relativistic beta of the beam."""
         relativistic_beta = torch.ones_like(self.relativistic_gamma)
-<<<<<<< HEAD
         relativistic_beta[(self.relativistic_gamma).abs() > 0] = (
-            1 - 1 / (self.relativistic_gamma[self.relativistic_gamma > 0].square())
+            1
+            - (
+                self.relativistic_gamma[self.relativistic_gamma > 0].square()
+            ).reciprocal()
         ).sqrt()
-=======
-        relativistic_beta[torch.abs(self.relativistic_gamma) > 0] = torch.sqrt(
-            1 - (self.relativistic_gamma[self.relativistic_gamma > 0] ** 2).reciprocal()
-        )
->>>>>>> 405ff8d0
         return relativistic_beta
 
     @property
