--- conflicted
+++ resolved
@@ -408,16 +408,4 @@
         raise NotImplementedError
 
     def __repr__(self) -> str:
-<<<<<<< HEAD
-        return (
-            f"{self.__class__.__name__}(mu_x={self.mu_x}, mu_px={self.mu_px},"
-            f" mu_y={self.mu_y}, mu_py={self.mu_py}, sigma_x={self.sigma_x},"
-            f" sigma_px={self.sigma_px}, sigma_y={self.sigma_y},"
-            f" sigma_py={self.sigma_py}, sigma_tau={self.sigma_tau},"
-            f" sigma_p={self.sigma_p}, energy={self.energy},"
-            f" total_charge={self.total_charge},"
-            f" species={self.species})"
-        )
-=======
-        raise NotImplementedError
->>>>>>> b2551604
+        raise NotImplementedError