--- conflicted
+++ resolved
@@ -13,12 +13,7 @@
     :return: gamma, igamma2, beta.
     """
     gamma = energy / particle_mass_eV
-<<<<<<< HEAD
-    igamma2 = torch.where(gamma == 0.0, 0.0, 1 / gamma.square())
+    igamma2 = torch.where(gamma == 0.0, 0.0, gamma.square().reciprocal())
     beta = (1 - igamma2).sqrt()
-=======
-    igamma2 = torch.where(gamma == 0.0, 0.0, (gamma**2).reciprocal())
-    beta = torch.sqrt(1 - igamma2)
->>>>>>> 405ff8d0
 
     return gamma, igamma2, beta