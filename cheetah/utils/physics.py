import torch


def compute_relativistic_factors(
    energy: torch.Tensor, particle_mass_eV: torch.Tensor
) -> tuple[torch.Tensor, torch.Tensor, torch.Tensor]:
    """
    Computes the relativistic factors gamma, inverse gamma squared and beta for
    particles.

    :param energy: Energy in eV.
    :param particle_mass_eV: Mass of the particle in eV.
    :return: gamma, igamma2, beta.
    """
    gamma = energy / particle_mass_eV
    igamma2 = torch.where(gamma == 0.0, 0.0, gamma.square().reciprocal())
<<<<<<< HEAD
    beta = torch.sqrt(1 - igamma2)
=======
    beta = (1 - igamma2).sqrt()
>>>>>>> 8986471c

    return gamma, igamma2, beta<|MERGE_RESOLUTION|>--- conflicted
+++ resolved
@@ -14,10 +14,6 @@
     """
     gamma = energy / particle_mass_eV
     igamma2 = torch.where(gamma == 0.0, 0.0, gamma.square().reciprocal())
-<<<<<<< HEAD
-    beta = torch.sqrt(1 - igamma2)
-=======
     beta = (1 - igamma2).sqrt()
->>>>>>> 8986471c
 
     return gamma, igamma2, beta