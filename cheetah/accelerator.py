--- conflicted
+++ resolved
@@ -1086,17 +1086,10 @@
                 )
 
             if isinstance(incoming, ParameterBeam):
-<<<<<<< HEAD
-                outgoing_mu[:, 4] = incoming._mu[:, 4] + (
+                outgoing_mu[:, 4] = outgoing_mu[:, 4] + (
                     T566 * incoming._mu[:, 5] ** 2
                     + T556 * incoming._mu[:, 4] * incoming._mu[:, 5]
                     + T555 * incoming._mu[:, 4] ** 2
-=======
-                outgoing_mu[4] = outgoing_mu[4] + (
-                    T566 * incoming._mu[5] ** 2
-                    + T556 * incoming._mu[4] * incoming._mu[5]
-                    + T555 * incoming._mu[4] ** 2
->>>>>>> f8a7924f
                 )
                 outgoing_cov[:, 4, 4] = (
                     T566 * incoming._cov[:, 5, 5] ** 2
@@ -1110,19 +1103,12 @@
                 )
                 outgoing_cov[:, 5, 4] = outgoing_cov[:, 4, 5]
             else:  # ParticleBeam
-<<<<<<< HEAD
-                outgoing_particles[:, :, 4] = incoming.particles[:, :, 4] + (
+                outgoing_particles[:, :, 4] = outgoing_particles[:, :, 4] + (
                     T566.unsqueeze(-1) * incoming.particles[:, :, 5] ** 2
                     + T556.unsqueeze(-1)
                     * incoming.particles[:, :, 4]
                     * incoming.particles[:, :, 5]
                     + T555.unsqueeze(-1) * incoming.particles[:, :, 4] ** 2
-=======
-                outgoing_particles[:, 4] = outgoing_particles[:, 4] + (
-                    T566 * incoming.particles[:, 5] ** 2
-                    + T556 * incoming.particles[:, 4] * incoming.particles[:, 5]
-                    + T555 * incoming.particles[:, 4] ** 2
->>>>>>> f8a7924f
                 )
 
         if isinstance(incoming, ParameterBeam):
