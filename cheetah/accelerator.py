--- conflicted
+++ resolved
@@ -268,18 +268,14 @@
     is_skippable = True
 
     def __init__(
-<<<<<<< HEAD
-        self, length, k1=0.0, misalignment=(0, 0), tilt=0.0, name=None, **kwargs
-    ):
-=======
         self,
         length: float,
         k1: float = 0.0,
         misalignment: tuple[float, float] = (0, 0),
+        tilt: float = 0.0
         name: Optional[str] = None,
         **kwargs,
     ) -> None:
->>>>>>> 8e7fc544
         self.length = length
         self.k1 = k1
         self.misalignment = misalignment
@@ -287,53 +283,13 @@
 
         super().__init__(name=name, **kwargs)
 
-<<<<<<< HEAD
-    def transfer_map(self, energy):
+    def transfer_map(self, energy: float) -> torch.Tensor:
         R = base_rmatrix(
             length=self.length,
             k1=self.k1,
             hx=0,
             tilt=self.tilt,
             energy=energy,
-=======
-    def transfer_map(self, energy: float) -> torch.Tensor:
-        gamma = energy / REST_ENERGY
-        igamma2 = 1 / gamma**2 if gamma != 0 else 0
-
-        beta = np.sqrt(1 - igamma2)
-
-        hx = 0
-        kx2 = self.k1 + hx**2
-        ky2 = -self.k1
-        kx = np.sqrt(kx2 + 0.0j)
-        ky = np.sqrt(ky2 + 0.0j)
-        cx = np.cos(kx * self.length).real
-        cy = np.cos(ky * self.length).real
-        sy = (np.sin(ky * self.length) / ky).real if ky != 0 else self.length
-
-        if kx != 0:
-            sx = (np.sin(kx * self.length) / kx).real
-            dx = hx / kx2 * (1.0 - cx)
-            r56 = hx**2 * (self.length - sx) / kx2 / beta**2
-        else:
-            sx = self.length
-            dx = self.length**2 * hx / 2
-            r56 = hx**2 * self.length**3 / 6 / beta**2
-
-        r56 -= self.length / beta**2 * igamma2
-
-        R = torch.tensor(
-            [
-                [cx, sx, 0, 0, 0, dx / beta, 0],
-                [-kx2 * sx, cx, 0, 0, 0, sx * hx / beta, 0],
-                [0, 0, cy, sy, 0, 0, 0],
-                [0, 0, -ky2 * sy, cy, 0, 0, 0],
-                [sx * hx / beta, dx / beta, 0, 0, 1, r56, 0],
-                [0, 0, 0, 0, 0, 1, 0],
-                [0, 0, 0, 0, 0, 0, 1],
-            ],
-            dtype=torch.float32,
->>>>>>> 8e7fc544
             device=self.device,
         )
 
