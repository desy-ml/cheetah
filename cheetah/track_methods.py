--- conflicted
+++ resolved
@@ -168,13 +168,8 @@
         length.shape, k1.shape, k2.shape, hx.shape, tilt.shape, energy.shape
     )
 
-<<<<<<< HEAD
-    T = torch.zeros((7, 7, 7), **factory_kwargs).repeat(*vector_shape, 1, 1, 1)
+    T = length.new_zeros((7, 7, 7)).repeat(*vector_shape, 1, 1, 1)
     T[..., 0, 0, 0] = -1 / 6 * khk * (sx.square() + dx) - 0.5 * hx * kx2 * sx.square()
-=======
-    T = length.new_zeros((7, 7, 7)).repeat(*vector_shape, 1, 1, 1)
-    T[..., 0, 0, 0] = -1 / 6 * khk * (sx**2 + dx) - 0.5 * hx * kx2 * sx**2
->>>>>>> 4b9c4dc4
     T[..., 0, 0, 1] = 2 * (-1 / 6 * khk * sx * dx + 0.5 * hx * sx * cx)
     T[..., 0, 1, 1] = -1 / 6 * khk * dx.square() + 0.5 * hx * dx * cx
     T[..., 0, 0, 5] = 2 * (
