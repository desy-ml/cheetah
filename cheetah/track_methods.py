"""Utility functions for creating transfer maps for elements."""

import torch

from cheetah.particles import Species
from cheetah.utils import compute_relativistic_factors


def base_rmatrix(
    length: torch.Tensor,
    k1: torch.Tensor,
    hx: torch.Tensor,
    species: Species,
    tilt: torch.Tensor | None = None,
    energy: torch.Tensor | None = None,
) -> torch.Tensor:
    """
    Create a first order universal transfer map for a beamline element.

    :param length: Length of the element in m.
    :param k1: Quadrupole strength in 1/m**2.
    :param hx: Curvature (1/radius) of the element in 1/m.
    :param species: Particle species of the beam.
    :param tilt: Roation of the element relative to the longitudinal axis in rad.
    :param energy: Beam energy in eV.
    :return: First order transfer map for the element.
    """
    factory_kwargs = {"device": length.device, "dtype": length.dtype}

    zero = torch.tensor(0.0, **factory_kwargs)

    tilt = tilt if tilt is not None else zero
    energy = energy if energy is not None else zero

    _, igamma2, beta = compute_relativistic_factors(energy, species.mass_eV)

    kx2 = k1 + hx.square()
    ky2 = -k1
    kx = (torch.complex(kx2, zero)).sqrt()
    ky = (torch.complex(ky2, zero)).sqrt()
    cx = (kx * length).cos().real
    cy = (ky * length).cos().real
    sx = ((kx * length / torch.pi).sinc() * length).real
    sy = ((ky * length / torch.pi).sinc() * length).real
    dx = torch.where(kx2 != 0, hx / kx2 * (1.0 - cx), zero)
    r56 = torch.where(kx2 != 0, hx.square() * (length - sx) / kx2 / beta.square(), zero)

    r56 = r56 - length / beta.square() * igamma2

    cx, sx, dx, cy, sy, r56 = torch.broadcast_tensors(cx, sx, dx, cy, sy, r56)

    R = torch.eye(7, **factory_kwargs).repeat(*cx.shape, 1, 1)
    R[
        ...,
        (0, 0, 0, 1, 1, 1, 2, 2, 3, 3, 4, 4, 4),
        (0, 1, 5, 0, 1, 5, 2, 3, 2, 3, 0, 1, 5),
    ] = torch.stack(
        [
            cx,
            sx,
            dx / beta,
            -kx2 * sx,
            cx,
            sx * hx / beta,
            cy,
            sy,
            -ky2 * sy,
            cy,
            sx * hx / beta,
            dx / beta,
            r56,
        ],
        dim=-1,
    )

    # Rotate the R matrix for skew / vertical magnets. The rotation only has an effect
    # if hx != 0 or k1 != 0. Note that the first if is here to improve speed when no
    # rotation needs to be applied accross all vector dimensions. The torch.where is
    # here to improve numerical stability for the vector elements where no rotation
    # needs to be applied.
    if ((tilt != 0) & ((hx != 0) | (k1 != 0))).any():
        rotation = rotation_matrix(tilt)
        R = torch.where(
            ((tilt != 0) & ((hx != 0) | (k1 != 0))).unsqueeze(-1).unsqueeze(-1),
            rotation.transpose(-1, -2) @ R @ rotation,
            R,
        )

    return R


def base_ttensor(
    length: torch.Tensor,
    k1: torch.Tensor,
    k2: torch.Tensor,
    hx: torch.Tensor,
    species: Species,
    tilt: torch.Tensor | None = None,
    energy: torch.Tensor | None = None,
) -> torch.Tensor:
    """
    Create a second order universal transfer map for a beamline element. Uses MAD
    convention.

    :param length: Length of the element in m.
    :param k1: Quadrupole strength in 1/m**2.
    :param k2: Sextupole strength in 1/m**3.
    :param hx: Curvature (1/radius) of the element in 1/m.
    :param species: Particle species of the beam.
    :param tilt: Roation of the element relative to the longitudinal axis in rad.
    :param energy: Beam energy in eV.
    :return: Second order transfer map for the element.
    """
    factory_kwargs = {"device": length.device, "dtype": length.dtype}

    zero = torch.tensor(0.0, **factory_kwargs)

    tilt = tilt if tilt is not None else zero
    energy = energy if energy is not None else zero

    _, igamma2, beta = compute_relativistic_factors(energy, species.mass_eV)

    kx2 = k1 + hx.square()
    ky2 = -k1
    kx = (torch.complex(kx2, zero)).sqrt()
    ky = (torch.complex(ky2, zero)).sqrt()
    cx = (kx * length).cos().real
    cy = (ky * length).cos().real
    sx = ((kx * length / torch.pi).sinc() * length).real
    sy = ((ky * length / torch.pi).sinc() * length).real
    dx = torch.where(kx != 0, (1.0 - cx) / kx2, length.square() / 2.0)

    d2y = 0.5 * sy.square()
    s2y = sy * cy
    c2y = (2 * ky * length).cos().real
    fx = torch.where(kx2 != 0, (length - sx) / kx2, length**3 / 6.0)
    f2y = torch.where(ky2 != 0, (length - s2y) / ky2, length**3 / 6.0)

    j1 = torch.where(kx2 != 0, (length - sx) / kx2, length**3 / 6.0)
    j2 = torch.where(
        kx2 != 0,
        (3.0 * length - 4.0 * sx + sx * cx) / (2 * kx2.square()),
        length**5 / 20.0,
    )
    j3 = torch.where(
        kx2 != 0,
        (
            15.0 * length
            - 22.5 * sx
            + 9.0 * sx * cx
            - 1.5 * sx * cx.square()
            + kx2 * sx**3
        )
        / (6.0 * kx2**3),
        length**7 / 56.0,
    )
    j_denominator = kx2 - 4 * ky2
    jc = torch.where(
        j_denominator != 0, (c2y - cx) / j_denominator, 0.5 * length.square()
    )
    js = torch.where(
        j_denominator != 0, (cy * sy - sx) / j_denominator, length**3 / 6.0
    )
    jd = torch.where(j_denominator != 0, (d2y - dx) / j_denominator, length**4 / 24.0)
    jf = torch.where(j_denominator != 0, (f2y - fx) / j_denominator, length**5 / 120.0)

    khk = k2 + 2 * hx * k1

    vector_shape = torch.broadcast_shapes(
        length.shape, k1.shape, k2.shape, hx.shape, tilt.shape, energy.shape
    )

    T = torch.zeros((7, 7, 7), **factory_kwargs).repeat(*vector_shape, 1, 1, 1)
    T[..., 0, 0, 0] = -1 / 6 * khk * (sx.square() + dx) - 0.5 * hx * kx2 * sx.square()
    T[..., 0, 0, 1] = 2 * (-1 / 6 * khk * sx * dx + 0.5 * hx * sx * cx)
    T[..., 0, 1, 1] = -1 / 6 * khk * dx.square() + 0.5 * hx * dx * cx
    T[..., 0, 0, 5] = 2 * (
        -hx / 12 / beta * khk * (3 * sx * j1 - dx.square())
        + 0.5 * hx.square() / beta * sx.square()
        + 0.25 / beta * k1 * length * sx
    )
    T[..., 0, 1, 5] = 2 * (
        -hx / 12 / beta * khk * (sx * dx.square() - 2 * cx * j2)
        + 0.25 * hx.square() / beta * (sx * dx + cx * j1)
        - 0.25 / beta * (sx + length * cx)
    )
    T[..., 0, 5, 5] = (
        -(hx.square()) / 6 / beta.square() * khk * (dx.square() * dx - 2 * sx * j2)
        + 0.5 * hx**3 / beta.square() * sx * j1
        - 0.5 * hx / beta.square() * length * sx
        - 0.5 * hx / (beta.square()) * igamma2 * dx
    )
    T[..., 0, 2, 2] = k1 * k2 * jd + 0.5 * (k2 + hx * k1) * dx
    T[..., 0, 2, 3] = 2 * (0.5 * k2 * js)
    T[..., 0, 3, 3] = k2 * jd - 0.5 * hx * dx
    T[..., 1, 0, 0] = -1 / 6 * khk * sx * (1 + 2 * cx)
    T[..., 1, 0, 1] = 2 * (-1 / 6 * khk * dx * (1 + 2 * cx))
    T[..., 1, 1, 1] = -1 / 3 * khk * sx * dx - 0.5 * hx * sx
    T[..., 1, 0, 5] = 2 * (
        -hx / 12 / beta * khk * (3 * cx * j1 + sx * dx)
        - 0.25 / beta * k1 * (sx - length * cx)
    )
    T[..., 1, 1, 5] = 2 * (
        -hx / 12 / beta * khk * (3 * sx * j1 + dx.square())
        + 0.25 / beta * k1 * length * sx
    )
    T[..., 1, 5, 5] = (
        -(hx.square()) / 6 / beta.square() * khk * (sx * dx.square() - 2 * cx * j2)
        - 0.5 * hx / beta.square() * k1 * (cx * j1 - sx * dx)
        - 0.5 * hx / beta.square() * igamma2 * sx
    )
    T[..., 1, 2, 2] = k1 * k2 * js + 0.5 * (k2 + hx * k1) * sx
    T[..., 1, 2, 3] = 2 * (0.5 * k2 * jc)
    T[..., 1, 3, 3] = k2 * js - 0.5 * hx * sx
    T[..., 2, 0, 2] = 2 * (
        0.5 * k2 * (cy * jc - 2 * k1 * sy * js) + 0.5 * hx * k1 * sx * sy
    )
    T[..., 2, 0, 3] = 2 * (0.5 * k2 * (sy * jc - 2 * cy * js) + 0.5 * hx * sx * cy)
    T[..., 2, 1, 2] = 2 * (
        0.5 * k2 * (cy * js - 2 * k1 * sy * jd) + 0.5 * hx * k1 * dx * sy
    )
    T[..., 2, 1, 3] = 2 * (0.5 * k2 * (sy * js - 2 * cy * jd) + 0.5 * hx * dx * cy)
    T[..., 2, 2, 5] = 2 * (
        0.5 * hx / beta * k2 * (cy * jd - 2 * k1 * sy * jf)
        + 0.5 * hx.square() / beta * k1 * j1 * sy
        - 0.25 / beta * k1 * length * sy
    )
    T[..., 2, 3, 5] = 2 * (
        0.5 * hx / beta * k2 * (sy * jd - 2 * cy * jf)
        + 0.5 * hx.square() / beta * j1 * cy
        - 0.25 / beta * (sy + length * cy)
    )
    T[..., 3, 0, 2] = 2 * (
        0.5 * k1 * k2 * (2 * cy * js - sy * jc) + 0.5 * (k2 + hx * k1) * sx * cy
    )
    T[..., 3, 0, 3] = 2 * (
        0.5 * k2 * (2 * k1 * sy * js - cy * jc) + 0.5 * (k2 + hx * k1) * sx * sy
    )
    T[..., 3, 1, 2] = 2 * (
        0.5 * k1 * k2 * (2 * cy * jd - sy * js) + 0.5 * (k2 + hx * k1) * dx * cy
    )
    T[..., 3, 1, 3] = 2 * (
        0.5 * k2 * (2 * k1 * sy * jd - cy * js) + 0.5 * (k2 + hx * k1) * dx * sy
    )
    T[..., 3, 2, 5] = 2 * (
        0.5 * hx / beta * k1 * k2 * (2 * cy * jf - sy * jd)
        + 0.5 * hx / beta * (k2 + hx * k1) * j1 * cy
        + 0.25 / beta * k1 * (sy - length * cy)
    )
    T[..., 3, 3, 5] = 2 * (
        0.5 * hx / beta * k2 * (2 * k1 * sy * jf - cy * jd)
        + 0.5 * hx / beta * (k2 + hx * k1) * j1 * sy
        - 0.25 / beta * k1 * length * sy
    )
    T[..., 4, 0, 0] = -1 * (
        hx / 12 / beta * khk * (sx * dx + 3 * j1)
        - 0.25 / beta * k1 * (length - sx * cx)
    )
    T[..., 4, 0, 1] = -2 * (
        hx / 12 / beta * khk * dx.square() + 0.25 / beta * k1 * sx.square()
    )
    T[..., 4, 1, 1] = -1 * (
        hx / 6 / beta * khk * j2 - 0.5 / beta * sx - 0.25 / beta * k1 * (j1 - sx * dx)
    )
    T[..., 4, 0, 5] = -2 * (
        hx.square() / 12 / beta.square() * khk * (3 * dx * j1 - 4 * j2)
        + 0.25 * hx / beta.square() * k1 * j1 * (1 + cx)
        + 0.5 * hx / beta.square() * igamma2 * sx
    )
    T[..., 4, 1, 5] = -2 * (
        hx.square() / 12 / beta.square() * khk * (dx * dx.square() - 2 * sx * j2)
        + 0.25 * hx / beta.square() * k1 * sx * j1
        + 0.5 * hx / beta.square() * igamma2 * dx
    )
    T[..., 4, 5, 5] = -1 * (
        hx**3 / 6 / beta**3 * khk * (3 * j3 - 2 * dx * j2)
        + hx.square() / 6 / beta**3 * k1 * (sx * dx.square() - j2 * (1 + 2 * cx))
        + 1.5 / beta**3 * igamma2 * (hx.square() * j1 - length)
    )
    T[..., 4, 2, 2] = -1 * (
        -hx / beta * k1 * k2 * jf
        - 0.5 * hx / beta * (k2 + hx * k1) * j1
        + 0.25 / beta * k1 * (length - cy * sy)
    )
    T[..., 4, 2, 3] = -2 * (-0.5 * hx / beta * k2 * jd - 0.25 / beta * k1 * sy.square())
    T[..., 4, 3, 3] = -1 * (
        -hx / beta * k2 * jf
        + 0.5 * hx.square() / beta * j1
        - 0.25 / beta * (length + cy * sy)
    )

    # Rotate the T tensor for skew / vertical magnets. The rotation only has an effect
    # if hx != 0, k1 != 0 or k2 != 0. Note that the first if is here to improve speed
    # when no rotation needs to be applied accross all vector dimensions. The
    # torch.where is here to improve numerical stability for the vector elements where
    # no rotation needs to be applied.
    if ((tilt != 0) & ((hx != 0) | (k1 != 0) | (k2 != 0))).any():
        rotation = rotation_matrix(tilt)
        T = torch.where(
            ((tilt != 0) & ((hx != 0) | (k1 != 0) | (k2 != 0)))
            .unsqueeze(-1)
            .unsqueeze(-1)
            .unsqueeze(-1),
            torch.einsum(
                "...ij,...jkl,...kn,...lm->...inm",
                rotation.transpose(-1, -2),
                T,
                rotation,
                rotation,
            ),
            T,
        )
    return T


def drift_matrix(
    length: torch.Tensor, energy: torch.Tensor, species: Species
) -> torch.Tensor:
    """Create a first order transfer map for a drift space."""
    factory_kwargs = {"device": length.device, "dtype": length.dtype}

    _, igamma2, beta = compute_relativistic_factors(energy, species.mass_eV)

    length, beta, igamma2 = torch.broadcast_tensors(length, beta, igamma2)

<<<<<<< HEAD
    tm = torch.eye(7, **factory_kwargs).repeat((*vector_shape, 1, 1))
    tm[..., 0, 1] = length
    tm[..., 2, 3] = length
    tm[..., 4, 5] = -length / beta.square() * igamma2
=======
    tm = torch.eye(7, **factory_kwargs).repeat((*length.shape, 1, 1))
    tm[..., (0, 2, 4), (1, 3, 5)] = torch.stack(
        [length, length, -length / beta.square() * igamma2], dim=-1
    )
>>>>>>> 0b698835

    return tm


def rotation_matrix(angle: torch.Tensor) -> torch.Tensor:
    """
    Rotate the coordinate system in the x-y plane.

    :param angle: Rotation angle in rad, for example `angle = np.pi/2` for vertical =
        dipole.
    :return: Rotation matrix to be multiplied to the element's transfer matrix.
    """
    cs = angle.cos()
    sn = angle.sin()

    tm = torch.eye(7, dtype=angle.dtype, device=angle.device).repeat(*angle.shape, 1, 1)
    tm[..., (0, 0, 1, 1, 2, 2, 3, 3), (0, 2, 1, 3, 0, 2, 1, 3)] = torch.stack(
        [cs, sn, cs, sn, -sn, cs, -sn, cs], dim=-1
    )

    return tm


def misalignment_matrix(
    misalignment: torch.Tensor,
) -> tuple[torch.Tensor, torch.Tensor]:
    """Shift the beam for tracking beam through misaligned elements."""
    factory_kwargs = {"device": misalignment.device, "dtype": misalignment.dtype}

    vector_shape = misalignment.shape[:-1]

    R_exit = torch.eye(7, **factory_kwargs).repeat(*vector_shape, 1, 1)
    R_exit[..., (0, 2), (6, 6)] = misalignment

    R_entry = torch.eye(7, **factory_kwargs).repeat(*vector_shape, 1, 1)
    R_entry[..., (0, 2), (6, 6)] = -misalignment

    return R_entry, R_exit<|MERGE_RESOLUTION|>--- conflicted
+++ resolved
@@ -323,17 +323,10 @@
 
     length, beta, igamma2 = torch.broadcast_tensors(length, beta, igamma2)
 
-<<<<<<< HEAD
-    tm = torch.eye(7, **factory_kwargs).repeat((*vector_shape, 1, 1))
-    tm[..., 0, 1] = length
-    tm[..., 2, 3] = length
-    tm[..., 4, 5] = -length / beta.square() * igamma2
-=======
     tm = torch.eye(7, **factory_kwargs).repeat((*length.shape, 1, 1))
     tm[..., (0, 2, 4), (1, 3, 5)] = torch.stack(
         [length, length, -length / beta.square() * igamma2], dim=-1
     )
->>>>>>> 0b698835
 
     return tm
 
