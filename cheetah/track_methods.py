--- conflicted
+++ resolved
@@ -25,8 +25,6 @@
     :param energy: Beam energy in eV.
     :return: First order transfer map for the element.
     """
-    factory_kwargs = {"device": length.device, "dtype": length.dtype}
-
     zero = length.new_zeros(())
 
     tilt = tilt if tilt is not None else zero
@@ -43,14 +41,13 @@
     sx = ((kx * length / torch.pi).sinc() * length).real
     sy = ((ky * length / torch.pi).sinc() * length).real
     dx = torch.where(kx2 != 0, hx / kx2 * (1.0 - cx), zero)
-<<<<<<< HEAD
     r56 = torch.where(kx2 != 0, hx.square() * (length - sx) / kx2 / beta.square(), zero)
 
     r56 = r56 - length / beta.square() * igamma2
 
     cx, sx, dx, cy, sy, r56 = torch.broadcast_tensors(cx, sx, dx, cy, sy, r56)
 
-    R = torch.eye(7, **factory_kwargs).repeat(*cx.shape, 1, 1)
+    R = torch.eye(7, dtype=cx.dtype, device=cx.device).expand(*cx.shape, 7, 7).clone()
     R[
         ...,
         (0, 0, 0, 1, 1, 1, 2, 2, 3, 3, 4, 4, 4),
@@ -73,34 +70,6 @@
         ],
         dim=-1,
     )
-=======
-    r56 = torch.where(kx2 != 0, hx**2 * (length - sx) / kx2 / beta**2, zero)
-
-    r56 = r56 - length / beta**2 * igamma2
-
-    vector_shape = torch.broadcast_shapes(
-        length.shape, k1.shape, hx.shape, tilt.shape, energy.shape
-    )
-
-    R = (
-        torch.eye(7, dtype=cx.dtype, device=cx.device)
-        .expand(*vector_shape, 7, 7)
-        .clone()
-    )
-    R[..., 0, 0] = cx
-    R[..., 0, 1] = sx
-    R[..., 0, 5] = dx / beta
-    R[..., 1, 0] = -kx2 * sx
-    R[..., 1, 1] = cx
-    R[..., 1, 5] = sx * hx / beta
-    R[..., 2, 2] = cy
-    R[..., 2, 3] = sy
-    R[..., 3, 2] = -ky2 * sy
-    R[..., 3, 3] = cy
-    R[..., 4, 0] = sx * hx / beta
-    R[..., 4, 1] = dx / beta
-    R[..., 4, 5] = r56
->>>>>>> 87c6d8f4
 
     # Rotate the R matrix for skew / vertical magnets. The rotation only has an effect
     # if hx != 0 or k1 != 0. Note that the first if is here to improve speed when no
@@ -197,13 +166,8 @@
         length.shape, k1.shape, k2.shape, hx.shape, tilt.shape, energy.shape
     )
 
-<<<<<<< HEAD
-    T = length.new_zeros((7, 7, 7)).repeat(*vector_shape, 1, 1, 1)
+    T = length.new_zeros((7, 7, 7)).expand(*vector_shape, 7, 7, 7).clone()
     T[..., 0, 0, 0] = -1 / 6 * khk * (sx.square() + dx) - 0.5 * hx * kx2 * sx.square()
-=======
-    T = torch.zeros((7, 7, 7), **factory_kwargs).expand(*vector_shape, 7, 7, 7).clone()
-    T[..., 0, 0, 0] = -1 / 6 * khk * (sx**2 + dx) - 0.5 * hx * kx2 * sx**2
->>>>>>> 87c6d8f4
     T[..., 0, 0, 1] = 2 * (-1 / 6 * khk * sx * dx + 0.5 * hx * sx * cx)
     T[..., 0, 1, 1] = -1 / 6 * khk * dx.square() + 0.5 * hx * dx * cx
     T[..., 0, 0, 5] = 2 * (
@@ -351,17 +315,10 @@
 
     length, beta, igamma2 = torch.broadcast_tensors(length, beta, igamma2)
 
-<<<<<<< HEAD
-    tm = torch.eye(7, **factory_kwargs).repeat((*length.shape, 1, 1))
+    tm = torch.eye(7, **factory_kwargs).expand((*length.shape, 7, 7)).clone()
     tm[..., (0, 2, 4), (1, 3, 5)] = torch.stack(
         [length, length, -length / beta.square() * igamma2], dim=-1
     )
-=======
-    tm = torch.eye(7, **factory_kwargs).expand((*vector_shape, 7, 7)).clone()
-    tm[..., 0, 1] = length
-    tm[..., 2, 3] = length
-    tm[..., 4, 5] = -length / beta**2 * igamma2
->>>>>>> 87c6d8f4
 
     return tm
 
@@ -377,26 +334,14 @@
     cs = angle.cos()
     sn = angle.sin()
 
-<<<<<<< HEAD
-    tm = torch.eye(7, dtype=angle.dtype, device=angle.device).repeat(*angle.shape, 1, 1)
-    tm[..., (0, 0, 1, 1, 2, 2, 3, 3), (0, 2, 1, 3, 0, 2, 1, 3)] = torch.stack(
-        [cs, sn, cs, sn, -sn, cs, -sn, cs], dim=-1
-    )
-=======
     tm = (
         torch.eye(7, dtype=angle.dtype, device=angle.device)
         .expand((*angle.shape, 7, 7))
         .clone()
     )
-    tm[..., 0, 0] = cs
-    tm[..., 0, 2] = sn
-    tm[..., 1, 1] = cs
-    tm[..., 1, 3] = sn
-    tm[..., 2, 0] = -sn
-    tm[..., 2, 2] = cs
-    tm[..., 3, 1] = -sn
-    tm[..., 3, 3] = cs
->>>>>>> 87c6d8f4
+    tm[..., (0, 0, 1, 1, 2, 2, 3, 3), (0, 2, 1, 3, 0, 2, 1, 3)] = torch.stack(
+        [cs, sn, cs, sn, -sn, cs, -sn, cs], dim=-1
+    )
 
     return tm
 
@@ -409,20 +354,10 @@
 
     vector_shape = misalignment.shape[:-1]
 
-<<<<<<< HEAD
-    R_exit = torch.eye(7, **factory_kwargs).repeat(*vector_shape, 1, 1)
+    R_exit = torch.eye(7, **factory_kwargs).expand(*vector_shape, 7, 7).clone()
     R_exit[..., (0, 2), (6, 6)] = misalignment
 
-    R_entry = torch.eye(7, **factory_kwargs).repeat(*vector_shape, 1, 1)
+    R_entry = torch.eye(7, **factory_kwargs).expand(*vector_shape, 7, 7).clone()
     R_entry[..., (0, 2), (6, 6)] = -misalignment
-=======
-    R_exit = torch.eye(7, **factory_kwargs).expand(*vector_shape, 7, 7).clone()
-    R_exit[..., 0, 6] = misalignment[..., 0]
-    R_exit[..., 2, 6] = misalignment[..., 1]
-
-    R_entry = torch.eye(7, **factory_kwargs).expand(*vector_shape, 7, 7).clone()
-    R_entry[..., 0, 6] = -misalignment[..., 0]
-    R_entry[..., 2, 6] = -misalignment[..., 1]
->>>>>>> 87c6d8f4
 
     return R_entry, R_exit