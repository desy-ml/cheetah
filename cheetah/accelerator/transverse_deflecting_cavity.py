import warnings
from typing import Literal

import matplotlib.pyplot as plt
import torch
from matplotlib.patches import Rectangle
from scipy.constants import speed_of_light

from cheetah.accelerator.element import Element
from cheetah.particles import Beam, ParticleBeam
from cheetah.utils import UniqueNameGenerator, bmadx

generate_unique_name = UniqueNameGenerator(prefix="unnamed_element")


class TransverseDeflectingCavity(Element):
    """
    Transverse deflecting cavity element.

    :param length: Length in meters.
    :param voltage: Voltage of the cavity in volts. NOTE: This assumes the physical
        voltage. The sign is default for electron-like particles.
        For particles with a positive charge, the sign should be flipped.
    :param phase: Phase of the cavity in (radians / 2 pi).
    :param frequency: Frequency of the cavity in Hz.
    :param misalignment: Misalignment vector of the quadrupole in x- and y-directions.
    :param tilt: Tilt angle of the quadrupole in x-y plane [rad]. pi/4 for
        skew-quadrupole.
    :param num_steps: Number of drift-kick-drift steps to use for tracking through the
        element when tracking method is set to `"bmadx"`.
    :param tracking_method: Method to use for tracking through the element.
    :param name: Unique identifier of the element.
    :param sanitize_name: Whether to sanitise the name to be a valid Python variable
        name. This is needed if you want to use the `segment.element_name` syntax to
        access the element in a segment.
    """

    supported_tracking_methods = ["drift_kick_drift", "bmadx"]

    def __init__(
        self,
        length: torch.Tensor,
        voltage: torch.Tensor | None = None,
        phase: torch.Tensor | None = None,
        frequency: torch.Tensor | None = None,
        misalignment: torch.Tensor | None = None,
        tilt: torch.Tensor | None = None,
        num_steps: int = 1,
        tracking_method: Literal["drift_kick_drift", "bmadx"] = "drift_kick_drift",
        name: str | None = None,
        sanitize_name: bool = False,
        device: torch.device | None = None,
        dtype: torch.dtype | None = None,
    ) -> None:
        factory_kwargs = {"device": device, "dtype": dtype}
        super().__init__(name=name, sanitize_name=sanitize_name, **factory_kwargs)

        self.length = length

        self.register_buffer_or_parameter(
            "voltage",
            voltage if voltage is not None else torch.tensor(0.0, **factory_kwargs),
        )
        self.register_buffer_or_parameter(
            "phase", phase if phase is not None else torch.tensor(0.0, **factory_kwargs)
        )
        self.register_buffer_or_parameter(
            "frequency",
            frequency if frequency is not None else torch.tensor(0.0, **factory_kwargs),
        )
        self.register_buffer_or_parameter(
            "misalignment",
            (
                misalignment
                if misalignment is not None
                else torch.tensor((0.0, 0.0), **factory_kwargs)
            ),
        )
        self.register_buffer_or_parameter(
            "tilt", tilt if tilt is not None else torch.tensor(0.0, **factory_kwargs)
        )

        self.num_steps = num_steps
        self.tracking_method = tracking_method

    @property
    def is_active(self) -> bool:
        return (self.voltage != 0).any().item()

    @property
    def is_skippable(self) -> bool:
        # TODO: Implement drrift-like `transfer_map` and set to `self.is_active`
        return False

    def track(self, incoming: Beam) -> Beam:
        """
        Track particles through the transverse deflecting cavity.

        :param incoming: Beam entering the element.
        :return: Beam exiting the element.
        """
        if self.tracking_method == "drift_kick_drift":
            return self._track_drift_kick_drift(incoming)
        elif self.tracking_method == "bmadx":
            warnings.warn(
                "The 'bmadx' tracking method is deprecated and will be removed in a"
                " future release. Please use 'drift_kick_drift' instead.",
                DeprecationWarning,
                stacklevel=2,
            )
            return self._track_drift_kick_drift(incoming)
        else:
            raise ValueError(
                f"Invalid tracking method {self.tracking_method}. For element of"
                f" type {self.__class__.__name__}, supported methods are "
                f"{self.supported_tracking_methods}."
            )

    def _track_drift_kick_drift(self, incoming: ParticleBeam) -> ParticleBeam:
        """
        Track particles through the TDC element using the Bmad-X tracking method.

        :param incoming: Beam entering the element. Currently only supports
            `ParticleBeam`.
        :return: Beam exiting the element.
        """
        assert isinstance(
            incoming, ParticleBeam
        ), "Drift-kick-drift tracking is currently only supported for `ParticleBeam`."

        # Compute Bmad coordinates and p0c
        x = incoming.x
        px = incoming.px
        y = incoming.y
        py = incoming.py
        tau = incoming.tau
        delta = incoming.p
        mc2 = incoming.species.mass_eV

        z, pz, p0c = bmadx.cheetah_to_bmad_z_pz(tau, delta, incoming.energy, mc2)

        x_offset = self.misalignment[..., 0]
        y_offset = self.misalignment[..., 1]

        # Begin Bmad-X tracking
        x, px, y, py = bmadx.offset_particle_set(
            x_offset, y_offset, self.tilt, x, px, y, py
        )

        x, y, z = bmadx.track_a_drift(self.length / 2, x, px, y, py, z, pz, p0c, mc2)

        voltage = self.voltage * -1 * incoming.species.num_elementary_charges / p0c
        k_rf = 2 * torch.pi * self.frequency / speed_of_light
        # Phase that the particle sees
        phase = (
            2
            * torch.pi
            * (
                self.phase.unsqueeze(-1)
                - (
                    bmadx.particle_rf_time(z, pz, p0c, mc2)
                    * self.frequency.unsqueeze(-1)
                )
            )
        )

        # TODO: Assigning px to px is really bad practice and should be separated into
        # two separate variables
        px = px + voltage.unsqueeze(-1) * phase.sin()

        beta_old = (
            (1 + pz)
            * p0c.unsqueeze(-1)
<<<<<<< HEAD
            / torch.sqrt(((1 + pz) * p0c.unsqueeze(-1)).square() + mc2.square())
=======
            / (((1 + pz) * p0c.unsqueeze(-1)) ** 2 + mc2**2).sqrt()
>>>>>>> 7075c0ac
        )
        E_old = (1 + pz) * p0c.unsqueeze(-1) / beta_old
        E_new = E_old + voltage.unsqueeze(-1) * phase.cos() * k_rf.unsqueeze(
            -1
        ) * x * p0c.unsqueeze(-1)
<<<<<<< HEAD
        pc = torch.sqrt(E_new.square() - mc2.square())
=======
        pc = (E_new**2 - mc2**2).sqrt()
>>>>>>> 7075c0ac
        beta = pc / E_new

        pz = (pc - p0c.unsqueeze(-1)) / p0c.unsqueeze(-1)
        z = z * beta / beta_old

        x, y, z = bmadx.track_a_drift(self.length / 2, x, px, y, py, z, pz, p0c, mc2)

        x, px, y, py = bmadx.offset_particle_unset(
            x_offset, y_offset, self.tilt, x, px, y, py
        )
        # End of Bmad-X tracking

        # Convert back to Cheetah coordinates
        tau, delta, ref_energy = bmadx.bmad_to_cheetah_z_pz(z, pz, p0c, mc2)

        outgoing_beam = ParticleBeam(
            particles=torch.stack(
                (x, px, y, py, tau, delta, torch.ones_like(x)), dim=-1
            ),
            energy=ref_energy,
            particle_charges=incoming.particle_charges,
            survival_probabilities=incoming.survival_probabilities,
            s=incoming.s + self.length,
            species=incoming.species,
        )
        return outgoing_beam

    def plot(
        self, s: float, vector_idx: tuple | None = None, ax: plt.Axes | None = None
    ) -> plt.Axes:
        ax = ax or plt.subplot(111)

        plot_s = s[vector_idx] if s.dim() > 0 else s
        plot_length = self.length[vector_idx] if self.length.dim() > 0 else self.length

        alpha = 1 if self.is_active else 0.2
        height = 0.4

        patch = Rectangle(
            (plot_s, 0), plot_length, height, color="olive", alpha=alpha, zorder=2
        )
        ax.add_patch(patch)

    @property
    def defining_features(self) -> list[str]:
        return super().defining_features + [
            "length",
            "voltage",
            "phase",
            "frequency",
            "misalignment",
            "tilt",
            "num_steps",
        ]<|MERGE_RESOLUTION|>--- conflicted
+++ resolved
@@ -171,21 +171,13 @@
         beta_old = (
             (1 + pz)
             * p0c.unsqueeze(-1)
-<<<<<<< HEAD
-            / torch.sqrt(((1 + pz) * p0c.unsqueeze(-1)).square() + mc2.square())
-=======
-            / (((1 + pz) * p0c.unsqueeze(-1)) ** 2 + mc2**2).sqrt()
->>>>>>> 7075c0ac
+            / (((1 + pz) * p0c.unsqueeze(-1)).square() + mc2.square()).sqrt()
         )
         E_old = (1 + pz) * p0c.unsqueeze(-1) / beta_old
         E_new = E_old + voltage.unsqueeze(-1) * phase.cos() * k_rf.unsqueeze(
             -1
         ) * x * p0c.unsqueeze(-1)
-<<<<<<< HEAD
-        pc = torch.sqrt(E_new.square() - mc2.square())
-=======
-        pc = (E_new**2 - mc2**2).sqrt()
->>>>>>> 7075c0ac
+        pc = (E_new.square() - mc2.square()).sqrt()
         beta = pc / E_new
 
         pz = (pc - p0c.unsqueeze(-1)) / p0c.unsqueeze(-1)
