from copy import deepcopy
from typing import Literal, Optional, Union

import matplotlib.pyplot as plt
import torch
from matplotlib.patches import Rectangle
from torch import Size, nn
from torch.distributions import MultivariateNormal

from cheetah.particles import Beam, ParameterBeam, ParticleBeam
from cheetah.utils import UniqueNameGenerator, kde_histogram_2d

from .element import Element

generate_unique_name = UniqueNameGenerator(prefix="unnamed_element")


class Screen(Element):
    """
    Diagnostic screen in a particle accelerator.

    :param resolution: Resolution of the camera sensor looking at the screen given as
        Tensor `(width, height)` in pixels.
    :param pixel_size: Size of a pixel on the screen in meters given as a Tensor
        `(width, height)`.
    :param binning: Binning used by the camera.
    :param misalignment: Misalignment of the screen in meters given as a Tensor
        `(x, y)`.
    :param kde_bandwith: Bandwidth used for the kernel density estimation in meters.
        Controls the smoothness of the distribution.
    :param is_active: If `True` the screen is active and will record the beam's
        distribution. If `False` the screen is inactive and will not record the beam's
        distribution.
    :param method: Method used to generate the screen's reading. Can be either
        "histogram" or "kde", defaults to "histogram". KDE will be slower but allows
        backward differentiation.
    :param name: Unique identifier of the element.
    """

    def __init__(
        self,
        resolution: Optional[Union[torch.Tensor, nn.Parameter]] = None,
        pixel_size: Optional[Union[torch.Tensor, nn.Parameter]] = None,
        binning: Optional[Union[torch.Tensor, nn.Parameter]] = None,
        misalignment: Optional[Union[torch.Tensor, nn.Parameter]] = None,
        kde_bandwith: Optional[Union[torch.Tensor, nn.Parameter]] = None,
        is_active: bool = False,
        method: Literal["histogram", "kde"] = "histogram",
        name: Optional[str] = None,
        device=None,
        dtype=torch.float32,
    ) -> None:
        factory_kwargs = {"device": device, "dtype": dtype}
        super().__init__(name=name)

        self.register_buffer(
            "resolution",
            (
                torch.as_tensor(resolution, **factory_kwargs)
                if resolution is not None
                else torch.tensor((1024, 1024), **factory_kwargs)
            ),
        )
        self.register_buffer(
            "pixel_size",
            (
                torch.as_tensor(pixel_size, **factory_kwargs)
                if pixel_size is not None
                else torch.tensor((1e-3, 1e-3), **factory_kwargs)
            ),
        )
        self.register_buffer(
            "binning",
            (
                torch.as_tensor(binning, **factory_kwargs)
                if binning is not None
                else torch.tensor(1, **factory_kwargs)
            ),
        )
        self.register_buffer(
            "misalignment",
            (
                torch.as_tensor(misalignment, **factory_kwargs)
                if misalignment is not None
                else torch.tensor([(0.0, 0.0)], **factory_kwargs)
            ),
        )
        self.register_buffer(
            "length",
            torch.zeros(self.misalignment.shape[:-1], **factory_kwargs),
        )
<<<<<<< HEAD
        assert method in [
            "histogram",
            "kde",
        ], f"Invalid method {method}. Must be either 'histogram' or 'kde'."
        self.method = method
        self.kde_bandwith = (
            torch.as_tensor(kde_bandwith, **factory_kwargs)
            if kde_bandwith is not None
            else torch.clone(self.pixel_size[0])
        )
        self.length = torch.zeros(self.misalignment.shape[:-1], **factory_kwargs)
=======
>>>>>>> 383ff830
        self.is_active = is_active

        self.set_read_beam(None)
        self.cached_reading = None

    @property
    def is_skippable(self) -> bool:
        return not self.is_active

    @property
    def effective_resolution(self) -> torch.Tensor:
        return self.resolution / self.binning

    @property
    def effective_pixel_size(self) -> torch.Tensor:
        return self.pixel_size * self.binning

    @property
    def extent(self) -> torch.Tensor:
        return torch.stack(
            [
                -self.resolution[0] * self.pixel_size[0] / 2,
                self.resolution[0] * self.pixel_size[0] / 2,
                -self.resolution[1] * self.pixel_size[1] / 2,
                self.resolution[1] * self.pixel_size[1] / 2,
            ]
        )

    @property
    def pixel_bin_edges(self) -> tuple[torch.Tensor, torch.Tensor]:
        return (
            torch.linspace(
                -self.resolution[0] * self.pixel_size[0] / 2,
                self.resolution[0] * self.pixel_size[0] / 2,
                int(self.effective_resolution[0]) + 1,
            ),
            torch.linspace(
                -self.resolution[1] * self.pixel_size[1] / 2,
                self.resolution[1] * self.pixel_size[1] / 2,
                int(self.effective_resolution[1]) + 1,
            ),
        )

    @property
    def pixel_bin_centers(self) -> tuple[torch.Tensor, torch.Tensor]:
        return (
            (self.pixel_bin_edges[0][1:] + self.pixel_bin_edges[0][:-1]) / 2,
            (self.pixel_bin_edges[1][1:] + self.pixel_bin_edges[1][:-1]) / 2,
        )

    def transfer_map(self, energy: torch.Tensor) -> torch.Tensor:
        device = self.misalignment.device
        dtype = self.misalignment.dtype

        return torch.eye(7, device=device, dtype=dtype).repeat((*energy.shape, 1, 1))

    def track(self, incoming: Beam) -> Beam:
        if self.is_active:
            copy_of_incoming = deepcopy(incoming)

            if isinstance(incoming, ParameterBeam):
                copy_of_incoming._mu[..., 0] -= self.misalignment[..., 0]
                copy_of_incoming._mu[..., 2] -= self.misalignment[..., 1]
            elif isinstance(incoming, ParticleBeam):
                copy_of_incoming.particles[..., :, 0] -= self.misalignment[..., 0]
                copy_of_incoming.particles[..., :, 1] -= self.misalignment[..., 1]

            self.set_read_beam(copy_of_incoming)

            return Beam.empty
        else:
            return incoming

    @property
    def reading(self) -> torch.Tensor:
        if self.cached_reading is not None:
            return self.cached_reading

        read_beam = self.get_read_beam()
        if read_beam is Beam.empty or read_beam is None:
            image = torch.zeros(
                (
                    *self.misalignment.shape[:-1],
                    int(self.effective_resolution[1]),
                    int(self.effective_resolution[0]),
                )
            )
        elif isinstance(read_beam, ParameterBeam):
            transverse_mu = torch.stack(
                [read_beam._mu[..., 0], read_beam._mu[..., 2]], dim=-1
            )
            transverse_cov = torch.stack(
                [
                    torch.stack(
                        [read_beam._cov[..., 0, 0], read_beam._cov[..., 0, 2]], dim=-1
                    ),
                    torch.stack(
                        [read_beam._cov[..., 2, 0], read_beam._cov[..., 2, 2]], dim=-1
                    ),
                ],
                dim=-1,
            )
            dist = [
                MultivariateNormal(
                    loc=transverse_mu_sample, covariance_matrix=transverse_cov_sample
                )
                for transverse_mu_sample, transverse_cov_sample in zip(
                    transverse_mu.cpu(), transverse_cov.cpu()
                )
            ]

            left = self.extent[0]
            right = self.extent[1]
            hstep = self.pixel_size[0] * self.binning
            bottom = self.extent[2]
            top = self.extent[3]
            vstep = self.pixel_size[1] * self.binning
            x, y = torch.meshgrid(
                torch.arange(left, right, hstep),
                torch.arange(bottom, top, vstep),
                indexing="ij",
            )
            pos = torch.dstack((x, y))
            image = torch.stack(
                [dist_sample.log_prob(pos).exp() for dist_sample in dist]
            )
            image = torch.flip(image, dims=[1])
        elif isinstance(read_beam, ParticleBeam):

            if self.method == "histogram":
                image = torch.zeros(
                    (
                        *self.misalignment.shape[:-1],
                        int(self.effective_resolution[1]),
                        int(self.effective_resolution[0]),
                    )
                )
                for i, (xs_sample, ys_sample) in enumerate(
                    zip(read_beam.xs, read_beam.ys)
                ):
                    image_sample, _ = torch.histogramdd(
                        torch.stack((xs_sample, ys_sample)).T.cpu(),
                        bins=self.pixel_bin_edges,
                    )
                    image_sample = torch.flipud(image_sample.T)
                    image_sample = image_sample.cpu()

                    image[i] = image_sample
            elif self.method == "kde":
                image = kde_histogram_2d(
                    x1=read_beam.xs,
                    x2=read_beam.ys,
                    bins1=self.pixel_bin_centers[0],
                    bins2=self.pixel_bin_centers[1],
                    bandwidth=self.kde_bandwith,
                )
                # Change the x, y positions
                image = torch.transpose(image, -2, -1)
                # Flip up an down, now row 0 corresponds to the top
                image = torch.flip(image, dims=[-2])
        else:
            raise TypeError(f"Read beam is of invalid type {type(read_beam)}")

        self.cached_reading = image
        return image

    def get_read_beam(self) -> Beam:
        # Using these get and set methods instead of Python's property decorator to
        # prevent `nn.Module` from intercepting the read beam, which is itself an
        # `nn.Module`, and registering it as a submodule of the screen.
        return self._read_beam[0] if self._read_beam is not None else None

    def set_read_beam(self, value: Beam) -> None:
        # Using these get and set methods instead of Python's property decorator to
        # prevent `nn.Module` from intercepting the read beam, which is itself an
        # `nn.Module`, and registering it as a submodule of the screen.
        self._read_beam = [value]
        self.cached_reading = None

    def broadcast(self, shape: Size) -> Element:
        new_screen = self.__class__(
            resolution=self.resolution,
            pixel_size=self.pixel_size,
            binning=self.binning,
            misalignment=self.misalignment.repeat((*shape, 1)),
            is_active=self.is_active,
            name=self.name,
        )
        new_screen.length = self.length.repeat(shape)
        return new_screen

    def split(self, resolution: torch.Tensor) -> list[Element]:
        return [self]

    def plot(self, ax: plt.Axes, s: float) -> None:
        alpha = 1 if self.is_active else 0.2
        patch = Rectangle(
            (s, -0.6), 0, 0.6 * 2, color="tab:green", alpha=alpha, zorder=2
        )
        ax.add_patch(patch)

    @property
    def defining_features(self) -> list[str]:
        return super().defining_features + [
            "resolution",
            "pixel_size",
            "binning",
            "misalignment",
            "method",
            "kde_bandwith",
            "is_active",
        ]

    def __repr__(self) -> str:
        return (
            f"{self.__class__.__name__}(resolution={repr(self.resolution)}, "
            + f"pixel_size={repr(self.pixel_size)}, "
            + f"binning={repr(self.binning)}, "
            + f"misalignment={repr(self.misalignment)}, "
            + f"method={repr(self.method)}, "
            + f"kde_bandwith={repr(self.kde_bandwith)}, "
            + f"is_active={repr(self.is_active)}, "
            + f"name={repr(self.name)})"
        )<|MERGE_RESOLUTION|>--- conflicted
+++ resolved
@@ -89,7 +89,6 @@
             "length",
             torch.zeros(self.misalignment.shape[:-1], **factory_kwargs),
         )
-<<<<<<< HEAD
         assert method in [
             "histogram",
             "kde",
@@ -100,9 +99,6 @@
             if kde_bandwith is not None
             else torch.clone(self.pixel_size[0])
         )
-        self.length = torch.zeros(self.misalignment.shape[:-1], **factory_kwargs)
-=======
->>>>>>> 383ff830
         self.is_active = is_active
 
         self.set_read_beam(None)
