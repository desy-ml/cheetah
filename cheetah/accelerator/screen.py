--- conflicted
+++ resolved
@@ -1,9 +1,4 @@
-<<<<<<< HEAD
-from typing import Literal, Optional, Union
-=======
-from copy import deepcopy
 from typing import Literal, Optional
->>>>>>> 488b4438
 
 import matplotlib.pyplot as plt
 import torch
