--- conflicted
+++ resolved
@@ -87,7 +87,6 @@
         self.register_buffer_or_parameter(
             "kde_bandwidth",
             kde_bandwidth if kde_bandwidth is not None else self.pixel_size[0].clone(),
-<<<<<<< HEAD
         )
         self.register_buffer_or_parameter(
             "is_active",
@@ -96,8 +95,6 @@
                 if is_active is not None
                 else torch.tensor(False, **factory_kwargs)
             ),
-=======
->>>>>>> 276cb840
         )
 
         self.resolution = resolution
@@ -169,11 +166,7 @@
             "dtype": self.misalignment.dtype,
         }
 
-<<<<<<< HEAD
-        return torch.eye(7, device=device, dtype=dtype).expand((*energy.shape, 7, 7))
-=======
-        return torch.eye(7, **factory_kwargs).repeat((*energy.shape, 1, 1))
->>>>>>> 276cb840
+        return torch.eye(7, **factory_kwargs).expand((*energy.shape, 7, 7))
 
     def track(self, incoming: Beam) -> Beam:
         # Record the beam only when the screen is active
