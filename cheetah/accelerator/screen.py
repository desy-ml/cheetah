--- conflicted
+++ resolved
@@ -165,17 +165,10 @@
             copy_of_incoming = incoming.clone()
 
             if isinstance(incoming, ParameterBeam):
-<<<<<<< HEAD
                 broadcasted_mu, _ = torch.broadcast_tensors(
-                    copy_of_incoming._mu, self.misalignment[..., 0]
-                )
-                copy_of_incoming._mu = broadcasted_mu.clone()
-=======
-                copy_of_incoming.mu, _ = torch.broadcast_tensors(
                     copy_of_incoming.mu, self.misalignment[..., 0]
                 )
-                copy_of_incoming.mu = copy_of_incoming.mu.clone()
->>>>>>> 8c7de4c1
+                copy_of_incoming.mu = broadcasted_mu.clone()
 
                 copy_of_incoming.mu[..., 0] -= self.misalignment[..., 0]
                 copy_of_incoming.mu[..., 2] -= self.misalignment[..., 1]
