from typing import Literal

import matplotlib.pyplot as plt
import torch
from matplotlib.patches import Rectangle
from torch.distributions import MultivariateNormal

from cheetah.accelerator.element import Element
from cheetah.particles import Beam, ParameterBeam, ParticleBeam, Species
from cheetah.utils import UniqueNameGenerator, kde_histogram_2d

generate_unique_name = UniqueNameGenerator(prefix="unnamed_element")


class Screen(Element):
    """
    Diagnostic screen in a particle accelerator.

    :param resolution: Resolution of the camera sensor looking at the screen given as
        tuple or list `(width, height)` in pixels.
    :param pixel_size: Size of a pixel on the screen in meters given as a Tensor
        `(width, height)`.
    :param binning: Binning used by the camera.
    :param misalignment: Misalignment of the screen in meters given as a Tensor
        `(x, y)`.
    :param method: Method used to generate the screen's reading. Can be either
        "histogram" or "kde", defaults to "histogram". KDE will be slower but allows
        backward differentiation.
    :param kde_bandwidth: Bandwidth used for the kernel density estimation in meters.
        Controls the smoothness of the distribution.
    :param is_blocking: If `True` the screen is blocking and will stop the beam.
    :param is_active: If `True` the screen is active and will record the beam's
        distribution. If `False` the screen is inactive and will not record the beam's
        distribution.
    :param name: Unique identifier of the element.
    :param sanitize_name: Whether to sanitise the name to be a valid Python variable
        name. This is needed if you want to use the `segment.element_name` syntax to
        access the element in a segment.

    NOTE: `method='histogram'` currently does not support vectorisation. Please use
        `method='kde'` instead. Similarly, `ParameterBeam` can also not be vectorised.
        Please use `ParticleBeam` instead.
    """

    def __init__(
        self,
        resolution: tuple[int, int] | list[int] = (1024, 1024),
        pixel_size: torch.Tensor | None = None,
        binning: int = 1,
        misalignment: torch.Tensor | None = None,
        method: Literal["histogram", "kde"] = "histogram",
        kde_bandwidth: torch.Tensor | None = None,
        is_blocking: bool = False,
        is_active: bool = False,
        name: str | None = None,
        sanitize_name: bool = False,
        device: torch.device | None = None,
        dtype: torch.dtype | None = None,
    ) -> None:
        factory_kwargs = {"device": device, "dtype": dtype}
        super().__init__(name=name, sanitize_name=sanitize_name, **factory_kwargs)

        assert (
            isinstance(resolution, (tuple, list)) and len(resolution) == 2
        ), "Invalid resolution. Must be a tuple of 2 integers."
        assert method in [
            "histogram",
            "kde",
        ], f"Invalid method {method}. Must be either 'histogram' or 'kde'."

        self.register_buffer_or_parameter(
            "pixel_size",
            (
                pixel_size
                if pixel_size is not None
                else torch.tensor((1e-3, 1e-3), **factory_kwargs)
            ),
        )
        self.register_buffer_or_parameter(
            "misalignment",
            (
                misalignment
                if misalignment is not None
                else torch.tensor((0.0, 0.0), **factory_kwargs)
            ),
        )
        self.register_buffer_or_parameter(
            "kde_bandwidth",
            kde_bandwidth if kde_bandwidth is not None else self.pixel_size[0].clone(),
        )

        self.resolution = resolution
        self.binning = binning
        self.method = method
        self.is_blocking = is_blocking
        self.is_active = is_active

        self.register_buffer(
            "cached_reading",
            torch.full((resolution[1], resolution[0]), torch.nan, **factory_kwargs),
            persistent=False,
        )
        self.set_read_beam(None)

    @property
    def is_skippable(self) -> bool:
        return not self.is_active

    @property
    def effective_resolution(self) -> tuple[int, int]:
        return (self.resolution[0] // self.binning, self.resolution[1] // self.binning)

    @property
    def effective_pixel_size(self) -> torch.Tensor:
        return self.pixel_size * self.binning

    @property
    def extent(self) -> torch.Tensor:
        return torch.stack(
            [
                -self.resolution[0] * self.pixel_size[0] / 2,
                self.resolution[0] * self.pixel_size[0] / 2,
                -self.resolution[1] * self.pixel_size[1] / 2,
                self.resolution[1] * self.pixel_size[1] / 2,
            ]
        )

    @property
    def pixel_bin_edges(self) -> tuple[torch.Tensor, torch.Tensor]:
        return (
            torch.linspace(
                -self.resolution[0] * self.pixel_size[0] / 2,
                self.resolution[0] * self.pixel_size[0] / 2,
                int(self.effective_resolution[0]) + 1,
                device=self.pixel_size.device,
                dtype=self.pixel_size.dtype,
            ),
            torch.linspace(
                -self.resolution[1] * self.pixel_size[1] / 2,
                self.resolution[1] * self.pixel_size[1] / 2,
                int(self.effective_resolution[1]) + 1,
                device=self.pixel_size.device,
                dtype=self.pixel_size.dtype,
            ),
        )

    @property
    def pixel_bin_centers(self) -> tuple[torch.Tensor, torch.Tensor]:
        return (
            (self.pixel_bin_edges[0][1:] + self.pixel_bin_edges[0][:-1]) / 2,
            (self.pixel_bin_edges[1][1:] + self.pixel_bin_edges[1][:-1]) / 2,
        )

    def _compute_first_order_transfer_map(
        self, energy: torch.Tensor, species: Species
    ) -> torch.Tensor:
        factory_kwargs = {
            "device": self.misalignment.device,
            "dtype": self.misalignment.dtype,
        }

        return torch.eye(7, **factory_kwargs).repeat((*energy.shape, 1, 1))

    def track(self, incoming: Beam) -> Beam:
        # Record the beam only when the screen is active
        if self.is_active:
            copy_of_incoming = incoming.clone()

            if isinstance(incoming, ParameterBeam):
                broadcasted_mu, _ = torch.broadcast_tensors(
                    copy_of_incoming.mu, self.misalignment[..., 0]
                )
                copy_of_incoming.mu = broadcasted_mu.clone()

                copy_of_incoming.mu[..., 0] -= self.misalignment[..., 0]
                copy_of_incoming.mu[..., 2] -= self.misalignment[..., 1]
            elif isinstance(incoming, ParticleBeam):
                broadcasted_particles, _ = torch.broadcast_tensors(
                    copy_of_incoming.particles,
                    self.misalignment[..., 0].unsqueeze(-1).unsqueeze(-1),
                )
                copy_of_incoming.particles = broadcasted_particles.clone()

                copy_of_incoming.particles[..., 0] -= self.misalignment[
                    ..., 0
                ].unsqueeze(-1)
                copy_of_incoming.particles[..., 2] -= self.misalignment[
                    ..., 1
                ].unsqueeze(-1)

            self.set_read_beam(copy_of_incoming)

        # Block the beam only when the screen is active and blocking
        if self.is_active and self.is_blocking:
            if isinstance(incoming, ParameterBeam):
                return ParameterBeam(
                    mu=incoming.mu,
                    cov=incoming.cov,
                    energy=incoming.energy,
                    total_charge=torch.zeros_like(incoming.total_charge),
                    s=incoming.s,
                    species=incoming.species.clone(),
                )
            elif isinstance(incoming, ParticleBeam):
                return ParticleBeam(
                    particles=incoming.particles,
                    energy=incoming.energy,
                    particle_charges=incoming.particle_charges,
                    survival_probabilities=torch.zeros_like(
                        incoming.survival_probabilities
                    ),
                    s=incoming.s,
                    species=incoming.species.clone(),
                )
        else:
            return incoming.clone()

    @property
    def reading(self) -> torch.Tensor:
        if self.cached_reading is not None:
            return self.cached_reading

        read_beam = self.get_read_beam()
        if read_beam is None:
            image = torch.zeros(
                (int(self.effective_resolution[1]), int(self.effective_resolution[0])),
                device=self.misalignment.device,
                dtype=self.misalignment.dtype,
            )
        elif isinstance(read_beam, ParameterBeam):
            if torch.numel(read_beam.mu[..., 0]) > 1:
                raise NotImplementedError(
                    "`Screen` does not support vectorization of `ParameterBeam`. "
                    "Please use `ParticleBeam` instead. If this is a feature you would "
                    "like to see, please open an issue on GitHub."
                )

            transverse_mu = torch.stack(
                [read_beam.mu[..., 0], read_beam.mu[..., 2]], dim=-1
            )
            transverse_cov = torch.stack(
                [
                    torch.stack(
                        [read_beam.cov[..., 0, 0], read_beam.cov[..., 0, 2]], dim=-1
                    ),
                    torch.stack(
                        [read_beam.cov[..., 2, 0], read_beam.cov[..., 2, 2]], dim=-1
                    ),
                ],
                dim=-1,
            )
            dist = MultivariateNormal(
                loc=transverse_mu, covariance_matrix=transverse_cov
            )

            left = self.extent[0]
            right = self.extent[1]
            hstep = self.pixel_size[0] * self.binning
            bottom = self.extent[2]
            top = self.extent[3]
            vstep = self.pixel_size[1] * self.binning
            x, y = torch.meshgrid(
                torch.arange(left, right, hstep),
                torch.arange(bottom, top, vstep),
                indexing="ij",
            )
            pos = torch.dstack((x, y))
<<<<<<< HEAD
            image = dist.log_prob(pos).exp().transpose(-2, -1)
=======
            image = dist.log_prob(pos).exp().mT
>>>>>>> 237ae6ce
        elif isinstance(read_beam, ParticleBeam):
            if self.method == "histogram":
                # Catch vectorisation, which is currently not supported by "histogram"
                if (
                    len(read_beam.particles.shape) > 2
                    or len(read_beam.particle_charges.shape) > 1
                    or len(read_beam.energy.shape) > 0
                ):
                    raise NotImplementedError(
                        "The `'histogram'` method of `Screen` does not support "
                        "vectorization. Use `'kde'` instead. If this is a feature you "
                        "would like to see, please open an issue on GitHub."
                    )

<<<<<<< HEAD
                image_transposed, _ = torch.histogramdd(
                    torch.stack((read_beam.x, read_beam.y)).T,
=======
                image_tranposed, _ = torch.histogramdd(
                    torch.stack((read_beam.x, read_beam.y)).mT,
>>>>>>> 237ae6ce
                    bins=self.pixel_bin_edges,
                    weight=read_beam.particle_charges.abs()
                    * read_beam.survival_probabilities,
                )
<<<<<<< HEAD
                image = image_transposed.transpose(-2, -1)
=======
                image = image_tranposed.mT
>>>>>>> 237ae6ce
            elif self.method == "kde":
                weights = (
                    read_beam.particle_charges.abs() * read_beam.survival_probabilities
                )
                broadcasted_x, broadcasted_y, broadcasted_weights = (
                    torch.broadcast_tensors(read_beam.x, read_beam.y, weights)
                )
                image = kde_histogram_2d(
                    x1=broadcasted_x,
                    x2=broadcasted_y,
                    bins1=self.pixel_bin_centers[0],
                    bins2=self.pixel_bin_centers[1],
                    bandwidth=self.kde_bandwidth,
                    weights=broadcasted_weights,
<<<<<<< HEAD
                ).transpose(-2, -1)
=======
                ).mT
>>>>>>> 237ae6ce
        else:
            raise TypeError(f"Read beam is of invalid type {type(read_beam)}")

        self.cached_reading = image
        return image

    def get_read_beam(self) -> Beam:
        # Using these get and set methods instead of Python's property decorator to
        # prevent `nn.Module` from intercepting the read beam, which is itself an
        # `nn.Module`, and registering it as a submodule of the screen.
        return self._read_beam

    def set_read_beam(self, value: Beam) -> None:
        # Using these get and set methods instead of Python's property decorator to
        # prevent `nn.Module` from intercepting the read beam, which is itself an
        # `nn.Module`, and registering it as a submodule of the screen.
        self._read_beam = value
        self.cached_reading = None

    def plot(
        self, s: float, vector_idx: tuple | None = None, ax: plt.Axes | None = None
    ) -> plt.Axes:
        ax = ax or plt.subplot(111)

        plot_s = s[vector_idx] if s.dim() > 0 else s

        alpha = 1 if self.is_active else 0.2

        patch = Rectangle(
            (plot_s, -0.6), 0, 0.6 * 2, color="tab:green", alpha=alpha, zorder=2
        )
        ax.add_patch(patch)

    @property
    def defining_features(self) -> list[str]:
        return super().defining_features + [
            "resolution",
            "pixel_size",
            "binning",
            "misalignment",
            "method",
            "kde_bandwidth",
            "is_active",
        ]<|MERGE_RESOLUTION|>--- conflicted
+++ resolved
@@ -265,11 +265,7 @@
                 indexing="ij",
             )
             pos = torch.dstack((x, y))
-<<<<<<< HEAD
-            image = dist.log_prob(pos).exp().transpose(-2, -1)
-=======
             image = dist.log_prob(pos).exp().mT
->>>>>>> 237ae6ce
         elif isinstance(read_beam, ParticleBeam):
             if self.method == "histogram":
                 # Catch vectorisation, which is currently not supported by "histogram"
@@ -284,22 +280,13 @@
                         "would like to see, please open an issue on GitHub."
                     )
 
-<<<<<<< HEAD
                 image_transposed, _ = torch.histogramdd(
-                    torch.stack((read_beam.x, read_beam.y)).T,
-=======
-                image_tranposed, _ = torch.histogramdd(
                     torch.stack((read_beam.x, read_beam.y)).mT,
->>>>>>> 237ae6ce
                     bins=self.pixel_bin_edges,
                     weight=read_beam.particle_charges.abs()
                     * read_beam.survival_probabilities,
                 )
-<<<<<<< HEAD
-                image = image_transposed.transpose(-2, -1)
-=======
-                image = image_tranposed.mT
->>>>>>> 237ae6ce
+                image = image_transposed.mT
             elif self.method == "kde":
                 weights = (
                     read_beam.particle_charges.abs() * read_beam.survival_probabilities
@@ -314,11 +301,7 @@
                     bins2=self.pixel_bin_centers[1],
                     bandwidth=self.kde_bandwidth,
                     weights=broadcasted_weights,
-<<<<<<< HEAD
-                ).transpose(-2, -1)
-=======
                 ).mT
->>>>>>> 237ae6ce
         else:
             raise TypeError(f"Read beam is of invalid type {type(read_beam)}")
 
