--- conflicted
+++ resolved
@@ -63,15 +63,8 @@
         :param incoming: Beam of particles entering the element.
         :return: Beam of particles exiting the element.
         """
-<<<<<<< HEAD
-        if incoming is Beam.empty:
-            return incoming
-        elif isinstance(incoming, ParameterBeam):
+        if isinstance(incoming, ParameterBeam):
             tm = self.transfer_map(incoming.energy, incoming.mass_eV)
-=======
-        if isinstance(incoming, ParameterBeam):
-            tm = self.transfer_map(incoming.energy)
->>>>>>> 3e189a69
             mu = torch.matmul(tm, incoming._mu.unsqueeze(-1)).squeeze(-1)
             cov = torch.matmul(tm, torch.matmul(incoming._cov, tm.transpose(-2, -1)))
             return ParameterBeam(
