--- conflicted
+++ resolved
@@ -89,16 +89,8 @@
             energy=energy,
         )
 
-<<<<<<< HEAD
         R_entry, R_exit = misalignment_matrix(self.misalignment)
         R = R_exit @ R @ R_entry
-
-        return R
-=======
-        if torch.any(self.misalignment != 0):
-            R_entry, R_exit = misalignment_matrix(self.misalignment)
-            R = torch.einsum("...ij,...jk,...kl->...il", R_exit, R, R_entry)
->>>>>>> 000b990a
 
         return R
 
