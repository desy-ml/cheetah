--- conflicted
+++ resolved
@@ -5,15 +5,13 @@
 import torch
 from matplotlib.patches import Rectangle
 from scipy.constants import physical_constants
-<<<<<<< HEAD
-from torch import Size, nn
+from torch import nn
 
-from cheetah.utils import UniqueNameGenerator, verify_device_and_dtype
-=======
-from torch import nn
->>>>>>> 73f53e69
-
-from ..utils import UniqueNameGenerator, compute_relativistic_factors
+from ..utils import (
+    UniqueNameGenerator,
+    compute_relativistic_factors,
+    verify_device_and_dtype,
+)
 from .element import Element
 
 generate_unique_name = UniqueNameGenerator(prefix="unnamed_element")
