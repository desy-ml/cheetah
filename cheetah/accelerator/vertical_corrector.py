import matplotlib.pyplot as plt
import torch
from matplotlib.patches import Rectangle

from cheetah.accelerator.element import Element
from cheetah.particles import Species
from cheetah.utils import UniqueNameGenerator, compute_relativistic_factors

generate_unique_name = UniqueNameGenerator(prefix="unnamed_element")


class VerticalCorrector(Element):
    """
    Verticle corrector magnet in a particle accelerator.

    NOTE: This is modeled as a drift section with a thin-kick in the vertical plane.

    :param length: Length in meters.
    :param angle: Particle deflection angle in the vertical plane in rad.
    :param name: Unique identifier of the element.
    :param sanitize_name: Whether to sanitise the name to be a valid Python variable
        name. This is needed if you want to use the `segment.element_name` syntax to
        access the element in a segment.
    """

    supported_tracking_methods = ["linear"]

    def __init__(
        self,
        length: torch.Tensor,
        angle: torch.Tensor | None = None,
        name: str | None = None,
        sanitize_name: bool = False,
        device: torch.device | None = None,
        dtype: torch.dtype | None = None,
    ) -> None:
        factory_kwargs = {"device": device, "dtype": dtype}
        super().__init__(name=name, sanitize_name=sanitize_name, **factory_kwargs)

        self.length = length

        self.register_buffer_or_parameter(
            "angle", angle if angle is not None else torch.tensor(0.0, **factory_kwargs)
        )

    def _compute_first_order_transfer_map(
        self, energy: torch.Tensor, species: Species
    ) -> torch.Tensor:
        factory_kwargs = {"device": self.length.device, "dtype": self.length.dtype}

        _, igamma2, beta = compute_relativistic_factors(energy, species.mass_eV)

        length, igamma2, angle, beta = torch.broadcast_tensors(
            self.length, igamma2, self.angle, beta
        )

        tm = torch.eye(7, **factory_kwargs).expand((*length.shape, 7, 7)).clone()
        tm[..., (0, 2, 3, 4), (1, 3, 6, 5)] = torch.stack(
            [length, length, angle, -length / beta.square() * igamma2], dim=-1
        )

        return tm

    @property
    def is_skippable(self) -> bool:
        return True

    @property
<<<<<<< HEAD
    def is_active(self) -> bool:
        return (self.angle != 0).any().item()
=======
    def is_active(self) -> torch.Tensor:
        return self.angle.any()
>>>>>>> 13b697a4

    def plot(
        self, s: float, vector_idx: tuple | None = None, ax: plt.Axes | None = None
    ) -> plt.Axes:
        ax = ax or plt.subplot(111)

        plot_s = s[vector_idx] if s.dim() > 0 else s
        plot_length = self.length[vector_idx] if self.length.dim() > 0 else self.length
        plot_angle = self.angle[vector_idx] if self.angle.dim() > 0 else self.angle

        alpha = 1 if self.is_active else 0.2
        height = 0.8 * (plot_angle.sign() if self.is_active else 1)

        patch = Rectangle(
            (plot_s, 0), plot_length, height, color="tab:cyan", alpha=alpha, zorder=2
        )
        ax.add_patch(patch)

    @property
    def defining_features(self) -> list[str]:
        return super().defining_features + ["length", "angle"]<|MERGE_RESOLUTION|>--- conflicted
+++ resolved
@@ -66,13 +66,8 @@
         return True
 
     @property
-<<<<<<< HEAD
-    def is_active(self) -> bool:
-        return (self.angle != 0).any().item()
-=======
     def is_active(self) -> torch.Tensor:
         return self.angle.any()
->>>>>>> 13b697a4
 
     def plot(
         self, s: float, vector_idx: tuple | None = None, ax: plt.Axes | None = None
