import matplotlib.pyplot as plt
import torch
from matplotlib.patches import Rectangle

from cheetah.accelerator.element import Element
from cheetah.particles import Species
from cheetah.utils import UniqueNameGenerator, compute_relativistic_factors

generate_unique_name = UniqueNameGenerator(prefix="unnamed_element")


class HorizontalCorrector(Element):
    """
    Horizontal corrector magnet in a particle accelerator.

    NOTE: This is modeled as a drift section with a thin-kick in the horizontal plane.

    :param length: Length in meters.
    :param angle: Particle deflection angle in the horizontal plane in rad.
    :param name: Unique identifier of the element.
    :param sanitize_name: Whether to sanitise the name to be a valid Python variable
        name. This is needed if you want to use the `segment.element_name` syntax to
        access the element in a segment.
    """

    supported_tracking_methods = ["linear"]

    def __init__(
        self,
        length: torch.Tensor,
        angle: torch.Tensor | None = None,
        name: str | None = None,
        sanitize_name: bool = False,
        device: torch.device | None = None,
        dtype: torch.dtype | None = None,
    ) -> None:
        factory_kwargs = {"device": device, "dtype": dtype}
        super().__init__(name=name, sanitize_name=sanitize_name, **factory_kwargs)

        self.length = length

        self.register_buffer_or_parameter(
            "angle", angle if angle is not None else torch.tensor(0.0, **factory_kwargs)
        )

    def _compute_first_order_transfer_map(
        self, energy: torch.Tensor, species: Species
    ) -> torch.Tensor:
        factory_kwargs = {"device": self.length.device, "dtype": self.length.dtype}

        _, igamma2, beta = compute_relativistic_factors(energy, species.mass_eV)

        length, igamma2, angle, beta = torch.broadcast_tensors(
            self.length, igamma2, self.angle, beta
        )

<<<<<<< HEAD
        tm = torch.eye(7, **factory_kwargs).repeat((*length.shape, 1, 1))
        tm[..., (0, 1, 2, 4), (1, 6, 3, 5)] = torch.stack(
            [length, angle, length, -length / beta.square() * igamma2], dim=-1
        )
=======
        tm = torch.eye(7, **factory_kwargs).expand((*vector_shape, 7, 7)).clone()
        tm[..., 0, 1] = self.length
        tm[..., 1, 6] = self.angle
        tm[..., 2, 3] = self.length
        tm[..., 4, 5] = -self.length / beta**2 * igamma2
>>>>>>> 87c6d8f4

        return tm

    @property
    def is_skippable(self) -> bool:
        return True

    @property
    def is_active(self) -> torch.Tensor:
        return self.angle.any()

    def plot(
        self, s: float, vector_idx: tuple | None = None, ax: plt.Axes | None = None
    ) -> plt.Axes:
        ax = ax or plt.subplot(111)

        plot_s = s[vector_idx] if s.dim() > 0 else s
        plot_length = self.length[vector_idx] if self.length.dim() > 0 else self.length
        plot_angle = self.angle[vector_idx] if self.angle.dim() > 0 else self.angle

        alpha = 1 if self.is_active else 0.2
        height = 0.8 * (plot_angle.sign() if self.is_active else 1)

        patch = Rectangle(
            (plot_s, 0), plot_length, height, color="tab:blue", alpha=alpha, zorder=2
        )
        ax.add_patch(patch)

    @property
    def defining_features(self) -> list[str]:
        return super().defining_features + ["length", "angle"]<|MERGE_RESOLUTION|>--- conflicted
+++ resolved
@@ -54,18 +54,10 @@
             self.length, igamma2, self.angle, beta
         )
 
-<<<<<<< HEAD
-        tm = torch.eye(7, **factory_kwargs).repeat((*length.shape, 1, 1))
+        tm = torch.eye(7, **factory_kwargs).expand((*length.shape, 7, 7)).clone()
         tm[..., (0, 1, 2, 4), (1, 6, 3, 5)] = torch.stack(
             [length, angle, length, -length / beta.square() * igamma2], dim=-1
         )
-=======
-        tm = torch.eye(7, **factory_kwargs).expand((*vector_shape, 7, 7)).clone()
-        tm[..., 0, 1] = self.length
-        tm[..., 1, 6] = self.angle
-        tm[..., 2, 3] = self.length
-        tm[..., 4, 5] = -self.length / beta**2 * igamma2
->>>>>>> 87c6d8f4
 
         return tm
 
