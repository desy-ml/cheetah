--- conflicted
+++ resolved
@@ -57,7 +57,6 @@
                 y_max
                 if y_max is not None
                 else torch.tensor(float("inf"), **factory_kwargs)
-<<<<<<< HEAD
             ),
         )
         self.register_buffer_or_parameter(
@@ -66,8 +65,6 @@
                 is_active
                 if is_active is not None
                 else torch.tensor(True, **factory_kwargs)
-=======
->>>>>>> 276cb840
             ),
         )
 
@@ -84,11 +81,7 @@
     ) -> torch.Tensor:
         factory_kwargs = {"device": self.x_max.device, "dtype": self.x_max.dtype}
 
-<<<<<<< HEAD
-        return torch.eye(7, device=device, dtype=dtype).expand(*energy.shape, 7, 7)
-=======
-        return torch.eye(7, **factory_kwargs).repeat((*energy.shape, 1, 1))
->>>>>>> 276cb840
+        return torch.eye(7, **factory_kwargs).expand(*energy.shape, 7, 7)
 
     def track(self, incoming: Beam) -> Beam:
         # Only apply aperture to particle beams and if the element is active
