from typing import Literal

import matplotlib.pyplot as plt
import torch
from matplotlib.patches import Rectangle

from cheetah.accelerator.element import Element
from cheetah.particles import Beam, Species
from cheetah.track_methods import base_ttensor, drift_matrix, misalignment_matrix
from cheetah.utils import cache_transfer_map, squash_index_for_unavailable_dims


class Sextupole(Element):
    """
    A sextupole element in a particle accelerator.

    :param length: Length in meters.
    :param k2: Sextupole strength in 1/m^3.
    :param misalignment: Transverse misalignment in x and y directions in meters.
    :param tilt: Tilt angle of the quadrupole in x-y plane in radians.
    :param tracking_method: Method to use for tracking through the element.
        Note: By default, the sextupole is created with linear tracking method so it
        will not have second order effects.
    :param name: Unique identifier of the element.
    :param sanitize_name: Whether to sanitise the name to be a valid Python variable
        name. This is needed if you want to use the `segment.element_name` syntax to
        access the element in a segment.
    """

    supported_tracking_methods = ["linear", "second_order"]

    def __init__(
        self,
        length: torch.Tensor,
        k2: torch.Tensor | None = None,
        misalignment: torch.Tensor | None = None,
        tilt: torch.Tensor | None = None,
        tracking_method: Literal["linear", "second_order"] = "second_order",
        name: str | None = None,
        sanitize_name: bool = False,
        device: torch.device | None = None,
        dtype: torch.dtype | None = None,
    ) -> None:
        factory_kwargs = {"device": device, "dtype": dtype}
        super().__init__(name=name, sanitize_name=sanitize_name, **factory_kwargs)

        self.length = length

        self.register_buffer_or_parameter(
            "k2", k2 if k2 is not None else torch.tensor(0.0, **factory_kwargs)
        )
        self.register_buffer_or_parameter(
            "misalignment",
            (
                misalignment
                if misalignment is not None
                else torch.tensor((0.0, 0.0), **factory_kwargs)
            ),
        )
        self.register_buffer_or_parameter(
            "tilt", tilt if tilt is not None else torch.tensor(0.0, **factory_kwargs)
        )

        self.tracking_method = tracking_method

    @cache_transfer_map
    def first_order_transfer_map(
        self, energy: torch.Tensor, species: Species
    ) -> torch.Tensor:
        return drift_matrix(length=self.length, species=species, energy=energy)

    @cache_transfer_map
    def second_order_transfer_map(self, energy, species):
        T = base_ttensor(
            length=self.length,
            k1=torch.tensor(0.0, device=self.length.device, dtype=self.length.dtype),
            k2=self.k2,
            hx=torch.tensor(0.0, device=self.length.device, dtype=self.length.dtype),
            species=species,
            tilt=self.tilt,
            energy=energy,
        )

        # Fill the first-order transfer map into the second-order transfer map
        T[..., :, 6, :] = drift_matrix(
            length=self.length, species=species, energy=energy
        )

        # Apply misalignments to the entire second-order transfer map
<<<<<<< HEAD
        R_entry, R_exit = misalignment_matrix(self.misalignment)
        T = torch.einsum(
            "...ij,...jkl,...kn,...lm->...inm", R_exit, T, R_entry, R_entry
        )
=======
        if not (self.misalignment == 0).all():
            R_entry, R_exit = misalignment_matrix(self.misalignment)
            T = torch.einsum(
                "...ij,...jkl,...kn,...lm->...inm", R_exit, T, R_entry, R_entry
            )
>>>>>>> 8986471c

        return T

    def track(self, incoming: Beam) -> Beam:
        return (
            self._track_second_order(incoming)
            if self.tracking_method == "second_order"
            else self._track_first_order(incoming)
        )

    @property
    def is_skippable(self) -> bool:
        return False

    @property
    def is_active(self) -> bool:
        return (self.k2 != 0.0).any().item()

    def plot(
        self, s: float, vector_idx: tuple | None = None, ax: plt.Axes | None = None
    ) -> plt.Axes:
        ax = ax or plt.subplot(111)

        plot_k2 = (
            self.k2[squash_index_for_unavailable_dims(vector_idx, self.k2.shape)]
            if len(self.k2.shape) > 0
            else self.k2
        )

        plot_s = (
            s[squash_index_for_unavailable_dims(vector_idx, s.shape)]
            if len(s.shape) > 0
            else s
        )
        plot_length = (
            self.length[squash_index_for_unavailable_dims(vector_idx, s.shape)]
            if len(self.length.shape) > 0
            else self.length
        )

        alpha = 1 if self.is_active else 0.2
        height = 0.8 * (plot_k2.sign() if self.is_active else 1)
        patch = Rectangle(
            (plot_s, 0), plot_length, height, color="tab:orange", alpha=alpha, zorder=2
        )
        ax.add_patch(patch)

    @property
    def defining_features(self) -> list[str]:
        return super().defining_features + ["length", "k2", "misalignment", "tilt"]<|MERGE_RESOLUTION|>--- conflicted
+++ resolved
@@ -87,18 +87,10 @@
         )
 
         # Apply misalignments to the entire second-order transfer map
-<<<<<<< HEAD
         R_entry, R_exit = misalignment_matrix(self.misalignment)
         T = torch.einsum(
             "...ij,...jkl,...kn,...lm->...inm", R_exit, T, R_entry, R_entry
         )
-=======
-        if not (self.misalignment == 0).all():
-            R_entry, R_exit = misalignment_matrix(self.misalignment)
-            T = torch.einsum(
-                "...ij,...jkl,...kn,...lm->...inm", R_exit, T, R_entry, R_entry
-            )
->>>>>>> 8986471c
 
         return T
 
