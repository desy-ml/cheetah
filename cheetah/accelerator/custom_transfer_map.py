--- conflicted
+++ resolved
@@ -76,15 +76,11 @@
             "dtype": first_element_transfer_map.dtype,
         }
 
-<<<<<<< HEAD
         tm = (
-            torch.eye(7, device=device, dtype=dtype)
+            torch.eye(7, **factory_kwargs)
             .expand((*incoming_beam.energy.shape, 7, 7))
             .clone()
         )
-=======
-        tm = torch.eye(7, **factory_kwargs).repeat((*incoming_beam.energy.shape, 1, 1))
->>>>>>> 276cb840
         for element in elements:
             tm = (
                 element.first_order_transfer_map(
