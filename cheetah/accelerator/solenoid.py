--- conflicted
+++ resolved
@@ -62,50 +62,17 @@
         factory_kwargs = {"device": self.length.device, "dtype": self.length.dtype}
 
         gamma, _, _ = compute_relativistic_factors(energy, species.mass_eV)
-<<<<<<< HEAD
+
+        length, k, gamma = torch.broadcast_tensors(self.length, self.k, gamma)
+
         c = (self.length * self.k).cos()
         s = (self.length * self.k).sin()
 
-        s_k = torch.where(self.k == 0.0, self.length, s / self.k)
-
-        vector_shape = torch.broadcast_shapes(
-            self.length.shape, self.k.shape, energy.shape
-        )
+        s_k = torch.where(k == 0.0, length, s / k)
 
         r56 = torch.where(
-            gamma != 0,
-            self.length / (1 - gamma.square()),
-            torch.zeros_like(self.length),
+            gamma != 0, length / (1 - gamma.square()), torch.zeros_like(length)
         )
-
-        R = torch.eye(7, **factory_kwargs).repeat((*vector_shape, 1, 1))
-        R[..., 0, 0] = c.square()
-        R[..., 0, 1] = c * s_k
-        R[..., 0, 2] = s * c
-        R[..., 0, 3] = s * s_k
-        R[..., 1, 0] = -self.k * s * c
-        R[..., 1, 1] = c.square()
-        R[..., 1, 2] = -self.k * s.square()
-        R[..., 1, 3] = s * c
-        R[..., 2, 0] = -s * c
-        R[..., 2, 1] = -s * s_k
-        R[..., 2, 2] = c.square()
-        R[..., 2, 3] = c * s_k
-        R[..., 3, 0] = self.k * s.square()
-        R[..., 3, 1] = -s * c
-        R[..., 3, 2] = -self.k * s * c
-        R[..., 3, 3] = c.square()
-        R[..., 4, 5] = r56
-
-=======
-        length, k, gamma = torch.broadcast_tensors(self.length, self.k, gamma)
-
-        c = torch.cos(length * k)
-        s = torch.sin(length * k)
-
-        s_k = torch.where(k == 0.0, length, s / k)
-
-        r56 = torch.where(gamma != 0, length / (1 - gamma**2), torch.zeros_like(length))
 
         R = torch.eye(7, **factory_kwargs).repeat((*length.shape, 1, 1))
         R[
@@ -114,28 +81,27 @@
             (0, 1, 2, 3, 0, 1, 2, 3, 0, 1, 2, 3, 0, 1, 2, 3, 5),
         ] = torch.stack(
             [
-                c**2,
+                c.square(),
                 c * s_k,
                 s * c,
                 s * s_k,
                 -k * s * c,
-                c**2,
-                -k * s**2,
+                c.square(),
+                -k * s.square(),
                 s * c,
                 -s * c,
                 -s * s_k,
-                c**2,
+                c.square(),
                 c * s_k,
-                k * s**2,
+                k * s.square(),
                 -s * c,
                 -k * s * c,
-                c**2,
+                c.square(),
                 r56,
             ],
             dim=-1,
         )
 
->>>>>>> 0b698835
         R = R.real
 
         if (self.misalignment == 0).all():
