import matplotlib.pyplot as plt
import torch
from matplotlib.patches import Rectangle

from cheetah.accelerator.element import Element
from cheetah.particles import Species
from cheetah.track_methods import misalignment_matrix
from cheetah.utils import UniqueNameGenerator, compute_relativistic_factors

generate_unique_name = UniqueNameGenerator(prefix="unnamed_element")


class Solenoid(Element):
    """
    Solenoid magnet.

    Implemented according to A.W.Chao P74

    :param length: Length in meters.
    :param k: Normalised strength of the solenoid magnet B0/(2*Brho). B0 is the field
        inside the solenoid, Brho is the momentum of central trajectory.
    :param misalignment: Misalignment vector of the solenoid magnet in x- and
        y-directions.
    :param name: Unique identifier of the element.
    :param sanitize_name: Whether to sanitise the name to be a valid Python variable
        name. This is needed if you want to use the `segment.element_name` syntax to
        access the element in a segment.
    """

    supported_tracking_methods = ["linear"]

    def __init__(
        self,
        length: torch.Tensor,
        k: torch.Tensor | None = None,
        misalignment: torch.Tensor | None = None,
        name: str | None = None,
        sanitize_name: bool = False,
        device: torch.device | None = None,
        dtype: torch.dtype | None = None,
    ) -> None:
        factory_kwargs = {"device": device, "dtype": dtype}
        super().__init__(name=name, sanitize_name=sanitize_name, **factory_kwargs)

        self.length = length

        self.register_buffer_or_parameter(
            "k", k if k is not None else torch.tensor(0.0, **factory_kwargs)
        )
        self.register_buffer_or_parameter(
            "misalignment",
            (
                misalignment
                if misalignment is not None
                else torch.tensor((0.0, 0.0), **factory_kwargs)
            ),
        )

    def first_order_transfer_map(
        self, energy: torch.Tensor, species: Species
    ) -> torch.Tensor:
        factory_kwargs = {"device": self.length.device, "dtype": self.length.dtype}

        gamma, _, _ = compute_relativistic_factors(energy, species.mass_eV)
        c = torch.cos(self.length * self.k)
        s = torch.sin(self.length * self.k)

        s_k = torch.where(self.k == 0.0, self.length, s / self.k)

        vector_shape = torch.broadcast_shapes(
            self.length.shape, self.k.shape, energy.shape
        )

        r56 = torch.where(
            gamma != 0,
            self.length / (1 - gamma.square()),
            torch.zeros_like(self.length),
        )

<<<<<<< HEAD
        R = torch.eye(7, device=device, dtype=dtype).repeat((*vector_shape, 1, 1))
        R[..., 0, 0] = c.square()
=======
        R = torch.eye(7, **factory_kwargs).repeat((*vector_shape, 1, 1))
        R[..., 0, 0] = c**2
>>>>>>> 276cb840
        R[..., 0, 1] = c * s_k
        R[..., 0, 2] = s * c
        R[..., 0, 3] = s * s_k
        R[..., 1, 0] = -self.k * s * c
        R[..., 1, 1] = c.square()
        R[..., 1, 2] = -self.k * s.square()
        R[..., 1, 3] = s * c
        R[..., 2, 0] = -s * c
        R[..., 2, 1] = -s * s_k
        R[..., 2, 2] = c.square()
        R[..., 2, 3] = c * s_k
        R[..., 3, 0] = self.k * s.square()
        R[..., 3, 1] = -s * c
        R[..., 3, 2] = -self.k * s * c
        R[..., 3, 3] = c.square()
        R[..., 4, 5] = r56

        R = R.real

        if torch.all(self.misalignment == 0):
            return R
        else:
            R_entry, R_exit = misalignment_matrix(self.misalignment)
            R = torch.einsum("...ij,...jk,...kl->...il", R_exit, R, R_entry)
            return R

    @property
    def is_active(self) -> bool:
        return torch.any(self.k != 0).item()

    @property
    def is_skippable(self) -> bool:
        return True

    def split(self, resolution: torch.Tensor) -> list[Element]:
        num_splits = (self.length.abs().max() / resolution).ceil().int()
        split_length = self.length / num_splits
        factory_kwargs = {"device": self.length.device, "dtype": self.length.dtype}
        return [
            Solenoid(
                length=split_length,
                k=self.k,
                misalignment=self.misalignment,
                **factory_kwargs,
            )
            for _ in range(num_splits)
        ]

    def plot(
        self, s: float, vector_idx: tuple | None = None, ax: plt.Axes | None = None
    ) -> plt.Axes:
        ax = ax or plt.subplot(111)

        plot_s = s[vector_idx] if s.dim() > 0 else s
        plot_length = self.length[vector_idx] if self.length.dim() > 0 else self.length

        alpha = 1 if self.is_active else 0.2
        height = 0.8

        patch = Rectangle(
            (plot_s, 0), plot_length, height, color="tab:orange", alpha=alpha, zorder=2
        )
        ax.add_patch(patch)

    @property
    def defining_features(self) -> list[str]:
        return super().defining_features + ["length", "k", "misalignment"]<|MERGE_RESOLUTION|>--- conflicted
+++ resolved
@@ -77,13 +77,8 @@
             torch.zeros_like(self.length),
         )
 
-<<<<<<< HEAD
-        R = torch.eye(7, device=device, dtype=dtype).repeat((*vector_shape, 1, 1))
+        R = torch.eye(7, **factory_kwargs).repeat((*vector_shape, 1, 1))
         R[..., 0, 0] = c.square()
-=======
-        R = torch.eye(7, **factory_kwargs).repeat((*vector_shape, 1, 1))
-        R[..., 0, 0] = c**2
->>>>>>> 276cb840
         R[..., 0, 1] = c * s_k
         R[..., 0, 2] = s * c
         R[..., 0, 3] = s * s_k
