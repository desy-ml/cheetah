import matplotlib.pyplot as plt
import torch
from matplotlib.patches import Rectangle

from cheetah.accelerator.element import Element
from cheetah.particles import Species
from cheetah.track_methods import misalignment_matrix
from cheetah.utils import UniqueNameGenerator, compute_relativistic_factors

generate_unique_name = UniqueNameGenerator(prefix="unnamed_element")


class Solenoid(Element):
    """
    Solenoid magnet.

    Implemented according to A.W.Chao P74

    :param length: Length in meters.
    :param k: Normalised strength of the solenoid magnet B0/(2*Brho). B0 is the field
        inside the solenoid, Brho is the momentum of central trajectory.
    :param misalignment: Misalignment vector of the solenoid magnet in x- and
        y-directions.
    :param name: Unique identifier of the element.
    :param sanitize_name: Whether to sanitise the name to be a valid Python variable
        name. This is needed if you want to use the `segment.element_name` syntax to
        access the element in a segment.
    """

    supported_tracking_methods = ["linear"]

    def __init__(
        self,
        length: torch.Tensor,
        k: torch.Tensor | None = None,
        misalignment: torch.Tensor | None = None,
        name: str | None = None,
        sanitize_name: bool = False,
        device: torch.device | None = None,
        dtype: torch.dtype | None = None,
    ) -> None:
        factory_kwargs = {"device": device, "dtype": dtype}
        super().__init__(name=name, sanitize_name=sanitize_name, **factory_kwargs)

        self.length = length

        self.register_buffer_or_parameter(
            "k", k if k is not None else torch.tensor(0.0, **factory_kwargs)
        )
        self.register_buffer_or_parameter(
            "misalignment",
            (
                misalignment
                if misalignment is not None
                else torch.tensor((0.0, 0.0), **factory_kwargs)
            ),
        )

    def _compute_first_order_transfer_map(
        self, energy: torch.Tensor, species: Species
    ) -> torch.Tensor:
        factory_kwargs = {"device": self.length.device, "dtype": self.length.dtype}

        gamma, _, _ = compute_relativistic_factors(energy, species.mass_eV)

        length, k, gamma = torch.broadcast_tensors(self.length, self.k, gamma)

        c = (length * k).cos()
        s = (length * k).sin()

        s_k = torch.where(k == 0.0, length, s / k)

        r56 = torch.where(
            gamma != 0, length / (1 - gamma.square()), torch.zeros_like(length)
        )

        from icecream import ic

        ic(c.shape, s_k.shape, s.shape, r56.shape)

        R = torch.eye(7, **factory_kwargs).repeat((*length.shape, 1, 1))
        R[
            ...,
            (0, 0, 0, 0, 1, 1, 1, 1, 2, 2, 2, 2, 3, 3, 3, 3, 4),
            (0, 1, 2, 3, 0, 1, 2, 3, 0, 1, 2, 3, 0, 1, 2, 3, 5),
        ] = torch.stack(
            [
                c.square(),
                c * s_k,
                s * c,
                s * s_k,
                -k * s * c,
                c.square(),
                -k * s.square(),
                s * c,
                -s * c,
                -s * s_k,
                c.square(),
                c * s_k,
                k * s.square(),
                -s * c,
                -k * s * c,
                c.square(),
                r56,
            ],
            dim=-1,
        )

        R = R.real

        if (self.misalignment == 0).all():
            return R
        else:
            R_entry, R_exit = misalignment_matrix(self.misalignment)
            R = torch.einsum("...ij,...jk,...kl->...il", R_exit, R, R_entry)
            return R

    @property
<<<<<<< HEAD
    def is_active(self) -> bool:
        return (self.k != 0).any().item()
=======
    def is_active(self) -> torch.Tensor:
        return self.k.any()
>>>>>>> 13b697a4

    @property
    def is_skippable(self) -> bool:
        return True

    def split(self, resolution: torch.Tensor) -> list[Element]:
        num_splits = (self.length.abs().max() / resolution).ceil().int()
        split_length = self.length / num_splits
        factory_kwargs = {"device": self.length.device, "dtype": self.length.dtype}
        return [
            Solenoid(
                length=split_length,
                k=self.k,
                misalignment=self.misalignment,
                **factory_kwargs,
            )
            for _ in range(num_splits)
        ]

    def plot(
        self, s: float, vector_idx: tuple | None = None, ax: plt.Axes | None = None
    ) -> plt.Axes:
        ax = ax or plt.subplot(111)

        plot_s = s[vector_idx] if s.dim() > 0 else s
        plot_length = self.length[vector_idx] if self.length.dim() > 0 else self.length

        alpha = 1 if self.is_active else 0.2
        height = 0.8

        patch = Rectangle(
            (plot_s, 0), plot_length, height, color="tab:orange", alpha=alpha, zorder=2
        )
        ax.add_patch(patch)

    @property
    def defining_features(self) -> list[str]:
        return super().defining_features + ["length", "k", "misalignment"]<|MERGE_RESOLUTION|>--- conflicted
+++ resolved
@@ -116,13 +116,8 @@
             return R
 
     @property
-<<<<<<< HEAD
-    def is_active(self) -> bool:
-        return (self.k != 0).any().item()
-=======
     def is_active(self) -> torch.Tensor:
         return self.k.any()
->>>>>>> 13b697a4
 
     @property
     def is_skippable(self) -> bool:
