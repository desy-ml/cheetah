import warnings
from typing import Literal

import matplotlib.pyplot as plt
import torch
from matplotlib.patches import Rectangle

from cheetah.accelerator.element import Element
from cheetah.particles import Beam, ParticleBeam, Species
from cheetah.track_methods import base_rmatrix, base_ttensor, rotation_matrix
from cheetah.utils import UniqueNameGenerator, bmadx

generate_unique_name = UniqueNameGenerator(prefix="unnamed_element")


class Dipole(Element):
    """
    Dipole magnet (by default a sector bending magnet).

    :param length: Length in meters.
    :param angle: Deflection angle in rad.
    :param k1: Focussing strength in 1/m^-2. Only used with `"cheetah"` tracking method.
    :param dipole_e1: The angle of inclination of the entrance face in rad.
    :param dipole_e2: The angle of inclination of the exit face in rad.
    :param tilt: Tilt of the magnet in x-y plane [rad].
    :param gap: The magnet gap in meters. Note that in MAD and ELEGANT: HGAP = gap/2.
    :param gap_exit: The magnet gap at the exit in meters. Note that in MAD and
        ELEGANT: HGAP = gap/2. Only set if different from `gap`. Only used with
        `"drift_kick_drift"` tracking method.
    :param fringe_integral: Fringe field integral (of the enterance face).
    :param fringe_integral_exit: Fringe field integral of the exit face. Only set if
        different from `fringe_integral`. Only used with `"drift_kick_drift"` tracking
        method.
    :param fringe_at: Where to apply the fringe fields for `"drift_kick_drift"`
        tracking. The available options are:
        - "neither": Do not apply fringe fields.
        - "entrance": Apply fringe fields at the entrance end.
        - "exit": Apply fringe fields at the exit end.
        - "both": Apply fringe fields at both ends.
    :param fringe_type: Type of fringe field for `"drift_kick_drift"` tracking.
        Currently only supports `"linear_edge"`.
    :param tracking_method: Method to use for tracking through the element.
    :param name: Unique identifier of the element.
    :param sanitize_name: Whether to sanitise the name to be a valid Python variable
        name. This is needed if you want to use the `segment.element_name` syntax to
        access the element in a segment.
    """

    supported_tracking_methods = [
        "linear",
        "cheetah",
        "second_order",
        "drift_kick_drift",
        "bmadx",
    ]

    def __init__(
        self,
        length: torch.Tensor,
        angle: torch.Tensor | None = None,
        k1: torch.Tensor | None = None,
        dipole_e1: torch.Tensor | None = None,
        dipole_e2: torch.Tensor | None = None,
        tilt: torch.Tensor | None = None,
        gap: torch.Tensor | None = None,
        gap_exit: torch.Tensor | None = None,
        fringe_integral: torch.Tensor | None = None,
        fringe_integral_exit: torch.Tensor | None = None,
        fringe_at: Literal["neither", "entrance", "exit", "both"] = "both",
        fringe_type: Literal["linear_edge"] = "linear_edge",
        tracking_method: Literal[
            "linear", "cheetah", "second_order", "drift_kick_drift", "bmadx"
        ] = "linear",
        name: str | None = None,
        sanitize_name: bool = False,
        device: torch.device | None = None,
        dtype: torch.dtype | None = None,
    ):
        factory_kwargs = {"device": device, "dtype": dtype}
        super().__init__(name=name, sanitize_name=sanitize_name, **factory_kwargs)

        self.length = length

        self.register_buffer_or_parameter(
            "angle", angle if angle is not None else torch.tensor(0.0, **factory_kwargs)
        )
        self.register_buffer_or_parameter(
            "k1", k1 if k1 is not None else torch.tensor(0.0, **factory_kwargs)
        )
        self.register_buffer_or_parameter(
            "_e1",
            dipole_e1 if dipole_e1 is not None else torch.tensor(0.0, **factory_kwargs),
        )
        self.register_buffer_or_parameter(
            "_e2",
            dipole_e2 if dipole_e2 is not None else torch.tensor(0.0, **factory_kwargs),
        )
        self.register_buffer_or_parameter(
            "fringe_integral",
            (
                fringe_integral
                if fringe_integral is not None
                else torch.tensor(0.0, **factory_kwargs)
            ),
        )
        self.register_buffer_or_parameter(
            "fringe_integral_exit",
            (
                fringe_integral_exit
                if fringe_integral_exit is not None
                else self.fringe_integral
            ),
        )

        self.register_buffer_or_parameter(
            "gap", gap if gap is not None else torch.tensor(0.0, **factory_kwargs)
        )
        self.register_buffer_or_parameter(
            "gap_exit", gap_exit if gap_exit is not None else self.gap
        )
        self.register_buffer_or_parameter(
            "tilt", tilt if tilt is not None else torch.tensor(0.0, **factory_kwargs)
        )

        self.fringe_at = fringe_at
        self.fringe_type = fringe_type
        self.tracking_method = tracking_method

    @property
    def hx(self) -> torch.Tensor:
        return torch.where(self.length == 0.0, 0.0, self.angle / self.length)

    @property
    def dipole_e1(self) -> torch.Tensor:
        return self._e1

    @dipole_e1.setter
    def dipole_e1(self, value: torch.Tensor):
        self._e1 = value

    @property
    def dipole_e2(self) -> torch.Tensor:
        return self._e2

    @dipole_e2.setter
    def dipole_e2(self, value: torch.Tensor):
        self._e2 = value

    @property
    def is_skippable(self) -> bool:
        return self.tracking_method in ["linear", "cheetah"]

    @property
<<<<<<< HEAD
    def is_active(self) -> bool:
        return (self.angle != 0).any().item()
=======
    def is_active(self) -> torch.Tensor:
        return self.angle.any()
>>>>>>> 13b697a4

    def track(self, incoming: Beam) -> Beam:
        """
        Track particles through the dipole element.

        :param incoming: Beam entering the element.
        :return: Beam exiting the element.
        """
        if self.tracking_method == "linear":
            return super()._track_first_order(incoming)
        elif self.tracking_method == "cheetah":
            warnings.warn(
                "The 'cheetah' tracking method is deprecated and will be removed in a"
                "future release. Please use 'linear' instead.",
                DeprecationWarning,
                stacklevel=2,
            )
            return super()._track_first_order(incoming)
        elif self.tracking_method == "second_order":
            return super()._track_second_order(incoming)
        elif self.tracking_method == "drift_kick_drift":
            return self._track_drift_kick_drift(incoming)
        elif self.tracking_method == "bmadx":
            warnings.warn(
                "The 'bmadx' tracking method is deprecated and will be removed in a"
                "future release. Please use 'drift_kick_drift' instead.",
                DeprecationWarning,
                stacklevel=2,
            )
            return self._track_drift_kick_drift(incoming)
        else:
            raise ValueError(
                f"Invalid tracking method {self.tracking_method}. For element of"
                f" type {self.__class__.__name__}, supported methods are "
                f"{self.supported_tracking_methods}."
            )

    def _track_drift_kick_drift(self, incoming: ParticleBeam) -> ParticleBeam:
        """
        Track particles through the quadrupole element using the Drift_kick_drift
            tracking method.

        :param incoming: Beam entering the element. Currently only supports
            `ParticleBeam`.
        :return: Beam exiting the element.
        """
        assert isinstance(
            incoming, ParticleBeam
        ), "Drift-kick-drift tracking is currently only supported for `ParticleBeam`."

        # TODO: The renaming of the components of `incoming` to just the component name
        # makes things hard to read. The reuse and overwriting of those component names
        # throughout the function makes it even harder, is bad practice and should
        # really be fixed!

        # Compute Bmad coordinates and p0c
        x = incoming.x
        px = incoming.px
        y = incoming.y
        py = incoming.py
        tau = incoming.tau
        delta = incoming.p
        mc2 = incoming.species.mass_eV

        z, pz, p0c = bmadx.cheetah_to_bmad_z_pz(tau, delta, incoming.energy, mc2)

        # Begin Bmad-X tracking
        x, px, y, py = bmadx.offset_particle_set(
            torch.zeros_like(self.tilt),
            torch.zeros_like(self.tilt),
            self.tilt,
            x,
            px,
            y,
            py,
        )

        if self.fringe_at == "entrance" or self.fringe_at == "both":
            px, py = self._bmadx_fringe_linear("entrance", x, px, y, py)
        x, px, y, py, z, pz = self._bmadx_body(x, px, y, py, z, pz, p0c, mc2)
        if self.fringe_at == "exit" or self.fringe_at == "both":
            px, py = self._bmadx_fringe_linear("exit", x, px, y, py)

        x, px, y, py = bmadx.offset_particle_unset(
            torch.zeros_like(self.tilt),
            torch.zeros_like(self.tilt),
            self.tilt,
            x,
            px,
            y,
            py,
        )
        # End of Bmad-X tracking

        # Convert back to Cheetah coordinates
        tau, delta, ref_energy = bmadx.bmad_to_cheetah_z_pz(z, pz, p0c, mc2)

        # Broadcast to align their shapes so that they can be stacked
        x, px, y, py, tau, delta = torch.broadcast_tensors(x, px, y, py, tau, delta)

        outgoing_beam = ParticleBeam(
            particles=torch.stack(
                (x, px, y, py, tau, delta, torch.ones_like(x)), dim=-1
            ),
            energy=ref_energy,
            particle_charges=incoming.particle_charges,
            survival_probabilities=incoming.survival_probabilities,
            s=incoming.s + self.length,
            species=incoming.species,
        )
        return outgoing_beam

    def _bmadx_body(
        self,
        x: torch.Tensor,
        px: torch.Tensor,
        y: torch.Tensor,
        py: torch.Tensor,
        z: torch.Tensor,
        pz: torch.Tensor,
        p0c: torch.Tensor,
        mc2: float,
    ) -> list[torch.Tensor]:
        """
        Track particle coordinates through bend body.

        :param x: Initial x coordinate [m].
        :param px: Initial Bmad cannonical px coordinate.
        :param y: Initial y coordinate [m].
        :param py: Initial Bmad cannonical py coordinate.
        :param z: Initial Bmad cannonical z coordinate [m].
        :param pz: Initial Bmad cannonical pz coordinate.
        :param p0c: Reference momentum [eV/c].
        :param mc2: Particle mass [eV/c^2].
        :return: x, px, y, py, z, pz final Bmad cannonical coordinates.
        """
        px_norm = ((1 + pz).square() - py.square()).sqrt()  # For simplicity
        phi1 = (px / px_norm).arcsin()
        g = self.angle / self.length
        gp = g.unsqueeze(-1) / px_norm
        gp_safe = torch.where(
            gp != 0, gp, torch.tensor(1e-12, dtype=gp.dtype, device=gp.device)
        )

        alpha = (
            2
            * (1 + g.unsqueeze(-1) * x)
            * (self.angle.unsqueeze(-1) + phi1).sin()
            * self.length.unsqueeze(-1)
            * bmadx.sinc(self.angle).unsqueeze(-1)
            - gp
            * (
                (1 + g.unsqueeze(-1) * x)
                * self.length.unsqueeze(-1)
                * bmadx.sinc(self.angle).unsqueeze(-1)
            ).square()
        )

        x2_t1 = x * (self.angle.cos().unsqueeze(-1)) + self.length.unsqueeze(
            -1
        ).square() * g.unsqueeze(-1) * bmadx.cosc(self.angle.unsqueeze(-1))

        x2_t2 = (((self.angle.unsqueeze(-1) + phi1).cos().square()) + gp * alpha).sqrt()
        x2_t3 = (self.angle.unsqueeze(-1) + phi1).cos()

        c1 = x2_t1 + alpha / (x2_t2 + x2_t3)
        c2 = x2_t1 + (x2_t2 - x2_t3) / gp_safe
        temp = (self.angle.unsqueeze(-1) + phi1).abs()
        x2 = c1 * (temp < torch.pi / 2) + c2 * (temp >= torch.pi / 2)

        Lcu = (
            x2
            - self.length.square().unsqueeze(-1)
            * g.unsqueeze(-1)
            * bmadx.cosc(self.angle.unsqueeze(-1))
            - x * (self.angle.cos().unsqueeze(-1))
        )

        Lcv = -self.length.unsqueeze(-1) * bmadx.sinc(self.angle.unsqueeze(-1)) - x * (
            self.angle.sin().unsqueeze(-1)
        )

        theta_p = 2 * (
            self.angle.unsqueeze(-1) + phi1 - torch.pi / 2 - torch.arctan2(Lcv, Lcu)
        )

        Lc = (Lcu.square() + Lcv.square()).sqrt()
        Lp = Lc / bmadx.sinc(theta_p / 2)

        P = p0c.unsqueeze(-1) * (1 + pz)  # In eV
        E = (P.square() + mc2.square()).sqrt()  # In eV
        E0 = (p0c.square() + mc2.square()).sqrt()  # In eV
        beta = P / E
        beta0 = p0c / E0

        x_f = x2
        px_f = px_norm * (self.angle.unsqueeze(-1) + phi1 - theta_p).sin()
        y_f = y + py * Lp / px_norm
        z_f = (
            z
            + (beta * self.length.unsqueeze(-1) / beta0.unsqueeze(-1))
            - ((1 + pz) * Lp / px_norm)
        )

        return x_f, px_f, y_f, py, z_f, pz

    def _bmadx_fringe_linear(
        self,
        location: Literal["entrance", "exit"],
        x: torch.Tensor,
        px: torch.Tensor,
        y: torch.Tensor,
        py: torch.Tensor,
    ) -> list[torch.Tensor]:
        """
        Tracks linear fringe.

        :param location: "entrance" or "exit".
        :param x: Initial x coordinate [m].
        :param px: Initial Bmad cannonical px coordinate.
        :param y: Initial y coordinate [m].
        :param py: Initial Bmad cannonical py coordinate.
        :return: px, py final Bmad cannonical coordinates.
        """
        g = self.angle / self.length
        e = self._e1 * (location == "entrance") + self._e2 * (location == "exit")
        f_int = self.fringe_integral * (
            location == "entrance"
        ) + self.fringe_integral_exit * (location == "exit")
        h_gap = 0.5 * (
            self.gap * (location == "entrance") + self.gap_exit * (location == "exit")
        )

        hx = g * e.tan()
        hy = -g * (e - 2 * f_int * h_gap * g * (1 + e.sin().square()) / e.cos()).tan()
        px_f = px + x * hx.unsqueeze(-1)
        py_f = py + y * hy.unsqueeze(-1)

        return px_f, py_f

    def _compute_first_order_transfer_map(
        self, energy: torch.Tensor, species: Species
    ) -> torch.Tensor:
        factory_kwargs = {"device": self.length.device, "dtype": self.length.dtype}

        R_enter = self._transfer_map_enter()
        R_exit = self._transfer_map_exit()

        if (self.length != 0.0).any():  # Bending magnet with finite length
            R = base_rmatrix(
                length=self.length,
                k1=self.k1,
                hx=self.hx,
                species=species,
                energy=energy,
            )  # Tilt is applied after adding edges
        else:  # Reduce to Thin-Corrector
            R = torch.eye(7, **factory_kwargs).repeat((*self.length.shape, 1, 1))
            R[..., 0, 1] = self.length
            R[..., 2, 6] = self.angle
            R[..., 2, 3] = self.length

        # Apply fringe fields
        R = R_exit @ R @ R_enter

        # Apply rotation for tilted magnets
        if (self.tilt != 0).any():
            rotation = rotation_matrix(self.tilt)
            R = rotation.mT @ R @ rotation

        return R

    def _compute_second_order_transfer_map(
        self, energy: torch.Tensor, species: Species
    ) -> torch.Tensor:
        factory_kwargs = {"device": self.length.device, "dtype": self.length.dtype}

        R_enter = self._transfer_map_enter()
        R_exit = self._transfer_map_exit()

        if (self.length != 0.0).any():  # Bending magnet with finite length
            T = base_ttensor(
                length=self.length,
                k1=self.k1,
                k2=torch.tensor(0.0, **factory_kwargs),
                hx=self.hx,
                species=species,
                energy=energy,
            )

            # Fill the first-order transfer map into the second-order transfer map
            T[..., :, 6, :] = base_rmatrix(
                length=self.length,
                k1=self.k1,
                hx=self.hx,
                species=species,
                energy=energy,
            )
        else:  # Reduce to Thin-Corrector
            R = torch.eye(7, **factory_kwargs).repeat((*self.length.shape, 1, 1))
            R[..., 0, 1] = self.length
            R[..., 2, 6] = self.angle
            R[..., 2, 3] = self.length

            T = torch.zeros((*self.length.shape, 7, 7), **factory_kwargs)
            T[..., :, 6, :] = R

        # Apply fringe fields
        T = torch.einsum(
            "...ij,...jkl,...kn,...lm->...inm", R_exit, T, R_enter, R_enter
        )

        # Apply rotation for tilted magnets
        if (self.tilt != 0).any():
            rotation = rotation_matrix(self.tilt)
            T = torch.einsum(
                "...ij,...jkl,...kn,...lm->...inm", rotation.mT, T, rotation, rotation
            )

        return T

    def _transfer_map_enter(self) -> torch.Tensor:
        """Linear transfer map for the entrance face of the dipole magnet."""
        factory_kwargs = {"device": self.length.device, "dtype": self.length.dtype}

        sec_e = 1.0 / self._e1.cos()
        phi = (
            self.fringe_integral
            * self.hx
            * self.gap
            * sec_e
            * (1 + self._e1.sin().square())
        )

        tm = torch.eye(7, **factory_kwargs).repeat(*phi.shape, 1, 1)
        tm[..., 1, 0] = self.hx * self._e1.tan()
        tm[..., 3, 2] = -self.hx * (self._e1 - phi).tan()

        return tm

    def _transfer_map_exit(self) -> torch.Tensor:
        """Linear transfer map for the exit face of the dipole magnet."""
        factory_kwargs = {"device": self.length.device, "dtype": self.length.dtype}

        sec_e = 1.0 / self._e2.cos()
        phi = (
            self.fringe_integral_exit
            * self.hx
            * self.gap
            * sec_e
            * (1 + self._e2.sin().square())
        )

        tm = torch.eye(7, **factory_kwargs).repeat(*phi.shape, 1, 1)
        tm[..., 1, 0] = self.hx * self._e2.tan()
        tm[..., 3, 2] = -self.hx * (self._e2 - phi).tan()

        return tm

    def plot(
        self, s: float, vector_idx: tuple | None = None, ax: plt.Axes | None = None
    ) -> plt.Axes:
        ax = ax or plt.subplot(111)

        plot_s = s[vector_idx] if s.dim() > 0 else s
        plot_length = self.length[vector_idx] if self.length.dim() > 0 else self.length
        plot_angle = self.angle[vector_idx] if self.angle.dim() > 0 else self.angle

        alpha = 1 if self.is_active else 0.2
        height = 0.8 * (plot_angle.sign() if self.is_active else 1)

        patch = Rectangle(
            (plot_s, 0), plot_length, height, color="tab:green", alpha=alpha, zorder=2
        )
        ax.add_patch(patch)

    def to_mesh(
        self, cuteness: float | dict = 1.0, show_download_progress: bool = True
    ) -> "tuple[trimesh.Trimesh | None, np.ndarray]":  # noqa: F821 # type: ignore
        # Import only here because most people will not need it
        import trimesh

        mesh, output_transform = super().to_mesh(
            cuteness=cuteness, show_download_progress=show_download_progress
        )

        # Rotate the mesh by half the bending angle
        mesh_rotation = trimesh.transformations.rotation_matrix(
            self.angle.item() / 2.0, [0, 1, 0], [0, 0, 0]
        )
        mesh.apply_transform(mesh_rotation)

        # Rotate the output transform by the full bending angle
        output_transform = (
            trimesh.transformations.rotation_matrix(
                self.angle.item(), [0, 1, 0], [0, 0, 0]
            )
            @ output_transform
        )

        return mesh, output_transform

    @property
    def defining_features(self) -> list[str]:
        return super().defining_features + [
            "length",
            "angle",
            "k1",
            "dipole_e1",
            "dipole_e2",
            "tilt",
            "gap",
            "gap_exit",
            "fringe_integral",
            "fringe_integral_exit",
            "fringe_at",
            "fringe_type",
        ]<|MERGE_RESOLUTION|>--- conflicted
+++ resolved
@@ -151,13 +151,8 @@
         return self.tracking_method in ["linear", "cheetah"]
 
     @property
-<<<<<<< HEAD
-    def is_active(self) -> bool:
-        return (self.angle != 0).any().item()
-=======
     def is_active(self) -> torch.Tensor:
         return self.angle.any()
->>>>>>> 13b697a4
 
     def track(self, incoming: Beam) -> Beam:
         """
