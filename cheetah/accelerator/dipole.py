from typing import Optional, Union

import matplotlib.pyplot as plt
import numpy as np
import torch
from matplotlib.patches import Rectangle
from torch import nn

from ..track_methods import base_rmatrix, rotation_matrix
from ..utils import UniqueNameGenerator
from .element import Element

generate_unique_name = UniqueNameGenerator(prefix="unnamed_element")


class Dipole(Element):
    """
    Dipole magnet (by default a sector bending magnet).

    :param length: Length in meters.
    :param angle: Deflection angle in rad.
    :param k1: Focussing strength in 1/m^-2.
    :param e1: The angle of inclination of the entrance face [rad].
    :param e2: The angle of inclination of the exit face [rad].
    :param tilt: Tilt of the magnet in x-y plane [rad].
    :param fringe_integral: Fringe field integral (of the enterance face).
    :param fringe_integral_exit: (only set if different from `fint`) Fringe field
        integral of the exit face.
    :param gap: The magnet gap [m], NOTE in MAD and ELEGANT: HGAP = gap/2
    :param name: Unique identifier of the element.
    """

    def __init__(
        self,
        length: Union[torch.Tensor, nn.Parameter],
        angle: Optional[Union[torch.Tensor, nn.Parameter]] = None,
        k1: Optional[Union[torch.Tensor, nn.Parameter]] = None,
        e1: Optional[Union[torch.Tensor, nn.Parameter]] = None,
        e2: Optional[Union[torch.Tensor, nn.Parameter]] = None,
        tilt: Optional[Union[torch.Tensor, nn.Parameter]] = None,
        fringe_integral: Optional[Union[torch.Tensor, nn.Parameter]] = None,
        fringe_integral_exit: Optional[Union[torch.Tensor, nn.Parameter]] = None,
        gap: Optional[Union[torch.Tensor, nn.Parameter]] = None,
        name: Optional[str] = None,
        device=None,
        dtype=torch.float32,
    ):
        factory_kwargs = {"device": device, "dtype": dtype}
        super().__init__(name=name)

        self.register_buffer("length", torch.as_tensor(length, **factory_kwargs))
        self.register_buffer(
            "angle",
            (
                torch.as_tensor(angle, **factory_kwargs)
                if angle is not None
                else torch.zeros_like(self.length)
            ),
        )
        self.register_buffer(
            "k1",
            (
                torch.as_tensor(k1, **factory_kwargs)
                if k1 is not None
                else torch.zeros_like(self.length)
            ),
        )
        self.register_buffer(
            "gap",
            (
                torch.as_tensor(gap, **factory_kwargs)
                if gap is not None
                else torch.zeros_like(self.length)
            ),
        )
        self.register_buffer(
            "tilt",
            (
                torch.as_tensor(tilt, **factory_kwargs)
                if tilt is not None
                else torch.zeros_like(self.length)
            ),
        )
        self.register_buffer(
            "fringe_integral",
            (
                torch.as_tensor(fringe_integral, **factory_kwargs)
                if fringe_integral is not None
                else torch.zeros_like(self.length)
            ),
        )
        self.register_buffer(
            "fringe_integral_exit",
            (
                self.fringe_integral
                if fringe_integral_exit is None
                else torch.as_tensor(fringe_integral_exit, **factory_kwargs)
            ),
        )
        # Sector bend if not specified
        self.register_buffer(
            "e1",
            (
                torch.as_tensor(e1, **factory_kwargs)
                if e1 is not None
                else torch.zeros_like(self.length)
            ),
        )
        self.register_buffer(
            "e2",
            (
                torch.as_tensor(e2, **factory_kwargs)
                if e2 is not None
                else torch.zeros_like(self.length)
            ),
        )

    @property
    def hx(self) -> torch.Tensor:
        return torch.where(self.length == 0.0, 0.0, self.angle / self.length)

    @property
    def is_skippable(self) -> bool:
        return True

    @property
    def is_active(self):
        return torch.any(self.angle != 0)

    def transfer_map(self, energy: torch.Tensor) -> torch.Tensor:
        device = self.length.device
        dtype = self.length.dtype

        R_enter = self._transfer_map_enter()
        R_exit = self._transfer_map_exit()

        if torch.any(self.length != 0.0):  # Bending magnet with finite length
            R = base_rmatrix(
                length=self.length,
                k1=self.k1,
                hx=self.hx,
                tilt=torch.zeros_like(self.length),
                energy=energy,
            )  # Tilt is applied after adding edges
        else:  # Reduce to Thin-Corrector
            R = torch.eye(7, device=device, dtype=dtype).repeat(
                (*self.length.shape, 1, 1)
            )
            R[..., 0, 1] = self.length
            R[..., 2, 6] = self.angle
            R[..., 2, 3] = self.length

        # Apply fringe fields
        R = torch.matmul(R_exit, torch.matmul(R, R_enter))
        # Apply rotation for tilted magnets
        R = torch.matmul(
            rotation_matrix(-self.tilt), torch.matmul(R, rotation_matrix(self.tilt))
        )
        return R

    def _transfer_map_enter(self) -> torch.Tensor:
        """Linear transfer map for the entrance face of the dipole magnet."""
        device = self.length.device
        dtype = self.length.dtype

        sec_e = 1.0 / torch.cos(self.e1)
        phi = (
            self.fringe_integral
            * self.hx
            * self.gap
            * sec_e
            * (1 + torch.sin(self.e1) ** 2)
        )

        tm = torch.eye(7, device=device, dtype=dtype).repeat(*phi.shape, 1, 1)
        tm[..., 1, 0] = self.hx * torch.tan(self.e1)
        tm[..., 3, 2] = -self.hx * torch.tan(self.e1 - phi)

        return tm

    def _transfer_map_exit(self) -> torch.Tensor:
        """Linear transfer map for the exit face of the dipole magnet."""
        device = self.length.device
        dtype = self.length.dtype

        sec_e = 1.0 / torch.cos(self.e2)
        phi = (
            self.fringe_integral_exit
            * self.hx
            * self.gap
            * sec_e
            * (1 + torch.sin(self.e2) ** 2)
        )

        tm = torch.eye(7, device=device, dtype=dtype).repeat(*phi.shape, 1, 1)
        tm[..., 1, 0] = self.hx * torch.tan(self.e2)
        tm[..., 3, 2] = -self.hx * torch.tan(self.e2 - phi)

        return tm

<<<<<<< HEAD
=======
    def broadcast(self, shape: Size) -> Element:
        return self.__class__(
            length=self.length.repeat(shape),
            angle=self.angle.repeat(shape),
            k1=self.k1.repeat(shape),
            e1=self.e1.repeat(shape),
            e2=self.e2.repeat(shape),
            tilt=self.tilt.repeat(shape),
            fringe_integral=self.fringe_integral.repeat(shape),
            fringe_integral_exit=self.fringe_integral_exit.repeat(shape),
            gap=self.gap.repeat(shape),
            name=self.name,
            device=self.length.device,
            dtype=self.length.dtype,
        )

>>>>>>> 980a0348
    def split(self, resolution: torch.Tensor) -> list[Element]:
        # TODO: Implement splitting for dipole properly, for now just returns the
        # element itself
        return [self]

    def __repr__(self):
        return (
            f"{self.__class__.__name__}(length={repr(self.length)}, "
            + f"angle={repr(self.angle)}, "
            + f"k1={repr(self.k1)}, "
            + f"e1={repr(self.e1)},"
            + f"e2={repr(self.e2)},"
            + f"tilt={repr(self.tilt)},"
            + f"fringe_integral={repr(self.fringe_integral)},"
            + f"fringe_integral_exit={repr(self.fringe_integral_exit)},"
            + f"gap={repr(self.gap)},"
            + f"name={repr(self.name)})"
        )

    @property
    def defining_features(self) -> list[str]:
        return super().defining_features + [
            "length",
            "angle",
            "k1",
            "e1",
            "e2",
            "tilt",
            "fringe_integral",
            "fringe_integral_exit",
            "gap",
        ]

    def plot(self, ax: plt.Axes, s: float) -> None:
        alpha = 1 if self.is_active else 0.2
        height = 0.8 * (np.sign(self.angle[0]) if self.is_active else 1)

        patch = Rectangle(
            (s, 0), self.length[0], height, color="tab:green", alpha=alpha, zorder=2
        )
        ax.add_patch(patch)<|MERGE_RESOLUTION|>--- conflicted
+++ resolved
@@ -198,25 +198,6 @@
 
         return tm
 
-<<<<<<< HEAD
-=======
-    def broadcast(self, shape: Size) -> Element:
-        return self.__class__(
-            length=self.length.repeat(shape),
-            angle=self.angle.repeat(shape),
-            k1=self.k1.repeat(shape),
-            e1=self.e1.repeat(shape),
-            e2=self.e2.repeat(shape),
-            tilt=self.tilt.repeat(shape),
-            fringe_integral=self.fringe_integral.repeat(shape),
-            fringe_integral_exit=self.fringe_integral_exit.repeat(shape),
-            gap=self.gap.repeat(shape),
-            name=self.name,
-            device=self.length.device,
-            dtype=self.length.dtype,
-        )
-
->>>>>>> 980a0348
     def split(self, resolution: torch.Tensor) -> list[Element]:
         # TODO: Implement splitting for dipole properly, for now just returns the
         # element itself
