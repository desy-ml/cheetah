import warnings
from typing import Literal

import matplotlib.pyplot as plt
import torch
from matplotlib.patches import Rectangle

from cheetah.accelerator.element import Element
from cheetah.particles import Beam, ParticleBeam, Species
from cheetah.track_methods import base_rmatrix, base_ttensor, rotation_matrix
from cheetah.utils import UniqueNameGenerator, bmadx

generate_unique_name = UniqueNameGenerator(prefix="unnamed_element")


class Dipole(Element):
    """
    Dipole magnet (by default a sector bending magnet).

    :param length: Length in meters.
    :param angle: Deflection angle in rad.
    :param k1: Focussing strength in 1/m^-2. Only used with `"cheetah"` tracking method.
    :param dipole_e1: The angle of inclination of the entrance face in rad.
    :param dipole_e2: The angle of inclination of the exit face in rad.
    :param tilt: Tilt of the magnet in x-y plane [rad].
    :param gap: The magnet gap in meters. Note that in MAD and ELEGANT: HGAP = gap/2.
    :param gap_exit: The magnet gap at the exit in meters. Note that in MAD and
        ELEGANT: HGAP = gap/2. Only set if different from `gap`. Only used with
        `"drift_kick_drift"` tracking method.
    :param fringe_integral: Fringe field integral (of the enterance face).
    :param fringe_integral_exit: Fringe field integral of the exit face. Only set if
        different from `fringe_integral`. Only used with `"drift_kick_drift"` tracking
        method.
    :param fringe_at: Where to apply the fringe fields for `"drift_kick_drift"`
        tracking. The available options are:
        - "neither": Do not apply fringe fields.
        - "entrance": Apply fringe fields at the entrance end.
        - "exit": Apply fringe fields at the exit end.
        - "both": Apply fringe fields at both ends.
    :param fringe_type: Type of fringe field for `"drift_kick_drift"` tracking.
        Currently only supports `"linear_edge"`.
    :param tracking_method: Method to use for tracking through the element.
    :param name: Unique identifier of the element.
    :param sanitize_name: Whether to sanitise the name to be a valid Python variable
        name. This is needed if you want to use the `segment.element_name` syntax to
        access the element in a segment.
    """

    supported_tracking_methods = [
        "linear",
        "cheetah",
        "second_order",
        "drift_kick_drift",
        "bmadx",
    ]

    def __init__(
        self,
        length: torch.Tensor,
        angle: torch.Tensor | None = None,
        k1: torch.Tensor | None = None,
        dipole_e1: torch.Tensor | None = None,
        dipole_e2: torch.Tensor | None = None,
        tilt: torch.Tensor | None = None,
        gap: torch.Tensor | None = None,
        gap_exit: torch.Tensor | None = None,
        fringe_integral: torch.Tensor | None = None,
        fringe_integral_exit: torch.Tensor | None = None,
        fringe_at: Literal["neither", "entrance", "exit", "both"] = "both",
        fringe_type: Literal["linear_edge"] = "linear_edge",
        tracking_method: Literal[
            "linear", "cheetah", "second_order", "drift_kick_drift", "bmadx"
        ] = "linear",
        name: str | None = None,
        sanitize_name: bool = False,
        device: torch.device | None = None,
        dtype: torch.dtype | None = None,
    ):
        factory_kwargs = {"device": device, "dtype": dtype}
        super().__init__(name=name, sanitize_name=sanitize_name, **factory_kwargs)

        self.length = length

        self.register_buffer_or_parameter(
            "angle", angle if angle is not None else torch.tensor(0.0, **factory_kwargs)
        )
        self.register_buffer_or_parameter(
            "k1", k1 if k1 is not None else torch.tensor(0.0, **factory_kwargs)
        )
        self.register_buffer_or_parameter(
            "_e1",
            dipole_e1 if dipole_e1 is not None else torch.tensor(0.0, **factory_kwargs),
        )
        self.register_buffer_or_parameter(
            "_e2",
            dipole_e2 if dipole_e2 is not None else torch.tensor(0.0, **factory_kwargs),
        )
        self.register_buffer_or_parameter(
            "fringe_integral",
            (
                fringe_integral
                if fringe_integral is not None
                else torch.tensor(0.0, **factory_kwargs)
            ),
        )
        self.register_buffer_or_parameter(
            "fringe_integral_exit",
            (
                fringe_integral_exit
                if fringe_integral_exit is not None
                else self.fringe_integral
            ),
        )

        self.register_buffer_or_parameter(
            "gap", gap if gap is not None else torch.tensor(0.0, **factory_kwargs)
        )
        self.register_buffer_or_parameter(
            "gap_exit", gap_exit if gap_exit is not None else self.gap
        )
        self.register_buffer_or_parameter(
            "tilt", tilt if tilt is not None else torch.tensor(0.0, **factory_kwargs)
        )

        self.fringe_at = fringe_at
        self.fringe_type = fringe_type
        self.tracking_method = tracking_method

    @property
    def hx(self) -> torch.Tensor:
        return self.angle / self.length  # Zero length not caught because not physical

    @property
    def dipole_e1(self) -> torch.Tensor:
        return self._e1

    @dipole_e1.setter
    def dipole_e1(self, value: torch.Tensor):
        self._e1 = value

    @property
    def dipole_e2(self) -> torch.Tensor:
        return self._e2

    @dipole_e2.setter
    def dipole_e2(self, value: torch.Tensor):
        self._e2 = value

    @property
    def is_skippable(self) -> bool:
        return self.tracking_method in ["linear", "cheetah"]

    @property
    def is_active(self) -> bool:
        return torch.any(self.angle != 0).item()

    def track(self, incoming: Beam) -> Beam:
        """
        Track particles through the dipole element.

        :param incoming: Beam entering the element.
        :return: Beam exiting the element.
        """
        if self.tracking_method == "linear":
            return super()._track_first_order(incoming)
        elif self.tracking_method == "cheetah":
            warnings.warn(
                "The 'cheetah' tracking method is deprecated and will be removed in a"
                "future release. Please use 'linear' instead.",
                DeprecationWarning,
                stacklevel=2,
            )
            return super()._track_first_order(incoming)
        elif self.tracking_method == "second_order":
            return super()._track_second_order(incoming)
        elif self.tracking_method == "drift_kick_drift":
            return self._track_drift_kick_drift(incoming)
        elif self.tracking_method == "bmadx":
            warnings.warn(
                "The 'bmadx' tracking method is deprecated and will be removed in a"
                "future release. Please use 'drift_kick_drift' instead.",
                DeprecationWarning,
                stacklevel=2,
            )
            return self._track_drift_kick_drift(incoming)
        else:
            raise ValueError(
                f"Invalid tracking method {self.tracking_method}. For element of"
                f" type {self.__class__.__name__}, supported methods are "
                f"{self.supported_tracking_methods}."
            )

    def _track_drift_kick_drift(self, incoming: ParticleBeam) -> ParticleBeam:
        """
        Track particles through the quadrupole element using the Drift_kick_drift
            tracking method.

        :param incoming: Beam entering the element. Currently only supports
            `ParticleBeam`.
        :return: Beam exiting the element.
        """
        assert isinstance(
            incoming, ParticleBeam
        ), "Drift-kick-drift tracking is currently only supported for `ParticleBeam`."

        # TODO: The renaming of the components of `incoming` to just the component name
        # makes things hard to read. The reuse and overwriting of those component names
        # throughout the function makes it even harder, is bad practice and should
        # really be fixed!

        # Compute Bmad coordinates and p0c
        x = incoming.x
        px = incoming.px
        y = incoming.y
        py = incoming.py
        tau = incoming.tau
        delta = incoming.p
        mc2 = incoming.species.mass_eV

        z, pz, p0c = bmadx.cheetah_to_bmad_z_pz(tau, delta, incoming.energy, mc2)

        # Begin Bmad-X tracking
        x, px, y, py = bmadx.offset_particle_set(
            torch.zeros_like(self.tilt),
            torch.zeros_like(self.tilt),
            self.tilt,
            x,
            px,
            y,
            py,
        )

        if self.fringe_at == "entrance" or self.fringe_at == "both":
            px, py = self._bmadx_fringe_linear("entrance", x, px, y, py)
        x, px, y, py, z, pz = self._bmadx_body(x, px, y, py, z, pz, p0c, mc2)
        if self.fringe_at == "exit" or self.fringe_at == "both":
            px, py = self._bmadx_fringe_linear("exit", x, px, y, py)

        x, px, y, py = bmadx.offset_particle_unset(
            torch.zeros_like(self.tilt),
            torch.zeros_like(self.tilt),
            self.tilt,
            x,
            px,
            y,
            py,
        )
        # End of Bmad-X tracking

        # Convert back to Cheetah coordinates
        tau, delta, ref_energy = bmadx.bmad_to_cheetah_z_pz(z, pz, p0c, mc2)

        # Broadcast to align their shapes so that they can be stacked
        x, px, y, py, tau, delta = torch.broadcast_tensors(x, px, y, py, tau, delta)

        outgoing_beam = ParticleBeam(
            particles=torch.stack(
                (x, px, y, py, tau, delta, torch.ones_like(x)), dim=-1
            ),
            energy=ref_energy,
            particle_charges=incoming.particle_charges,
            survival_probabilities=incoming.survival_probabilities,
            s=incoming.s + self.length,
            species=incoming.species,
        )
        return outgoing_beam

    def _bmadx_body(
        self,
        x: torch.Tensor,
        px: torch.Tensor,
        y: torch.Tensor,
        py: torch.Tensor,
        z: torch.Tensor,
        pz: torch.Tensor,
        p0c: torch.Tensor,
        mc2: float,
    ) -> list[torch.Tensor]:
        """
        Track particle coordinates through bend body.

        :param x: Initial x coordinate [m].
        :param px: Initial Bmad cannonical px coordinate.
        :param y: Initial y coordinate [m].
        :param py: Initial Bmad cannonical py coordinate.
        :param z: Initial Bmad cannonical z coordinate [m].
        :param pz: Initial Bmad cannonical pz coordinate.
        :param p0c: Reference momentum [eV/c].
        :param mc2: Particle mass [eV/c^2].
        :return: x, px, y, py, z, pz final Bmad cannonical coordinates.
        """
        px_norm = torch.sqrt((1 + pz) ** 2 - py**2)  # For simplicity
        phi1 = torch.arcsin(px / px_norm)
        g = self.angle / self.length
        gp = g.unsqueeze(-1) / px_norm

        alpha = (
            2
            * (1 + g.unsqueeze(-1) * x)
            * torch.sin(self.angle.unsqueeze(-1) + phi1)
            * self.length.unsqueeze(-1)
            * bmadx.sinc(self.angle).unsqueeze(-1)
            - gp
            * (
                (1 + g.unsqueeze(-1) * x)
                * self.length.unsqueeze(-1)
                * bmadx.sinc(self.angle).unsqueeze(-1)
            )
            ** 2
        )

        x2_t1 = x * torch.cos(self.angle.unsqueeze(-1)) + self.length.unsqueeze(
            -1
        ) ** 2 * g.unsqueeze(-1) * bmadx.cosc(self.angle.unsqueeze(-1))

        x2_t2 = torch.sqrt(
            (torch.cos(self.angle.unsqueeze(-1) + phi1) ** 2) + gp * alpha
        )
        x2_t3 = torch.cos(self.angle.unsqueeze(-1) + phi1)

        c1 = x2_t1 + alpha / (x2_t2 + x2_t3)
        c2 = x2_t1 + (x2_t2 - x2_t3) / gp
        temp = torch.abs(self.angle.unsqueeze(-1) + phi1)
        x2 = c1 * (temp < torch.pi / 2) + c2 * (temp >= torch.pi / 2)

        Lcu = (
            x2
            - self.length.unsqueeze(-1) ** 2
            * g.unsqueeze(-1)
            * bmadx.cosc(self.angle.unsqueeze(-1))
            - x * torch.cos(self.angle.unsqueeze(-1))
        )

        Lcv = -self.length.unsqueeze(-1) * bmadx.sinc(
            self.angle.unsqueeze(-1)
        ) - x * torch.sin(self.angle.unsqueeze(-1))

        theta_p = 2 * (
            self.angle.unsqueeze(-1) + phi1 - torch.pi / 2 - torch.arctan2(Lcv, Lcu)
        )

        Lc = torch.sqrt(Lcu**2 + Lcv**2)
        Lp = Lc / bmadx.sinc(theta_p / 2)

        P = p0c.unsqueeze(-1) * (1 + pz)  # In eV
        E = torch.sqrt(P**2 + mc2**2)  # In eV
        E0 = torch.sqrt(p0c**2 + mc2**2)  # In eV
        beta = P / E
        beta0 = p0c / E0

        x_f = x2
        px_f = px_norm * torch.sin(self.angle.unsqueeze(-1) + phi1 - theta_p)
        y_f = y + py * Lp / px_norm
        z_f = (
            z
            + (beta * self.length.unsqueeze(-1) / beta0.unsqueeze(-1))
            - ((1 + pz) * Lp / px_norm)
        )

        return x_f, px_f, y_f, py, z_f, pz

    def _bmadx_fringe_linear(
        self,
        location: Literal["entrance", "exit"],
        x: torch.Tensor,
        px: torch.Tensor,
        y: torch.Tensor,
        py: torch.Tensor,
    ) -> list[torch.Tensor]:
        """
        Tracks linear fringe.

        :param location: "entrance" or "exit".
        :param x: Initial x coordinate [m].
        :param px: Initial Bmad cannonical px coordinate.
        :param y: Initial y coordinate [m].
        :param py: Initial Bmad cannonical py coordinate.
        :return: px, py final Bmad cannonical coordinates.
        """
        g = self.angle / self.length
        e = self._e1 * (location == "entrance") + self._e2 * (location == "exit")
        f_int = self.fringe_integral * (
            location == "entrance"
        ) + self.fringe_integral_exit * (location == "exit")
        h_gap = 0.5 * (
            self.gap * (location == "entrance") + self.gap_exit * (location == "exit")
        )

        hx = g * torch.tan(e)
        hy = -g * torch.tan(
            e - 2 * f_int * h_gap * g * (1 + torch.sin(e) ** 2) / torch.cos(e)
        )
        px_f = px + x * hx.unsqueeze(-1)
        py_f = py + y * hy.unsqueeze(-1)

        return px_f, py_f

    def _compute_first_order_transfer_map(
        self, energy: torch.Tensor, species: Species
    ) -> torch.Tensor:
        R_enter = self._transfer_map_enter()
        R_exit = self._transfer_map_exit()

        R = base_rmatrix(
            length=self.length,
            k1=self.k1,
            hx=self.hx,
            species=species,
            energy=energy,
        )  # Tilt is applied after adding edges

        # Apply fringe fields
        R = R_exit @ R @ R_enter

        # Apply rotation for tilted magnets
<<<<<<< HEAD
        rotation = rotation_matrix(self.tilt)
        R = rotation.transpose(-1, -2) @ R @ rotation
=======
        if torch.any(self.tilt != 0):
            rotation = rotation_matrix(self.tilt)
            R = rotation.mT @ R @ rotation
>>>>>>> a8e26376

        return R

    def _compute_second_order_transfer_map(
        self, energy: torch.Tensor, species: Species
    ) -> torch.Tensor:
        R_enter = self._transfer_map_enter()
        R_exit = self._transfer_map_exit()

        T = base_ttensor(
            length=self.length,
            k1=self.k1,
            k2=self.length.new_zeros(()),
            hx=self.hx,
            species=species,
            energy=energy,
        )

        # Fill the first-order transfer map into the second-order transfer map
        T[..., :, 6, :] = base_rmatrix(
            length=self.length, k1=self.k1, hx=self.hx, species=species, energy=energy
        )

        # Apply fringe fields
        T = torch.einsum(
            "...ij,...jkl,...kn,...lm->...inm", R_exit, T, R_enter, R_enter
        )

        # Apply rotation for tilted magnets
<<<<<<< HEAD
        rotation = rotation_matrix(self.tilt)
        T = torch.einsum(
            "...ji,...jkl,...kn,...lm->...inm",
            rotation,  # Switch index labels in einsum instead of transpose (faster)
            T,
            rotation,
            rotation,
        )
=======
        if torch.any(self.tilt != 0):
            rotation = rotation_matrix(self.tilt)
            T = torch.einsum(
                "...ji,...jkl,...kn,...lm->...inm", rotation, T, rotation, rotation
            )
>>>>>>> a8e26376

        return T

    def _transfer_map_enter(self) -> torch.Tensor:
        """Linear transfer map for the entrance face of the dipole magnet."""
        factory_kwargs = {"device": self.length.device, "dtype": self.length.dtype}

        sec_e = 1.0 / torch.cos(self._e1)
        phi = (
            self.fringe_integral
            * self.hx
            * self.gap
            * sec_e
            * (1 + torch.sin(self._e1) ** 2)
        )

        tm = torch.eye(7, **factory_kwargs).repeat(*phi.shape, 1, 1)
        tm[..., 1, 0] = self.hx * torch.tan(self._e1)
        tm[..., 3, 2] = -self.hx * torch.tan(self._e1 - phi)

        return tm

    def _transfer_map_exit(self) -> torch.Tensor:
        """Linear transfer map for the exit face of the dipole magnet."""
        factory_kwargs = {"device": self.length.device, "dtype": self.length.dtype}

        sec_e = 1.0 / torch.cos(self._e2)
        phi = (
            self.fringe_integral_exit
            * self.hx
            * self.gap
            * sec_e
            * (1 + torch.sin(self._e2) ** 2)
        )

        tm = torch.eye(7, **factory_kwargs).repeat(*phi.shape, 1, 1)
        tm[..., 1, 0] = self.hx * torch.tan(self._e2)
        tm[..., 3, 2] = -self.hx * torch.tan(self._e2 - phi)

        return tm

    def plot(
        self, s: float, vector_idx: tuple | None = None, ax: plt.Axes | None = None
    ) -> plt.Axes:
        ax = ax or plt.subplot(111)

        plot_s = s[vector_idx] if s.dim() > 0 else s
        plot_length = self.length[vector_idx] if self.length.dim() > 0 else self.length
        plot_angle = self.angle[vector_idx] if self.angle.dim() > 0 else self.angle

        alpha = 1 if self.is_active else 0.2
        height = 0.8 * (torch.sign(plot_angle) if self.is_active else 1)

        patch = Rectangle(
            (plot_s, 0), plot_length, height, color="tab:green", alpha=alpha, zorder=2
        )
        ax.add_patch(patch)

    def to_mesh(
        self, cuteness: float | dict = 1.0, show_download_progress: bool = True
    ) -> "tuple[trimesh.Trimesh | None, np.ndarray]":  # noqa: F821 # type: ignore
        # Import only here because most people will not need it
        import trimesh

        mesh, output_transform = super().to_mesh(
            cuteness=cuteness, show_download_progress=show_download_progress
        )

        # Rotate the mesh by half the bending angle
        mesh_rotation = trimesh.transformations.rotation_matrix(
            self.angle.item() / 2.0, [0, 1, 0], [0, 0, 0]
        )
        mesh.apply_transform(mesh_rotation)

        # Rotate the output transform by the full bending angle
        output_transform = (
            trimesh.transformations.rotation_matrix(
                self.angle.item(), [0, 1, 0], [0, 0, 0]
            )
            @ output_transform
        )

        return mesh, output_transform

    @property
    def defining_features(self) -> list[str]:
        return super().defining_features + [
            "length",
            "angle",
            "k1",
            "dipole_e1",
            "dipole_e2",
            "tilt",
            "gap",
            "gap_exit",
            "fringe_integral",
            "fringe_integral_exit",
            "fringe_at",
            "fringe_type",
        ]<|MERGE_RESOLUTION|>--- conflicted
+++ resolved
@@ -413,14 +413,8 @@
         R = R_exit @ R @ R_enter
 
         # Apply rotation for tilted magnets
-<<<<<<< HEAD
         rotation = rotation_matrix(self.tilt)
-        R = rotation.transpose(-1, -2) @ R @ rotation
-=======
-        if torch.any(self.tilt != 0):
-            rotation = rotation_matrix(self.tilt)
-            R = rotation.mT @ R @ rotation
->>>>>>> a8e26376
+        R = rotation.mT @ R @ rotation
 
         return R
 
@@ -450,22 +444,10 @@
         )
 
         # Apply rotation for tilted magnets
-<<<<<<< HEAD
         rotation = rotation_matrix(self.tilt)
         T = torch.einsum(
-            "...ji,...jkl,...kn,...lm->...inm",
-            rotation,  # Switch index labels in einsum instead of transpose (faster)
-            T,
-            rotation,
-            rotation,
-        )
-=======
-        if torch.any(self.tilt != 0):
-            rotation = rotation_matrix(self.tilt)
-            T = torch.einsum(
-                "...ji,...jkl,...kn,...lm->...inm", rotation, T, rotation, rotation
-            )
->>>>>>> a8e26376
+            "...ji,...jkl,...kn,...lm->...inm", rotation, T, rotation, rotation
+        )
 
         return T
 
