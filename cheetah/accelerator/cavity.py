--- conflicted
+++ resolved
@@ -271,13 +271,8 @@
                 / energy
                 * log1pdiv(delta_energy / energy)
             )
-<<<<<<< HEAD
             beta0 = (1 - Ei.square().reciprocal()).sqrt()
             beta1 = (1 - Ef.square().reciprocal()).sqrt()
-=======
-            beta0 = torch.sqrt(1 - 1 / Ei.square())
-            beta1 = torch.sqrt(1 - 1 / Ef.square())
->>>>>>> 9d996d0b
 
             r11 = torch.cos(alpha) - math.sqrt(2.0) * torch.cos(phi) * torch.sin(alpha)
 
