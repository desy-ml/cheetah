from typing import Literal

import matplotlib.pyplot as plt
import torch
from matplotlib.patches import Rectangle
from scipy import constants

from cheetah.accelerator.element import Element
from cheetah.particles import Beam, ParameterBeam, ParticleBeam, Species
from cheetah.track_methods import drift_matrix
from cheetah.utils import UniqueNameGenerator, compute_relativistic_factors

generate_unique_name = UniqueNameGenerator(prefix="unnamed_element")


class Cavity(Element):
    """
    Accelerating cavity in a particle accelerator.

    :param length: Length in meters.
    :param voltage: Voltage of the cavity in volts. NOTE: This assumes the physical
        voltage. Positive voltage will accelerate electron-like particles.
        For particle with charge `n * e`, the energy gain on crest will be
        `n * voltage`.
    :param phase: Phase of the cavity in degrees.
    :param frequency: Frequency of the cavity in Hz.
    :param cavity_type: Type of the cavity.
    :param name: Unique identifier of the element.
    :param sanitize_name: Whether to sanitise the name to be a valid Python variable
        name. This is needed if you want to use the `segment.element_name` syntax to
        access the element in a segment.
    """

    def __init__(
        self,
        length: torch.Tensor,
        voltage: torch.Tensor | None = None,
        phase: torch.Tensor | None = None,
        frequency: torch.Tensor | None = None,
        cavity_type: Literal["standing_wave", "traveling_wave"] = "standing_wave",
        name: str | None = None,
        sanitize_name: bool = False,
        device: torch.device | None = None,
        dtype: torch.dtype | None = None,
    ) -> None:
        factory_kwargs = {"device": device, "dtype": dtype}
        super().__init__(name=name, sanitize_name=sanitize_name, **factory_kwargs)

        self.length = length

        self.register_buffer_or_parameter(
            "voltage",
            voltage if voltage is not None else torch.tensor(0.0, **factory_kwargs),
        )
        self.register_buffer_or_parameter(
            "phase",
            phase if phase is not None else torch.tensor(0.0, **factory_kwargs),
        )
        self.register_buffer_or_parameter(
            "frequency",
            frequency if frequency is not None else torch.tensor(0.0, **factory_kwargs),
        )

        self.cavity_type = cavity_type

    @property
    def is_active(self) -> torch.Tensor:
        return self.voltage.any()

    @property
    def is_skippable(self) -> bool:
        return not self.is_active

    def first_order_transfer_map(
        self, energy: torch.Tensor, species: Species
    ) -> torch.Tensor:
        return torch.where(
            torch.logical_and(self.voltage != 0, (self.phase / 90) % 2 != 1.0)
            .unsqueeze(-1)
            .unsqueeze(-1),
            self._cavity_rmatrix(energy, species),
            drift_matrix(self.length, energy=energy, species=species),
        )

    def track(self, incoming: Beam) -> Beam:
        gamma0, igamma2, beta0 = compute_relativistic_factors(
            incoming.energy, incoming.species.mass_eV
        )

        phi = torch.deg2rad(self.phase)

        tm = self.first_order_transfer_map(incoming.energy, incoming.species)
        if isinstance(incoming, ParameterBeam):
            outgoing_mu = (tm @ incoming.mu.unsqueeze(-1)).squeeze(-1)
            outgoing_cov = tm @ incoming.cov @ tm.mT
        else:  # ParticleBeam
            outgoing_particles = incoming.particles @ tm.mT
        delta_energy = (
            -self.voltage * phi.cos() * incoming.species.num_elementary_charges
        )

        T566 = 1.5 * self.length * igamma2 / beta0**3
        T556 = self.length.new_zeros(())
        T555 = self.length.new_zeros(())

        if torch.any(incoming.energy + delta_energy > 0):
            k = 2 * torch.pi * self.frequency / constants.speed_of_light
            outgoing_energy = incoming.energy + delta_energy
            gamma1, _, beta1 = compute_relativistic_factors(
                outgoing_energy, incoming.species.mass_eV
            )

            if isinstance(incoming, ParameterBeam):
                outgoing_mu[..., 5] = incoming.mu[..., 5] * incoming.energy * beta0 / (
                    outgoing_energy * beta1
                ) + self.voltage * beta0 / (outgoing_energy * beta1) * (
                    (-incoming.mu[..., 4] * beta0 * k + phi).cos() - phi.cos()
                )
                outgoing_cov[..., 5, 5] = incoming.cov[..., 5, 5]
            else:  # ParticleBeam
                outgoing_particles[..., 5] = incoming.particles[
                    ..., 5
                ] * incoming.energy.unsqueeze(-1) * beta0.unsqueeze(-1) / (
                    outgoing_energy.unsqueeze(-1) * beta1.unsqueeze(-1)
                ) + self.voltage.unsqueeze(
                    -1
                ) * beta0.unsqueeze(
                    -1
                ) / (
                    outgoing_energy.unsqueeze(-1) * beta1.unsqueeze(-1)
                ) * (
                    (
                        -incoming.particles[..., 4]
                        * beta0.unsqueeze(-1)
                        * k.unsqueeze(-1)
                        + phi.unsqueeze(-1)
                    ).cos()
                    - phi.cos().unsqueeze(-1)
                )

            dgamma = self.voltage / incoming.species.mass_eV
            if torch.any(delta_energy > 0):
                T566 = (
                    self.length
                    * (beta0**3 * gamma0**3 - beta1**3 * gamma1**3)
                    / (2 * beta0 * beta1**3 * gamma0 * (gamma0 - gamma1) * gamma1**3)
                )
                T556 = (
                    beta0
                    * k
                    * self.length
                    * dgamma
                    * gamma0
                    * (beta1**3 * gamma1**3 + beta0 * (gamma0 - gamma1**3))
                    * phi.sin()
                    / (beta1**3 * gamma1**3 * (gamma0 - gamma1).square())
                )
                T555 = (
                    beta0.square()
                    * k.square()
                    * self.length
                    * dgamma
                    / 2.0
                    * (
                        dgamma
                        * (
                            2 * gamma0 * gamma1**3 * (beta0 * beta1**3 - 1)
                            + gamma0.square()
                            + 3 * gamma1.square()
                            - 2
                        )
                        / (beta1**3 * gamma1**3 * (gamma0 - gamma1) ** 3)
                        * phi.sin().square()
                        - (gamma1 * gamma0 * (beta1 * beta0 - 1) + 1)
                        / (beta1 * gamma1 * (gamma0 - gamma1).square())
                        * phi.cos()
                    )
                )

            if isinstance(incoming, ParameterBeam):
                outgoing_mu[..., 4] = outgoing_mu[..., 4] + (
                    T566 * incoming.mu[..., 5].square()
                    + T556 * incoming.mu[..., 4] * incoming.mu[..., 5]
                    + T555 * incoming.mu[..., 4].square()
                )
                outgoing_cov[..., 4, 4] = (
                    T566 * incoming.cov[..., 5, 5].square()
                    + T556 * incoming.cov[..., 4, 5] * incoming.cov[..., 5, 5]
                    + T555 * incoming.cov[..., 4, 4].square()
                )
                outgoing_cov[..., 4, 5] = (
                    T566 * incoming.cov[..., 5, 5].square()
                    + T556 * incoming.cov[..., 4, 5] * incoming.cov[..., 5, 5]
                    + T555 * incoming.cov[..., 4, 4].square()
                )
                outgoing_cov[..., 5, 4] = outgoing_cov[..., 4, 5]
            else:  # ParticleBeam
                outgoing_particles[..., 4] = outgoing_particles[..., 4] + (
                    T566.unsqueeze(-1) * incoming.particles[..., 5].square()
                    + T556.unsqueeze(-1)
                    * incoming.particles[..., 4]
                    * incoming.particles[..., 5]
                    + T555.unsqueeze(-1) * incoming.particles[..., 4].square()
                )

        if isinstance(incoming, ParameterBeam):
            outgoing = ParameterBeam(
                mu=outgoing_mu,
                cov=outgoing_cov,
                energy=outgoing_energy,
                total_charge=incoming.total_charge,
                s=incoming.s + self.length,
                device=outgoing_mu.device,
                dtype=outgoing_mu.dtype,
            )
            return outgoing
        else:  # ParticleBeam
            outgoing = ParticleBeam(
                particles=outgoing_particles,
                energy=outgoing_energy,
                particle_charges=incoming.particle_charges,
                survival_probabilities=incoming.survival_probabilities,
                s=incoming.s + self.length,
                device=outgoing_particles.device,
                dtype=outgoing_particles.dtype,
            )
            return outgoing

    def _cavity_rmatrix(self, energy: torch.Tensor, species: Species) -> torch.Tensor:
        """Produces an R-matrix for a cavity when it is on, i.e. voltage > 0.0."""
        factory_kwargs = {"device": self.length.device, "dtype": self.length.dtype}

        phi = self.phase.deg2rad()
        effective_voltage = self.voltage * -species.num_elementary_charges
        delta_energy = effective_voltage * phi.cos()
        # Comment from Ocelot: Pure pi-standing-wave case
        eta = self.length.new_ones(())
        Ei = energy / species.mass_eV
        Ef = (energy + delta_energy) / species.mass_eV
<<<<<<< HEAD
        Ep = delta_energy / species.mass_eV / self.length  # Derivative of the energy
=======
        Ep = delta_energy / (species.mass_eV * self.length)  # Derivative of the energy
>>>>>>> e6d00bce
        assert torch.all(Ei > 0), "Initial energy must be larger than 0"

        alpha = (eta / 8).sqrt() / phi.cos() * (Ef / Ei).log()

        r55_cor = self.length.new_zeros(())

        k = 2 * torch.pi * self.frequency / constants.speed_of_light
        beta0 = (1 - Ei.square().reciprocal()).sqrt()
        beta1 = (1 - Ef.square().reciprocal()).sqrt()
        r56 = self.length.new_zeros(())

        if self.cavity_type == "standing_wave":
            r11 = alpha.cos() - (2 / eta).sqrt() * phi.cos() * alpha.sin()

            # In Ocelot r12 is defined as below only if abs(Ep) > 10, and self.length
            # otherwise. This is implemented differently here to achieve results
            # closer to Bmad.
            r12 = (8 / eta).sqrt() * Ei / Ep * phi.cos() * alpha.sin()

            r21 = (
                -Ep
                / Ef
                * (phi.cos() / (2 * eta).sqrt() + (eta / 8).sqrt() / phi.cos())
                * alpha.sin()
            )

            r22 = Ei / Ef * (alpha.cos() + (2 / eta).sqrt() * phi.cos() * alpha.sin())

            r56 = (
                -self.length / (Ef.square() * Ei * beta1) * (Ef + Ei) / (beta1 + beta0)
            )
            r55_cor = (
                k
                * self.length
                * beta0
                * effective_voltage
                / species.mass_eV
                * phi.sin()
                * (Ei * Ef * (beta0 * beta1 - 1) + 1)
                / (beta1 * Ef * (Ei - Ef).square())
            )
            r66 = Ei / Ef * beta0 / beta1
            r65 = k * phi.sin() * effective_voltage / (Ef * beta1 * species.mass_eV)

        elif self.cavity_type == "traveling_wave":
            # Reference paper: Rosenzweig and Serafini, PhysRevE, Vol.49, p.1599,(1994)
<<<<<<< HEAD
            dE = Ef - Ei
            f = Ei / dE * (dE / Ei).log1p()
=======
            dE = delta_energy / species.mass_eV
            f = Ei / dE * torch.log(1 + (dE / Ei))
>>>>>>> e6d00bce

            vector_shape = torch.broadcast_shapes(
                self.length.shape, f.shape, Ei.shape, Ef.shape
            )

            M_body = torch.eye(2, **factory_kwargs).expand(*vector_shape, 2, 2).clone()
            M_body[..., 0, 1] = self.length * f
            M_body[..., 1, 1] = Ei / Ef

            M_f_entry = (
                torch.eye(2, **factory_kwargs).expand(*vector_shape, 2, 2).clone()
            )
            M_f_entry[..., 1, 0] = -dE / (2 * self.length * Ei)

            M_f_exit = (
                torch.eye(2, **factory_kwargs).expand(*vector_shape, 2, 2).clone()
            )
            M_f_exit[..., 1, 0] = dE / (2 * self.length * Ef)

            M_combined = M_f_exit @ M_body @ M_f_entry

            r11 = M_combined[..., 0, 0]
            r12 = M_combined[..., 0, 1]
            r21 = M_combined[..., 1, 0]
            r22 = M_combined[..., 1, 1]
            r66 = r22
            r65 = k * phi.sin() * effective_voltage / (Ef * species.mass_eV)
        else:
            raise ValueError(f"Invalid cavity type: {self.cavity_type}")

        # Make sure that all matrix elements have the same shape
        r11, r12, r21, r22, r55_cor, r56, r65, r66 = torch.broadcast_tensors(
            r11, r12, r21, r22, r55_cor, r56, r65, r66
        )

        R = torch.eye(7, **factory_kwargs).expand((*r11.shape, 7, 7)).clone()
        R[
            ...,
            (0, 0, 1, 1, 2, 2, 3, 3, 4, 4, 5, 5),
            (0, 1, 0, 1, 2, 3, 2, 3, 4, 5, 4, 5),
        ] = torch.stack(
            [r11, r12, r21, r22, r11, r12, r21, r22, 1 + r55_cor, r56, r65, r66], dim=-1
        )

        return R

    def plot(
        self, s: float, vector_idx: tuple | None = None, ax: plt.Axes | None = None
    ) -> plt.Axes:
        ax = ax or plt.subplot(111)

        plot_s = s[vector_idx] if s.dim() > 0 else s
        plot_length = self.length[vector_idx] if self.length.dim() > 0 else self.length

        alpha = 1 if self.is_active else 0.2
        height = 0.4

        patch = Rectangle(
            (plot_s, 0), plot_length, height, color="gold", alpha=alpha, zorder=2
        )
        ax.add_patch(patch)

    @property
    def defining_features(self) -> list[str]:
        return super().defining_features + [
            "length",
            "voltage",
            "phase",
            "frequency",
            "cavity_type",
        ]<|MERGE_RESOLUTION|>--- conflicted
+++ resolved
@@ -237,11 +237,7 @@
         eta = self.length.new_ones(())
         Ei = energy / species.mass_eV
         Ef = (energy + delta_energy) / species.mass_eV
-<<<<<<< HEAD
         Ep = delta_energy / species.mass_eV / self.length  # Derivative of the energy
-=======
-        Ep = delta_energy / (species.mass_eV * self.length)  # Derivative of the energy
->>>>>>> e6d00bce
         assert torch.all(Ei > 0), "Initial energy must be larger than 0"
 
         alpha = (eta / 8).sqrt() / phi.cos() * (Ef / Ei).log()
@@ -288,13 +284,8 @@
 
         elif self.cavity_type == "traveling_wave":
             # Reference paper: Rosenzweig and Serafini, PhysRevE, Vol.49, p.1599,(1994)
-<<<<<<< HEAD
-            dE = Ef - Ei
+            dE = delta_energy / species.mass_eV
             f = Ei / dE * (dE / Ei).log1p()
-=======
-            dE = delta_energy / species.mass_eV
-            f = Ei / dE * torch.log(1 + (dE / Ei))
->>>>>>> e6d00bce
 
             vector_shape = torch.broadcast_shapes(
                 self.length.shape, f.shape, Ei.shape, Ef.shape
