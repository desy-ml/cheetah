import math
from typing import Literal

import matplotlib.pyplot as plt
import torch
from matplotlib.patches import Rectangle
from scipy import constants

from cheetah.accelerator.element import Element
from cheetah.particles import Beam, ParameterBeam, ParticleBeam, Species
from cheetah.track_methods import drift_matrix
from cheetah.utils import UniqueNameGenerator, compute_relativistic_factors
from cheetah.utils.autograd import log1pdiv

generate_unique_name = UniqueNameGenerator(prefix="unnamed_element")


class Cavity(Element):
    """
    Accelerating cavity in a particle accelerator.

    :param length: Length in meters.
    :param voltage: Voltage of the cavity in volts. NOTE: This assumes the physical
        voltage. Positive voltage will accelerate electron-like particles.
        For particle with charge `n * e`, the energy gain on crest will be
        `n * voltage`.
    :param phase: Phase of the cavity in degrees.
    :param frequency: Frequency of the cavity in Hz.
    :param cavity_type: Type of the cavity.
    :param name: Unique identifier of the element.
    :param sanitize_name: Whether to sanitise the name to be a valid Python variable
        name. This is needed if you want to use the `segment.element_name` syntax to
        access the element in a segment.
    """

    def __init__(
        self,
        length: torch.Tensor,
        voltage: torch.Tensor | None = None,
        phase: torch.Tensor | None = None,
        frequency: torch.Tensor | None = None,
        cavity_type: Literal["standing_wave", "traveling_wave"] = "standing_wave",
        name: str | None = None,
        sanitize_name: bool = False,
        device: torch.device | None = None,
        dtype: torch.dtype | None = None,
    ) -> None:
        factory_kwargs = {"device": device, "dtype": dtype}
        super().__init__(name=name, sanitize_name=sanitize_name, **factory_kwargs)

        self.length = length

        self.register_buffer_or_parameter(
            "voltage",
            voltage if voltage is not None else torch.tensor(0.0, **factory_kwargs),
        )
        self.register_buffer_or_parameter(
            "phase",
            phase if phase is not None else torch.tensor(0.0, **factory_kwargs),
        )
        self.register_buffer_or_parameter(
            "frequency",
            frequency if frequency is not None else torch.tensor(0.0, **factory_kwargs),
        )

        self.cavity_type = cavity_type

    @property
    def is_active(self) -> torch.Tensor:
        return self.voltage.any()

    @property
    def is_skippable(self) -> bool:
        return not self.is_active

    def _compute_first_order_transfer_map(
        self, energy: torch.Tensor, species: Species
    ) -> torch.Tensor:
        is_active_cavity = torch.logical_and(
            self.voltage != 0, (self.phase / 90) % 2 != 1.0
        )
        return torch.where(
<<<<<<< HEAD
            is_active_cavity.view(*is_active_cavity.shape, 1, 1),
=======
            (self.voltage != 0).unsqueeze(-1).unsqueeze(-1),
>>>>>>> ff667da7
            self._cavity_rmatrix(energy, species),
            drift_matrix(self.length, energy=energy, species=species),
        )

    def track(self, incoming: Beam) -> Beam:
        gamma0, igamma2, beta0 = compute_relativistic_factors(
            incoming.energy, incoming.species.mass_eV
        )

        phi = torch.deg2rad(self.phase)

        tm = self.first_order_transfer_map(incoming.energy, incoming.species)
        if isinstance(incoming, ParameterBeam):
            outgoing_mu = (tm @ incoming.mu.unsqueeze(-1)).squeeze(-1)
            outgoing_cov = tm @ incoming.cov @ tm.mT
        else:  # ParticleBeam
            outgoing_particles = incoming.particles @ tm.mT
        delta_energy = (
            -self.voltage * phi.cos() * incoming.species.num_elementary_charges
        )

        T566 = 1.5 * self.length * igamma2 / beta0**3
        T556 = self.length.new_zeros(())
        T555 = self.length.new_zeros(())

        if torch.any(incoming.energy + delta_energy > 0):
            k = 2 * torch.pi * self.frequency / constants.speed_of_light
            outgoing_energy = incoming.energy + delta_energy
            gamma1, _, beta1 = compute_relativistic_factors(
                outgoing_energy, incoming.species.mass_eV
            )

            if isinstance(incoming, ParameterBeam):
                outgoing_mu[..., 5] = incoming.mu[..., 5] * incoming.energy * beta0 / (
                    outgoing_energy * beta1
                ) + self.voltage * beta0 / (outgoing_energy * beta1) * (
                    (-incoming.mu[..., 4] * beta0 * k + phi).cos() - phi.cos()
                )
                outgoing_cov[..., 5, 5] = incoming.cov[..., 5, 5]
            else:  # ParticleBeam
                outgoing_particles[..., 5] = incoming.particles[..., 5] * (
                    incoming.energy * beta0 / (outgoing_energy * beta1)
                ).unsqueeze(-1) + (
                    self.voltage * beta0 / (outgoing_energy * beta1)
                ).unsqueeze(
                    -1
                ) * (
                    (
                        -incoming.particles[..., 4] * (beta0 * k).unsqueeze(-1)
                        + phi.unsqueeze(-1)
                    ).cos()
                    - phi.cos().unsqueeze(-1)
                )

            dgamma = self.voltage / incoming.species.mass_eV
            if (delta_energy > 0).any():
                T566 = (
                    self.length
                    * (beta0**3 * gamma0**3 - beta1**3 * gamma1**3)
                    / (2 * beta0 * beta1**3 * gamma0 * (gamma0 - gamma1) * gamma1**3)
                )
                T556 = (
                    beta0
                    * k
                    * self.length
                    * dgamma
                    * gamma0
                    * (beta1**3 * gamma1**3 + beta0 * (gamma0 - gamma1**3))
                    * phi.sin()
                    / (beta1**3 * gamma1**3 * (gamma0 - gamma1).square())
                )
                T555 = (
                    beta0.square()
                    * k.square()
                    * self.length
                    * dgamma
                    / 2.0
                    * (
                        dgamma
                        * (
                            2 * gamma0 * gamma1**3 * (beta0 * beta1**3 - 1)
                            + gamma0.square()
                            + 3 * gamma1.square()
                            - 2
                        )
                        / (beta1**3 * gamma1**3 * (gamma0 - gamma1) ** 3)
                        * phi.sin().square()
                        - (gamma1 * gamma0 * (beta1 * beta0 - 1) + 1)
                        / (beta1 * gamma1 * (gamma0 - gamma1).square())
                        * phi.cos()
                    )
                )

            if isinstance(incoming, ParameterBeam):
                outgoing_mu[..., 4] = outgoing_mu[..., 4] + (
                    T566 * incoming.mu[..., 5].square()
                    + T556 * incoming.mu[..., 4] * incoming.mu[..., 5]
                    + T555 * incoming.mu[..., 4].square()
                )
                outgoing_cov[..., 4, 4] = (
                    T566 * incoming.cov[..., 5, 5].square()
                    + T556 * incoming.cov[..., 4, 5] * incoming.cov[..., 5, 5]
                    + T555 * incoming.cov[..., 4, 4].square()
                )
                outgoing_cov[..., 4, 5] = (
                    T566 * incoming.cov[..., 5, 5].square()
                    + T556 * incoming.cov[..., 4, 5] * incoming.cov[..., 5, 5]
                    + T555 * incoming.cov[..., 4, 4].square()
                )
                outgoing_cov[..., 5, 4] = outgoing_cov[..., 4, 5]
            else:  # ParticleBeam
                outgoing_particles[..., 4] = outgoing_particles[..., 4] + (
                    T566.unsqueeze(-1) * incoming.particles[..., 5].square()
                    + T556.unsqueeze(-1)
                    * incoming.particles[..., 4]
                    * incoming.particles[..., 5]
                    + T555.unsqueeze(-1) * incoming.particles[..., 4].square()
                )

        if isinstance(incoming, ParameterBeam):
            outgoing = ParameterBeam(
                mu=outgoing_mu,
                cov=outgoing_cov,
                energy=outgoing_energy,
                total_charge=incoming.total_charge,
                s=incoming.s + self.length,
                device=outgoing_mu.device,
                dtype=outgoing_mu.dtype,
            )
            return outgoing
        else:  # ParticleBeam
            outgoing = ParticleBeam(
                particles=outgoing_particles,
                energy=outgoing_energy,
                particle_charges=incoming.particle_charges,
                survival_probabilities=incoming.survival_probabilities,
                s=incoming.s + self.length,
                device=outgoing_particles.device,
                dtype=outgoing_particles.dtype,
            )
            return outgoing

    def _cavity_rmatrix(self, energy: torch.Tensor, species: Species) -> torch.Tensor:
        """Produces an R-matrix for a cavity when it is on, i.e. voltage > 0.0."""
        assert torch.all(energy > 0), "Initial energy must be larger than 0"
        factory_kwargs = {"device": self.length.device, "dtype": self.length.dtype}

<<<<<<< HEAD
        phi = self.phase.deg2rad()
        effective_voltage = self.voltage * -species.num_elementary_charges
        delta_energy = effective_voltage * phi.cos()
        # Comment from Ocelot: Pure pi-standing-wave case
        Ei = energy / species.mass_eV
        Ef = (energy + delta_energy) / species.mass_eV
        dE = delta_energy / species.mass_eV
        Ep = dE / self.length  # Derivative of the energy
        assert (Ei > 0).all(), "Initial energy must be larger than 0"
=======
        phi = torch.deg2rad(self.phase)
        effective_voltage = -self.voltage * species.num_elementary_charges
        delta_energy = effective_voltage * torch.cos(phi)

        Ei = energy / species.mass_eV
        dE = delta_energy / species.mass_eV
        Ef = Ei + dE
        Ep = dE / self.length  # Derivative of the energy
>>>>>>> ff667da7

        k = 2 * torch.pi * self.frequency / constants.speed_of_light

        if self.cavity_type == "standing_wave":
<<<<<<< HEAD
            alpha = math.sqrt(0.125) / phi.cos() * (Ef / Ei).log()
            beta0 = (1 - Ei.square().reciprocal()).sqrt()
            beta1 = (1 - Ef.square().reciprocal()).sqrt()

            r11 = alpha.cos() - math.sqrt(2.0) * phi.cos() * alpha.sin()

            # In Ocelot r12 is defined as below only if abs(Ep) > 10, and self.length
            # otherwise. This is implemented differently here to achieve results closer
            # to Bmad.
            r12 = (
                math.sqrt(8.0) * energy / effective_voltage * alpha.sin() * self.length
            )

            r21 = (
                -Ep
                / Ef
                * (phi.cos() / math.sqrt(2.0) + math.sqrt(0.125) / phi.cos())
                * alpha.sin()
            )

            r22 = Ei / Ef * (alpha.cos() + math.sqrt(2.0) * phi.cos() * alpha.sin())

            r56 = (
                -self.length / (Ef.square() * Ei * beta1) * (Ef + Ei) / (beta1 + beta0)
            )
=======
            alpha = (
                math.sqrt(0.125)
                * effective_voltage
                / energy
                * log1pdiv(delta_energy / energy)
            )
            beta0 = torch.sqrt(1 - 1 / Ei**2)
            beta1 = torch.sqrt(1 - 1 / Ef**2)

            r11 = torch.cos(alpha) - math.sqrt(2.0) * torch.cos(phi) * torch.sin(alpha)

            # In Ocelot r12 is defined as below only if abs(Ep) > 10, and self.length
            # otherwise. This is implemented differently here to achieve results
            # closer to Bmad.
            r12 = (
                math.sqrt(8.0)
                * energy
                / effective_voltage
                * torch.sin(alpha)
                * self.length
            )

            r21 = -(
                effective_voltage
                / ((energy + delta_energy) * math.sqrt(2.0) * self.length)
                * (0.5 + torch.cos(phi) ** 2)
                * torch.sin(alpha)
            )

            r22 = (
                Ei
                / Ef
                * (
                    torch.cos(alpha)
                    + math.sqrt(2.0) * torch.cos(phi) * torch.sin(alpha)
                )
            )

>>>>>>> ff667da7
            r55 = 1.0 + (
                k
                * self.length
                * beta0
                * effective_voltage
                / species.mass_eV
<<<<<<< HEAD
                * phi.sin()
                * (Ei * Ef * (beta0 * beta1 - 1) + 1)
                / (beta1 * Ef * dE.square())
            )
            r66 = Ei / Ef * beta0 / beta1
            r65 = k * phi.sin() * effective_voltage / (Ef * beta1 * species.mass_eV)

        elif self.cavity_type == "traveling_wave":
            # Reference paper: Rosenzweig and Serafini, PhysRevE, Vol.49, p.1599,(1994)
            f = Ei / dE * (dE / Ei).log1p()
=======
                * torch.sin(phi)
                * (Ei * Ef * (beta0 * beta1 - 1) + 1)
                / (beta1 * Ef * (Ei - Ef) ** 2)
            )
            r56 = -self.length / (Ef**2 * Ei * beta1) * (Ef + Ei) / (beta1 + beta0)
            r65 = (
                k
                * torch.sin(phi)
                * effective_voltage
                / (beta1 * (energy + delta_energy))
            )
            r66 = Ei / Ef * beta0 / beta1

        elif self.cavity_type == "traveling_wave":
            # Reference paper: Rosenzweig and Serafini, PhysRevE, Vol.49, p.1599,(1994)
            f = Ei / dE * torch.log(1 + (dE / Ei))
>>>>>>> ff667da7

            vector_shape = torch.broadcast_shapes(
                self.length.shape, f.shape, Ei.shape, Ef.shape
            )

            M_body = torch.eye(2, **factory_kwargs).expand(*vector_shape, 2, 2).clone()
            M_body[..., 0, 1] = self.length * f
            M_body[..., 1, 1] = Ei / Ef

<<<<<<< HEAD
            M_f_entry = (
                torch.eye(2, **factory_kwargs).expand(*vector_shape, 2, 2).clone()
            )
            M_f_entry[..., 1, 0] = -dE / (2 * self.length * Ei)

            M_f_exit = (
                torch.eye(2, **factory_kwargs).expand(*vector_shape, 2, 2).clone()
            )
            M_f_exit[..., 1, 0] = dE / (2 * self.length * Ef)
=======
            M_f_entry = torch.eye(2, **factory_kwargs).repeat((*vector_shape, 1, 1))
            M_f_entry[..., 1, 0] = -Ep / (2 * Ei)

            M_f_exit = torch.eye(2, **factory_kwargs).repeat((*vector_shape, 1, 1))
            M_f_exit[..., 1, 0] = Ep / (2 * Ef)
>>>>>>> ff667da7

            M_combined = M_f_exit @ M_body @ M_f_entry

            r11 = M_combined[..., 0, 0]
            r12 = M_combined[..., 0, 1]
            r21 = M_combined[..., 1, 0]
            r22 = M_combined[..., 1, 1]
            r55 = self.length.new_ones(())
            r56 = self.length.new_zeros(())
<<<<<<< HEAD
            r66 = r22
            r65 = k * phi.sin() * effective_voltage / (Ef * species.mass_eV)
=======
            r65 = k * torch.sin(phi) * effective_voltage / (energy + delta_energy)
            r66 = r22
>>>>>>> ff667da7
        else:
            raise ValueError(f"Invalid cavity type: {self.cavity_type}")

        # Make sure that all matrix elements have the same shape
        r11, r12, r21, r22, r55, r56, r65, r66 = torch.broadcast_tensors(
            r11, r12, r21, r22, r55, r56, r65, r66
        )

<<<<<<< HEAD
        R = torch.eye(7, **factory_kwargs).expand((*r11.shape, 7, 7)).clone()
        R[
            ...,
            (0, 0, 1, 1, 2, 2, 3, 3, 4, 4, 5, 5),
            (0, 1, 0, 1, 2, 3, 2, 3, 4, 5, 4, 5),
        ] = torch.stack(
            [r11, r12, r21, r22, r11, r12, r21, r22, r55, r56, r65, r66], dim=-1
        )
=======
        R = torch.eye(7, **factory_kwargs).repeat((*r11.shape, 1, 1))
        R[..., 0, 0] = r11
        R[..., 0, 1] = r12
        R[..., 1, 0] = r21
        R[..., 1, 1] = r22
        R[..., 2, 2] = r11
        R[..., 2, 3] = r12
        R[..., 3, 2] = r21
        R[..., 3, 3] = r22
        R[..., 4, 4] = r55
        R[..., 4, 5] = r56
        R[..., 5, 4] = r65
        R[..., 5, 5] = r66
>>>>>>> ff667da7

        return R

    def plot(
        self, s: float, vector_idx: tuple | None = None, ax: plt.Axes | None = None
    ) -> plt.Axes:
        ax = ax or plt.subplot(111)

        plot_s = s[vector_idx] if s.dim() > 0 else s
        plot_length = self.length[vector_idx] if self.length.dim() > 0 else self.length

        alpha = 1 if self.is_active else 0.2
        height = 0.4

        patch = Rectangle(
            (plot_s, 0), plot_length, height, color="gold", alpha=alpha, zorder=2
        )
        ax.add_patch(patch)

    @property
    def defining_features(self) -> list[str]:
        return super().defining_features + [
            "length",
            "voltage",
            "phase",
            "frequency",
            "cavity_type",
        ]<|MERGE_RESOLUTION|>--- conflicted
+++ resolved
@@ -80,11 +80,7 @@
             self.voltage != 0, (self.phase / 90) % 2 != 1.0
         )
         return torch.where(
-<<<<<<< HEAD
             is_active_cavity.view(*is_active_cavity.shape, 1, 1),
-=======
-            (self.voltage != 0).unsqueeze(-1).unsqueeze(-1),
->>>>>>> ff667da7
             self._cavity_rmatrix(energy, species),
             drift_matrix(self.length, energy=energy, species=species),
         )
@@ -232,7 +228,6 @@
         assert torch.all(energy > 0), "Initial energy must be larger than 0"
         factory_kwargs = {"device": self.length.device, "dtype": self.length.dtype}
 
-<<<<<<< HEAD
         phi = self.phase.deg2rad()
         effective_voltage = self.voltage * -species.num_elementary_charges
         delta_energy = effective_voltage * phi.cos()
@@ -242,21 +237,10 @@
         dE = delta_energy / species.mass_eV
         Ep = dE / self.length  # Derivative of the energy
         assert (Ei > 0).all(), "Initial energy must be larger than 0"
-=======
-        phi = torch.deg2rad(self.phase)
-        effective_voltage = -self.voltage * species.num_elementary_charges
-        delta_energy = effective_voltage * torch.cos(phi)
-
-        Ei = energy / species.mass_eV
-        dE = delta_energy / species.mass_eV
-        Ef = Ei + dE
-        Ep = dE / self.length  # Derivative of the energy
->>>>>>> ff667da7
 
         k = 2 * torch.pi * self.frequency / constants.speed_of_light
 
         if self.cavity_type == "standing_wave":
-<<<<<<< HEAD
             alpha = math.sqrt(0.125) / phi.cos() * (Ef / Ei).log()
             beta0 = (1 - Ei.square().reciprocal()).sqrt()
             beta1 = (1 - Ef.square().reciprocal()).sqrt()
@@ -282,53 +266,12 @@
             r56 = (
                 -self.length / (Ef.square() * Ei * beta1) * (Ef + Ei) / (beta1 + beta0)
             )
-=======
-            alpha = (
-                math.sqrt(0.125)
-                * effective_voltage
-                / energy
-                * log1pdiv(delta_energy / energy)
-            )
-            beta0 = torch.sqrt(1 - 1 / Ei**2)
-            beta1 = torch.sqrt(1 - 1 / Ef**2)
-
-            r11 = torch.cos(alpha) - math.sqrt(2.0) * torch.cos(phi) * torch.sin(alpha)
-
-            # In Ocelot r12 is defined as below only if abs(Ep) > 10, and self.length
-            # otherwise. This is implemented differently here to achieve results
-            # closer to Bmad.
-            r12 = (
-                math.sqrt(8.0)
-                * energy
-                / effective_voltage
-                * torch.sin(alpha)
-                * self.length
-            )
-
-            r21 = -(
-                effective_voltage
-                / ((energy + delta_energy) * math.sqrt(2.0) * self.length)
-                * (0.5 + torch.cos(phi) ** 2)
-                * torch.sin(alpha)
-            )
-
-            r22 = (
-                Ei
-                / Ef
-                * (
-                    torch.cos(alpha)
-                    + math.sqrt(2.0) * torch.cos(phi) * torch.sin(alpha)
-                )
-            )
-
->>>>>>> ff667da7
             r55 = 1.0 + (
                 k
                 * self.length
                 * beta0
                 * effective_voltage
                 / species.mass_eV
-<<<<<<< HEAD
                 * phi.sin()
                 * (Ei * Ef * (beta0 * beta1 - 1) + 1)
                 / (beta1 * Ef * dE.square())
@@ -339,24 +282,6 @@
         elif self.cavity_type == "traveling_wave":
             # Reference paper: Rosenzweig and Serafini, PhysRevE, Vol.49, p.1599,(1994)
             f = Ei / dE * (dE / Ei).log1p()
-=======
-                * torch.sin(phi)
-                * (Ei * Ef * (beta0 * beta1 - 1) + 1)
-                / (beta1 * Ef * (Ei - Ef) ** 2)
-            )
-            r56 = -self.length / (Ef**2 * Ei * beta1) * (Ef + Ei) / (beta1 + beta0)
-            r65 = (
-                k
-                * torch.sin(phi)
-                * effective_voltage
-                / (beta1 * (energy + delta_energy))
-            )
-            r66 = Ei / Ef * beta0 / beta1
-
-        elif self.cavity_type == "traveling_wave":
-            # Reference paper: Rosenzweig and Serafini, PhysRevE, Vol.49, p.1599,(1994)
-            f = Ei / dE * torch.log(1 + (dE / Ei))
->>>>>>> ff667da7
 
             vector_shape = torch.broadcast_shapes(
                 self.length.shape, f.shape, Ei.shape, Ef.shape
@@ -366,7 +291,6 @@
             M_body[..., 0, 1] = self.length * f
             M_body[..., 1, 1] = Ei / Ef
 
-<<<<<<< HEAD
             M_f_entry = (
                 torch.eye(2, **factory_kwargs).expand(*vector_shape, 2, 2).clone()
             )
@@ -376,13 +300,6 @@
                 torch.eye(2, **factory_kwargs).expand(*vector_shape, 2, 2).clone()
             )
             M_f_exit[..., 1, 0] = dE / (2 * self.length * Ef)
-=======
-            M_f_entry = torch.eye(2, **factory_kwargs).repeat((*vector_shape, 1, 1))
-            M_f_entry[..., 1, 0] = -Ep / (2 * Ei)
-
-            M_f_exit = torch.eye(2, **factory_kwargs).repeat((*vector_shape, 1, 1))
-            M_f_exit[..., 1, 0] = Ep / (2 * Ef)
->>>>>>> ff667da7
 
             M_combined = M_f_exit @ M_body @ M_f_entry
 
@@ -392,13 +309,8 @@
             r22 = M_combined[..., 1, 1]
             r55 = self.length.new_ones(())
             r56 = self.length.new_zeros(())
-<<<<<<< HEAD
             r66 = r22
             r65 = k * phi.sin() * effective_voltage / (Ef * species.mass_eV)
-=======
-            r65 = k * torch.sin(phi) * effective_voltage / (energy + delta_energy)
-            r66 = r22
->>>>>>> ff667da7
         else:
             raise ValueError(f"Invalid cavity type: {self.cavity_type}")
 
@@ -407,7 +319,6 @@
             r11, r12, r21, r22, r55, r56, r65, r66
         )
 
-<<<<<<< HEAD
         R = torch.eye(7, **factory_kwargs).expand((*r11.shape, 7, 7)).clone()
         R[
             ...,
@@ -416,21 +327,6 @@
         ] = torch.stack(
             [r11, r12, r21, r22, r11, r12, r21, r22, r55, r56, r65, r66], dim=-1
         )
-=======
-        R = torch.eye(7, **factory_kwargs).repeat((*r11.shape, 1, 1))
-        R[..., 0, 0] = r11
-        R[..., 0, 1] = r12
-        R[..., 1, 0] = r21
-        R[..., 1, 1] = r22
-        R[..., 2, 2] = r11
-        R[..., 2, 3] = r12
-        R[..., 3, 2] = r21
-        R[..., 3, 3] = r22
-        R[..., 4, 4] = r55
-        R[..., 4, 5] = r56
-        R[..., 5, 4] = r65
-        R[..., 5, 5] = r66
->>>>>>> ff667da7
 
         return R
 
