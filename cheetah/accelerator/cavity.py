--- conflicted
+++ resolved
@@ -253,14 +253,8 @@
         alpha = (eta / 8).sqrt() / phi.cos() * (Ef / Ei).log()
 
         k = 2 * torch.pi * self.frequency / constants.speed_of_light
-<<<<<<< HEAD
-        beta0 = (1 - 1 / Ei.square()).sqrt()
-        beta1 = (1 - 1 / Ef.square()).sqrt()
-=======
-        beta0 = torch.sqrt(1 - (Ei**2).reciprocal())
-        beta1 = torch.sqrt(1 - (Ef**2).reciprocal())
-        r56 = torch.tensor(0.0, **factory_kwargs)
->>>>>>> 405ff8d0
+        beta0 = (1 - Ei.square().reciprocal()).sqrt()
+        beta1 = (1 - Ef.square().reciprocal()).sqrt()
 
         if self.cavity_type == "standing_wave":
             r11 = alpha.cos() - (2 / eta).sqrt() * phi.cos() * alpha.sin()
