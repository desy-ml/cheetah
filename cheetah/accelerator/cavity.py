import math
from typing import Literal

import matplotlib.pyplot as plt
import torch
from matplotlib.patches import Rectangle
from scipy import constants

from cheetah.accelerator.element import Element
from cheetah.particles import Beam, ParameterBeam, ParticleBeam, Species
from cheetah.track_methods import base_rmatrix
from cheetah.utils import UniqueNameGenerator, compute_relativistic_factors
from cheetah.utils.autograd import log1pdiv

generate_unique_name = UniqueNameGenerator(prefix="unnamed_element")


class Cavity(Element):
    """
    Accelerating cavity in a particle accelerator.

    :param length: Length in meters.
    :param voltage: Voltage of the cavity in volts. NOTE: This assumes the physical
        voltage. Positive voltage will accelerate electron-like particles.
        For particle with charge `n * e`, the energy gain on crest will be
        `n * voltage`.
    :param phase: Phase of the cavity in degrees.
    :param frequency: Frequency of the cavity in Hz.
    :param cavity_type: Type of the cavity.
    :param name: Unique identifier of the element.
    :param sanitize_name: Whether to sanitise the name to be a valid Python variable
        name. This is needed if you want to use the `segment.element_name` syntax to
        access the element in a segment.
    """

    def __init__(
        self,
        length: torch.Tensor,
        voltage: torch.Tensor | None = None,
        phase: torch.Tensor | None = None,
        frequency: torch.Tensor | None = None,
        cavity_type: Literal["standing_wave", "traveling_wave"] = "standing_wave",
        name: str | None = None,
        sanitize_name: bool = False,
        device: torch.device | None = None,
        dtype: torch.dtype | None = None,
    ) -> None:
        factory_kwargs = {"device": device, "dtype": dtype}
        super().__init__(name=name, sanitize_name=sanitize_name, **factory_kwargs)

        self.length = length

        self.register_buffer_or_parameter(
            "voltage",
            voltage if voltage is not None else torch.tensor(0.0, **factory_kwargs),
        )
        self.register_buffer_or_parameter(
            "phase",
            phase if phase is not None else torch.tensor(0.0, **factory_kwargs),
        )
        self.register_buffer_or_parameter(
            "frequency",
            frequency if frequency is not None else torch.tensor(0.0, **factory_kwargs),
        )

        self.cavity_type = cavity_type

    @property
    def is_active(self) -> bool:
        return torch.any(self.voltage != 0).item()

    @property
    def is_skippable(self) -> bool:
        return not self.is_active

    def _compute_first_order_transfer_map(
        self, energy: torch.Tensor, species: Species
    ) -> torch.Tensor:
        zero = self.length.new_zeros(())

        return torch.where(
            (self.voltage != 0).unsqueeze(-1).unsqueeze(-1),
            self._cavity_rmatrix(energy, species),
            base_rmatrix(
                length=self.length,
                k1=zero,
                hx=zero,
                species=species,
                tilt=zero,
                energy=energy,
            ),
        )

    def track(self, incoming: Beam) -> Beam:
        gamma0, igamma2, beta0 = compute_relativistic_factors(
            incoming.energy, incoming.species.mass_eV
        )

        phi = torch.deg2rad(self.phase)

        tm = self.first_order_transfer_map(incoming.energy, incoming.species)
        if isinstance(incoming, ParameterBeam):
            outgoing_mu = (tm @ incoming.mu.unsqueeze(-1)).squeeze(-1)
            outgoing_cov = tm @ incoming.cov @ tm.transpose(-2, -1)
        else:  # ParticleBeam
            outgoing_particles = incoming.particles @ tm.transpose(-2, -1)
        delta_energy = (
            self.voltage * torch.cos(phi) * incoming.species.num_elementary_charges * -1
        )

        T566 = 1.5 * self.length * igamma2 / beta0**3
        T556 = self.length.new_zeros(())
        T555 = self.length.new_zeros(())

        if torch.any(incoming.energy + delta_energy > 0):
            k = 2 * torch.pi * self.frequency / constants.speed_of_light
            outgoing_energy = incoming.energy + delta_energy
            gamma1, _, beta1 = compute_relativistic_factors(
                outgoing_energy, incoming.species.mass_eV
            )

            if isinstance(incoming, ParameterBeam):
                outgoing_mu[..., 5] = incoming.mu[..., 5] * incoming.energy * beta0 / (
                    outgoing_energy * beta1
                ) + self.voltage * beta0 / (outgoing_energy * beta1) * (
                    torch.cos(-incoming.mu[..., 4] * beta0 * k + phi) - torch.cos(phi)
                )
                outgoing_cov[..., 5, 5] = incoming.cov[..., 5, 5]
            else:  # ParticleBeam
                outgoing_particles[..., 5] = incoming.particles[
                    ..., 5
                ] * incoming.energy.unsqueeze(-1) * beta0.unsqueeze(-1) / (
                    outgoing_energy.unsqueeze(-1) * beta1.unsqueeze(-1)
                ) + self.voltage.unsqueeze(
                    -1
                ) * beta0.unsqueeze(
                    -1
                ) / (
                    outgoing_energy.unsqueeze(-1) * beta1.unsqueeze(-1)
                ) * (
                    torch.cos(
                        -1
                        * incoming.particles[..., 4]
                        * beta0.unsqueeze(-1)
                        * k.unsqueeze(-1)
                        + phi.unsqueeze(-1)
                    )
                    - torch.cos(phi).unsqueeze(-1)
                )

            dgamma = self.voltage / incoming.species.mass_eV
            if torch.any(delta_energy > 0):
                T566 = (
                    self.length
                    * (beta0**3 * gamma0**3 - beta1**3 * gamma1**3)
                    / (2 * beta0 * beta1**3 * gamma0 * (gamma0 - gamma1) * gamma1**3)
                )
                T556 = (
                    beta0
                    * k
                    * self.length
                    * dgamma
                    * gamma0
                    * (beta1**3 * gamma1**3 + beta0 * (gamma0 - gamma1**3))
                    * torch.sin(phi)
                    / (beta1**3 * gamma1**3 * (gamma0 - gamma1) ** 2)
                )
                T555 = (
                    beta0**2
                    * k**2
                    * self.length
                    * dgamma
                    / 2.0
                    * (
                        dgamma
                        * (
                            2 * gamma0 * gamma1**3 * (beta0 * beta1**3 - 1)
                            + gamma0**2
                            + 3 * gamma1**2
                            - 2
                        )
                        / (beta1**3 * gamma1**3 * (gamma0 - gamma1) ** 3)
                        * torch.sin(phi) ** 2
                        - (gamma1 * gamma0 * (beta1 * beta0 - 1) + 1)
                        / (beta1 * gamma1 * (gamma0 - gamma1) ** 2)
                        * torch.cos(phi)
                    )
                )

            if isinstance(incoming, ParameterBeam):
                outgoing_mu[..., 4] = outgoing_mu[..., 4] + (
                    T566 * incoming.mu[..., 5] ** 2
                    + T556 * incoming.mu[..., 4] * incoming.mu[..., 5]
                    + T555 * incoming.mu[..., 4] ** 2
                )
                outgoing_cov[..., 4, 4] = (
                    T566 * incoming.cov[..., 5, 5] ** 2
                    + T556 * incoming.cov[..., 4, 5] * incoming.cov[..., 5, 5]
                    + T555 * incoming.cov[..., 4, 4] ** 2
                )
                outgoing_cov[..., 4, 5] = (
                    T566 * incoming.cov[..., 5, 5] ** 2
                    + T556 * incoming.cov[..., 4, 5] * incoming.cov[..., 5, 5]
                    + T555 * incoming.cov[..., 4, 4] ** 2
                )
                outgoing_cov[..., 5, 4] = outgoing_cov[..., 4, 5]
            else:  # ParticleBeam
                outgoing_particles[..., 4] = outgoing_particles[..., 4] + (
                    T566.unsqueeze(-1) * incoming.particles[..., 5] ** 2
                    + T556.unsqueeze(-1)
                    * incoming.particles[..., 4]
                    * incoming.particles[..., 5]
                    + T555.unsqueeze(-1) * incoming.particles[..., 4] ** 2
                )

        if isinstance(incoming, ParameterBeam):
            outgoing = ParameterBeam(
                mu=outgoing_mu,
                cov=outgoing_cov,
                energy=outgoing_energy,
                total_charge=incoming.total_charge,
                s=incoming.s + self.length,
                device=outgoing_mu.device,
                dtype=outgoing_mu.dtype,
            )
            return outgoing
        else:  # ParticleBeam
            outgoing = ParticleBeam(
                particles=outgoing_particles,
                energy=outgoing_energy,
                particle_charges=incoming.particle_charges,
                survival_probabilities=incoming.survival_probabilities,
                s=incoming.s + self.length,
                device=outgoing_particles.device,
                dtype=outgoing_particles.dtype,
            )
            return outgoing

    def _cavity_rmatrix(self, energy: torch.Tensor, species: Species) -> torch.Tensor:
        """Produces an R-matrix for a cavity when it is on, i.e. voltage > 0.0."""
        assert torch.all(energy > 0), "Initial energy must be larger than 0"
        factory_kwargs = {"device": self.length.device, "dtype": self.length.dtype}

        phi = torch.deg2rad(self.phase)
        effective_voltage = -self.voltage * species.num_elementary_charges
        delta_energy = effective_voltage * torch.cos(phi)
<<<<<<< HEAD
        # Comment from Ocelot: Pure pi-standing-wave case
        eta = self.length.new_ones(())
        Ei = energy / species.mass_eV
        Ef = (energy + delta_energy) / species.mass_eV
        Ep = delta_energy / (species.mass_eV * self.length)  # Derivative of the energy
        assert torch.all(Ei > 0), "Initial energy must be larger than 0"

        alpha = torch.sqrt(eta / 8) / torch.cos(phi) * torch.log(Ef / Ei)

        k = 2 * torch.pi * self.frequency / constants.speed_of_light
        beta0 = torch.sqrt(1 - 1 / Ei**2)
        beta1 = torch.sqrt(1 - 1 / Ef**2)
=======

        Ei = energy / species.mass_eV
        dE = delta_energy / species.mass_eV
        Ef = Ei + dE
        Ep = dE / self.length  # Derivative of the energy

        k = 2 * torch.pi * self.frequency / constants.speed_of_light
>>>>>>> 92d68ae2

        if self.cavity_type == "standing_wave":
            alpha = (
                math.sqrt(0.125)
                * effective_voltage
                / energy
                * log1pdiv(delta_energy / energy)
            )
            beta0 = torch.sqrt(1 - 1 / Ei**2)
            beta1 = torch.sqrt(1 - 1 / Ef**2)

            r11 = torch.cos(alpha) - math.sqrt(2.0) * torch.cos(phi) * torch.sin(alpha)

            # In Ocelot r12 is defined as below only if abs(Ep) > 10, and self.length
            # otherwise. This is implemented differently here to achieve results
            # closer to Bmad.
            r12 = (
                math.sqrt(8.0)
                * energy
                / effective_voltage
                * torch.sin(alpha)
                * self.length
            )

            r21 = -(
                effective_voltage
                / ((energy + delta_energy) * math.sqrt(2.0) * self.length)
                * (0.5 + torch.cos(phi) ** 2)
                * torch.sin(alpha)
            )

            r22 = (
                Ei
                / Ef
                * (
                    torch.cos(alpha)
                    + math.sqrt(2.0) * torch.cos(phi) * torch.sin(alpha)
                )
            )

<<<<<<< HEAD
            r56 = -self.length / (Ef**2 * Ei * beta1) * (Ef + Ei) / (beta1 + beta0)
            g0 = Ei
            g1 = Ef
=======
>>>>>>> 92d68ae2
            r55 = 1.0 + (
                k
                * self.length
                * beta0
                * effective_voltage
                / species.mass_eV
                * torch.sin(phi)
                * (Ei * Ef * (beta0 * beta1 - 1) + 1)
                / (beta1 * Ef * (Ei - Ef) ** 2)
            )
            r56 = -self.length / (Ef**2 * Ei * beta1) * (Ef + Ei) / (beta1 + beta0)
            r65 = (
                k
                * torch.sin(phi)
                * effective_voltage
                / (beta1 * (energy + delta_energy))
            )
            r66 = Ei / Ef * beta0 / beta1

        elif self.cavity_type == "traveling_wave":
            # Reference paper: Rosenzweig and Serafini, PhysRevE, Vol.49, p.1599,(1994)
            f = Ei / dE * torch.log(1 + (dE / Ei))

            vector_shape = torch.broadcast_shapes(
                self.length.shape, f.shape, Ei.shape, Ef.shape
            )

            M_body = torch.eye(2, **factory_kwargs).repeat((*vector_shape, 1, 1))
            M_body[..., 0, 1] = self.length * f
            M_body[..., 1, 1] = Ei / Ef

            M_f_entry = torch.eye(2, **factory_kwargs).repeat((*vector_shape, 1, 1))
            M_f_entry[..., 1, 0] = -Ep / (2 * Ei)

            M_f_exit = torch.eye(2, **factory_kwargs).repeat((*vector_shape, 1, 1))
            M_f_exit[..., 1, 0] = Ep / (2 * Ef)

            M_combined = M_f_exit @ M_body @ M_f_entry

            r11 = M_combined[..., 0, 0]
            r12 = M_combined[..., 0, 1]
            r21 = M_combined[..., 1, 0]
            r22 = M_combined[..., 1, 1]
            r55 = self.length.new_ones(())
            r56 = self.length.new_zeros(())
<<<<<<< HEAD
=======
            r65 = k * torch.sin(phi) * effective_voltage / (energy + delta_energy)
>>>>>>> 92d68ae2
            r66 = r22
        else:
            raise ValueError(f"Invalid cavity type: {self.cavity_type}")

        # Make sure that all matrix elements have the same shape
        r11, r12, r21, r22, r55, r56, r65, r66 = torch.broadcast_tensors(
            r11, r12, r21, r22, r55, r56, r65, r66
        )

        R = torch.eye(7, **factory_kwargs).repeat((*r11.shape, 1, 1))
        R[..., 0, 0] = r11
        R[..., 0, 1] = r12
        R[..., 1, 0] = r21
        R[..., 1, 1] = r22
        R[..., 2, 2] = r11
        R[..., 2, 3] = r12
        R[..., 3, 2] = r21
        R[..., 3, 3] = r22
        R[..., 4, 4] = r55
        R[..., 4, 5] = r56
        R[..., 5, 4] = r65
        R[..., 5, 5] = r66

        return R

    def plot(
        self, s: float, vector_idx: tuple | None = None, ax: plt.Axes | None = None
    ) -> plt.Axes:
        ax = ax or plt.subplot(111)

        plot_s = s[vector_idx] if s.dim() > 0 else s
        plot_length = self.length[vector_idx] if self.length.dim() > 0 else self.length

        alpha = 1 if self.is_active else 0.2
        height = 0.4

        patch = Rectangle(
            (plot_s, 0), plot_length, height, color="gold", alpha=alpha, zorder=2
        )
        ax.add_patch(patch)

    @property
    def defining_features(self) -> list[str]:
        return super().defining_features + [
            "length",
            "voltage",
            "phase",
            "frequency",
            "cavity_type",
        ]<|MERGE_RESOLUTION|>--- conflicted
+++ resolved
@@ -244,20 +244,6 @@
         phi = torch.deg2rad(self.phase)
         effective_voltage = -self.voltage * species.num_elementary_charges
         delta_energy = effective_voltage * torch.cos(phi)
-<<<<<<< HEAD
-        # Comment from Ocelot: Pure pi-standing-wave case
-        eta = self.length.new_ones(())
-        Ei = energy / species.mass_eV
-        Ef = (energy + delta_energy) / species.mass_eV
-        Ep = delta_energy / (species.mass_eV * self.length)  # Derivative of the energy
-        assert torch.all(Ei > 0), "Initial energy must be larger than 0"
-
-        alpha = torch.sqrt(eta / 8) / torch.cos(phi) * torch.log(Ef / Ei)
-
-        k = 2 * torch.pi * self.frequency / constants.speed_of_light
-        beta0 = torch.sqrt(1 - 1 / Ei**2)
-        beta1 = torch.sqrt(1 - 1 / Ef**2)
-=======
 
         Ei = energy / species.mass_eV
         dE = delta_energy / species.mass_eV
@@ -265,7 +251,6 @@
         Ep = dE / self.length  # Derivative of the energy
 
         k = 2 * torch.pi * self.frequency / constants.speed_of_light
->>>>>>> 92d68ae2
 
         if self.cavity_type == "standing_wave":
             alpha = (
@@ -306,12 +291,6 @@
                 )
             )
 
-<<<<<<< HEAD
-            r56 = -self.length / (Ef**2 * Ei * beta1) * (Ef + Ei) / (beta1 + beta0)
-            g0 = Ei
-            g1 = Ef
-=======
->>>>>>> 92d68ae2
             r55 = 1.0 + (
                 k
                 * self.length
@@ -357,10 +336,7 @@
             r22 = M_combined[..., 1, 1]
             r55 = self.length.new_ones(())
             r56 = self.length.new_zeros(())
-<<<<<<< HEAD
-=======
             r65 = k * torch.sin(phi) * effective_voltage / (energy + delta_energy)
->>>>>>> 92d68ae2
             r66 = r22
         else:
             raise ValueError(f"Invalid cavity type: {self.cavity_type}")
