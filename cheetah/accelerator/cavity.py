import math
from typing import Literal

import matplotlib.pyplot as plt
import torch
from matplotlib.patches import Rectangle
from scipy import constants

from cheetah.accelerator.element import Element
from cheetah.particles import Beam, ParameterBeam, ParticleBeam, Species
from cheetah.track_methods import base_rmatrix
from cheetah.utils import (
    UniqueNameGenerator,
    cache_transfer_map,
    compute_relativistic_factors,
)
from cheetah.utils.autograd import log1pdiv

generate_unique_name = UniqueNameGenerator(prefix="unnamed_element")


class Cavity(Element):
    """
    Accelerating cavity in a particle accelerator.

    :param length: Length in meters.
    :param voltage: Voltage of the cavity in volts. NOTE: This assumes the physical
        voltage. Positive voltage will accelerate electron-like particles.
        For particle with charge `n * e`, the energy gain on crest will be
        `n * voltage`.
    :param phase: Phase of the cavity in degrees.
    :param frequency: Frequency of the cavity in Hz.
    :param cavity_type: Type of the cavity.
    :param name: Unique identifier of the element.
    :param sanitize_name: Whether to sanitise the name to be a valid Python variable
        name. This is needed if you want to use the `segment.element_name` syntax to
        access the element in a segment.
    """

    def __init__(
        self,
        length: torch.Tensor,
        voltage: torch.Tensor | None = None,
        phase: torch.Tensor | None = None,
        frequency: torch.Tensor | None = None,
        cavity_type: Literal["standing_wave", "traveling_wave"] = "standing_wave",
        name: str | None = None,
        sanitize_name: bool = False,
        device: torch.device | None = None,
        dtype: torch.dtype | None = None,
    ) -> None:
        factory_kwargs = {"device": device, "dtype": dtype}
        super().__init__(name=name, sanitize_name=sanitize_name, **factory_kwargs)

        self.length = length

        self.register_buffer_or_parameter(
            "voltage",
            voltage if voltage is not None else torch.tensor(0.0, **factory_kwargs),
        )
        self.register_buffer_or_parameter(
            "phase",
            phase if phase is not None else torch.tensor(0.0, **factory_kwargs),
        )
        self.register_buffer_or_parameter(
            "frequency",
            frequency if frequency is not None else torch.tensor(0.0, **factory_kwargs),
        )

        self.cavity_type = cavity_type

    @property
    def is_active(self) -> bool:
        return (self.voltage != 0).any().item()

    @property
    def is_skippable(self) -> bool:
        return not self.is_active

    @cache_transfer_map
    def first_order_transfer_map(
        self, energy: torch.Tensor, species: Species
    ) -> torch.Tensor:
        return torch.where(
            (self.voltage != 0).unsqueeze(-1).unsqueeze(-1),
            self._cavity_rmatrix(energy, species),
            base_rmatrix(
                length=self.length,
                k1=torch.zeros_like(self.length),
                hx=torch.zeros_like(self.length),
                species=species,
                tilt=torch.zeros_like(self.length),
                energy=energy,
            ),
        )

    def track(self, incoming: Beam) -> Beam:
        gamma0, igamma2, beta0 = compute_relativistic_factors(
            incoming.energy, incoming.species.mass_eV
        )

        phi = self.phase.deg2rad()

        tm = self.first_order_transfer_map(incoming.energy, incoming.species)
        if isinstance(incoming, ParameterBeam):
            outgoing_mu = (tm @ incoming.mu.unsqueeze(-1)).squeeze(-1)
            outgoing_cov = tm @ incoming.cov @ tm.mT
        else:  # ParticleBeam
            outgoing_particles = incoming.particles @ tm.mT
        delta_energy = (
            self.voltage * phi.cos() * incoming.species.num_elementary_charges * -1
        )

        T566 = 1.5 * self.length * igamma2 / beta0.pow(3)
        T556 = torch.full_like(self.length, 0.0)
        T555 = torch.full_like(self.length, 0.0)

        if (incoming.energy + delta_energy > 0).any():
            k = 2 * torch.pi * self.frequency / constants.speed_of_light
            outgoing_energy = incoming.energy + delta_energy
            gamma1, _, beta1 = compute_relativistic_factors(
                outgoing_energy, incoming.species.mass_eV
            )

            if isinstance(incoming, ParameterBeam):
                outgoing_mu[..., 5] = incoming.mu[..., 5] * incoming.energy * beta0 / (
                    outgoing_energy * beta1
                ) + self.voltage * beta0 / (outgoing_energy * beta1) * (
                    (-incoming.mu[..., 4] * beta0 * k + phi).cos() - phi.cos()
                )
                outgoing_cov[..., 5, 5] = incoming.cov[..., 5, 5]
            else:  # ParticleBeam
                outgoing_particles[..., 5] = incoming.particles[
                    ..., 5
                ] * incoming.energy.unsqueeze(-1) * beta0.unsqueeze(-1) / (
                    outgoing_energy.unsqueeze(-1) * beta1.unsqueeze(-1)
                ) + self.voltage.unsqueeze(
                    -1
                ) * beta0.unsqueeze(
                    -1
                ) / (
                    outgoing_energy.unsqueeze(-1) * beta1.unsqueeze(-1)
                ) * (
                    (
                        -1
                        * incoming.particles[..., 4]
                        * beta0.unsqueeze(-1)
                        * k.unsqueeze(-1)
                        + phi.unsqueeze(-1)
                    ).cos()
                    - phi.cos().unsqueeze(-1)
                )

            dgamma = self.voltage / incoming.species.mass_eV
            if (delta_energy > 0).any():
                T566 = (
                    self.length
                    * (beta0.pow(3) * gamma0.pow(3) - beta1.pow(3) * gamma1.pow(3))
                    / (
                        2
                        * beta0
                        * beta1.pow(3)
                        * gamma0
                        * (gamma0 - gamma1)
                        * gamma1.pow(3)
                    )
                )
                T556 = (
                    beta0
                    * k
                    * self.length
                    * dgamma
                    * gamma0
<<<<<<< HEAD
                    * (beta1**3 * gamma1**3 + beta0 * (gamma0 - gamma1**3))
                    * phi.sin()
                    / (beta1**3 * gamma1**3 * (gamma0 - gamma1) ** 2)
=======
                    * (beta1.pow(3) * gamma1.pow(3) + beta0 * (gamma0 - gamma1.pow(3)))
                    * torch.sin(phi)
                    / (beta1.pow(3) * gamma1.pow(3) * (gamma0 - gamma1).square())
>>>>>>> 9d996d0b
                )
                T555 = (
                    beta0.square()
                    * k.square()
                    * self.length
                    * dgamma
                    / 2.0
                    * (
                        dgamma
                        * (
                            2 * gamma0 * gamma1.pow(3) * (beta0 * beta1.pow(3) - 1)
                            + gamma0.square()
                            + 3 * gamma1.square()
                            - 2
                        )
<<<<<<< HEAD
                        / (beta1**3 * gamma1**3 * (gamma0 - gamma1) ** 3)
                        * phi.sin().square()
                        - (gamma1 * gamma0 * (beta1 * beta0 - 1) + 1)
                        / (beta1 * gamma1 * (gamma0 - gamma1) ** 2)
                        * phi.cos()
=======
                        / (beta1.pow(3) * gamma1.pow(3) * (gamma0 - gamma1).pow(3))
                        * torch.sin(phi).square()
                        - (gamma1 * gamma0 * (beta1 * beta0 - 1) + 1)
                        / (beta1 * gamma1 * (gamma0 - gamma1).square())
                        * torch.cos(phi)
>>>>>>> 9d996d0b
                    )
                )

            if isinstance(incoming, ParameterBeam):
                outgoing_mu[..., 4] = outgoing_mu[..., 4] + (
                    T566 * incoming.mu[..., 5].square()
                    + T556 * incoming.mu[..., 4] * incoming.mu[..., 5]
                    + T555 * incoming.mu[..., 4].square()
                )
                outgoing_cov[..., 4, 4] = (
                    T566 * incoming.cov[..., 5, 5].square()
                    + T556 * incoming.cov[..., 4, 5] * incoming.cov[..., 5, 5]
                    + T555 * incoming.cov[..., 4, 4].square()
                )
                outgoing_cov[..., 4, 5] = (
                    T566 * incoming.cov[..., 5, 5].square()
                    + T556 * incoming.cov[..., 4, 5] * incoming.cov[..., 5, 5]
                    + T555 * incoming.cov[..., 4, 4].square()
                )
                outgoing_cov[..., 5, 4] = outgoing_cov[..., 4, 5]
            else:  # ParticleBeam
                outgoing_particles[..., 4] = outgoing_particles[..., 4] + (
                    T566.unsqueeze(-1) * incoming.particles[..., 5].square()
                    + T556.unsqueeze(-1)
                    * incoming.particles[..., 4]
                    * incoming.particles[..., 5]
                    + T555.unsqueeze(-1) * incoming.particles[..., 4].square()
                )

        if isinstance(incoming, ParameterBeam):
            outgoing = ParameterBeam(
                mu=outgoing_mu,
                cov=outgoing_cov,
                energy=outgoing_energy,
                total_charge=incoming.total_charge,
                s=incoming.s + self.length,
                species=incoming.species,
                device=outgoing_mu.device,
                dtype=outgoing_mu.dtype,
            )
            return outgoing
        else:  # ParticleBeam
            outgoing = ParticleBeam(
                particles=outgoing_particles,
                energy=outgoing_energy,
                particle_charges=incoming.particle_charges,
                survival_probabilities=incoming.survival_probabilities,
                s=incoming.s + self.length,
                species=incoming.species,
                device=outgoing_particles.device,
                dtype=outgoing_particles.dtype,
            )
            return outgoing

    def _cavity_rmatrix(self, energy: torch.Tensor, species: Species) -> torch.Tensor:
        """Produces an R-matrix for a cavity when it is on, i.e. voltage > 0.0."""
        assert torch.all(energy > 0), "Initial energy must be larger than 0"
        factory_kwargs = {"device": self.length.device, "dtype": self.length.dtype}

        phi = self.phase.deg2rad()
        effective_voltage = -self.voltage * species.num_elementary_charges
        delta_energy = effective_voltage * phi.cos()

        Ei = energy / species.mass_eV
        dE = delta_energy / species.mass_eV
        Ef = Ei + dE
        Ep = dE / self.length  # Derivative of the energy

        k = 2 * torch.pi * self.frequency / constants.speed_of_light

        if self.cavity_type == "standing_wave":
            alpha = (
                math.sqrt(0.125)
                * effective_voltage
                / energy
                * log1pdiv(delta_energy / energy)
            )
<<<<<<< HEAD
            beta0 = (1 - Ei.square().reciprocal()).sqrt()
            beta1 = (1 - Ef.square().reciprocal()).sqrt()
=======
            beta0 = torch.sqrt(1 - 1 / Ei.square())
            beta1 = torch.sqrt(1 - 1 / Ef.square())
>>>>>>> 9d996d0b

            r11 = alpha.cos() - math.sqrt(2.0) * phi.cos() * alpha.sin()

            # In Ocelot r12 is defined as below only if abs(Ep) > 10, and self.length
            # otherwise. This is implemented differently here to achieve results
            # closer to Bmad.
            r12 = (
                math.sqrt(8.0) * energy / effective_voltage * alpha.sin() * self.length
            )

            r21 = -(
                effective_voltage
                / ((energy + delta_energy) * math.sqrt(2.0) * self.length)
<<<<<<< HEAD
                * (0.5 + phi.cos().square())
                * alpha.sin()
=======
                * (0.5 + torch.cos(phi).square())
                * torch.sin(alpha)
>>>>>>> 9d996d0b
            )

            r22 = Ei / Ef * (alpha.cos() + math.sqrt(2.0) * phi.cos() * alpha.sin())

            r55 = 1.0 + (
                k
                * self.length
                * beta0
                * effective_voltage
                / species.mass_eV
                * phi.sin()
                * (Ei * Ef * (beta0 * beta1 - 1) + 1)
                / (beta1 * Ef * (Ei - Ef).square())
            )
            r56 = (
                -self.length / (Ef.square() * Ei * beta1) * (Ef + Ei) / (beta1 + beta0)
            )
<<<<<<< HEAD
            r56 = -self.length / (Ef**2 * Ei * beta1) * (Ef + Ei) / (beta1 + beta0)
            r65 = k * phi.sin() * effective_voltage / (beta1 * (energy + delta_energy))
=======
            r65 = (
                k
                * torch.sin(phi)
                * effective_voltage
                / (beta1 * (energy + delta_energy))
            )
>>>>>>> 9d996d0b
            r66 = Ei / Ef * beta0 / beta1

        elif self.cavity_type == "traveling_wave":
            # Reference paper: Rosenzweig and Serafini, PhysRevE, Vol.49, p.1599,(1994)
            f = Ei / dE * (1 + (dE / Ei)).log()

            vector_shape = torch.broadcast_shapes(
                self.length.shape, f.shape, Ei.shape, Ef.shape
            )

            M_body = torch.eye(2, **factory_kwargs).repeat((*vector_shape, 1, 1))
            M_body[..., 0, 1] = self.length * f
            M_body[..., 1, 1] = Ei / Ef

            M_f_entry = torch.eye(2, **factory_kwargs).repeat((*vector_shape, 1, 1))
            M_f_entry[..., 1, 0] = -Ep / (2 * Ei)

            M_f_exit = torch.eye(2, **factory_kwargs).repeat((*vector_shape, 1, 1))
            M_f_exit[..., 1, 0] = Ep / (2 * Ef)

            M_combined = M_f_exit @ M_body @ M_f_entry

            r11 = M_combined[..., 0, 0]
            r12 = M_combined[..., 0, 1]
            r21 = M_combined[..., 1, 0]
            r22 = M_combined[..., 1, 1]
            r55 = self.length.new_ones(())
            r56 = self.length.new_zeros(())
            r65 = k * torch.sin(phi) * effective_voltage / (energy + delta_energy)
            r66 = r22
        else:
            raise ValueError(f"Invalid cavity type: {self.cavity_type}")

        # Make sure that all matrix elements have the same shape
        r11, r12, r21, r22, r55, r56, r65, r66 = torch.broadcast_tensors(
            r11, r12, r21, r22, r55, r56, r65, r66
        )

        R = torch.eye(7, **factory_kwargs).repeat((*r11.shape, 1, 1))
        R[..., 0, 0] = r11
        R[..., 0, 1] = r12
        R[..., 1, 0] = r21
        R[..., 1, 1] = r22
        R[..., 2, 2] = r11
        R[..., 2, 3] = r12
        R[..., 3, 2] = r21
        R[..., 3, 3] = r22
        R[..., 4, 4] = r55
        R[..., 4, 5] = r56
        R[..., 5, 4] = r65
        R[..., 5, 5] = r66

        return R

    def plot(
        self, s: float, vector_idx: tuple | None = None, ax: plt.Axes | None = None
    ) -> plt.Axes:
        ax = ax or plt.subplot(111)

        plot_s = s[vector_idx] if s.dim() > 0 else s
        plot_length = self.length[vector_idx] if self.length.dim() > 0 else self.length

        alpha = 1 if self.is_active else 0.2
        height = 0.4

        patch = Rectangle(
            (plot_s, 0), plot_length, height, color="gold", alpha=alpha, zorder=2
        )
        ax.add_patch(patch)

    @property
    def defining_features(self) -> list[str]:
        return super().defining_features + [
            "length",
            "voltage",
            "phase",
            "frequency",
            "cavity_type",
        ]<|MERGE_RESOLUTION|>--- conflicted
+++ resolved
@@ -171,15 +171,9 @@
                     * self.length
                     * dgamma
                     * gamma0
-<<<<<<< HEAD
-                    * (beta1**3 * gamma1**3 + beta0 * (gamma0 - gamma1**3))
+                    * (beta1.pow(3) * gamma1.pow(3) + beta0 * (gamma0 - gamma1.pow(3)))
                     * phi.sin()
-                    / (beta1**3 * gamma1**3 * (gamma0 - gamma1) ** 2)
-=======
-                    * (beta1.pow(3) * gamma1.pow(3) + beta0 * (gamma0 - gamma1.pow(3)))
-                    * torch.sin(phi)
                     / (beta1.pow(3) * gamma1.pow(3) * (gamma0 - gamma1).square())
->>>>>>> 9d996d0b
                 )
                 T555 = (
                     beta0.square()
@@ -195,19 +189,11 @@
                             + 3 * gamma1.square()
                             - 2
                         )
-<<<<<<< HEAD
-                        / (beta1**3 * gamma1**3 * (gamma0 - gamma1) ** 3)
+                        / (beta1.pow(3) * gamma1.pow(3) * (gamma0 - gamma1).pow(3))
                         * phi.sin().square()
                         - (gamma1 * gamma0 * (beta1 * beta0 - 1) + 1)
-                        / (beta1 * gamma1 * (gamma0 - gamma1) ** 2)
+                        / (beta1 * gamma1 * (gamma0 - gamma1).square())
                         * phi.cos()
-=======
-                        / (beta1.pow(3) * gamma1.pow(3) * (gamma0 - gamma1).pow(3))
-                        * torch.sin(phi).square()
-                        - (gamma1 * gamma0 * (beta1 * beta0 - 1) + 1)
-                        / (beta1 * gamma1 * (gamma0 - gamma1).square())
-                        * torch.cos(phi)
->>>>>>> 9d996d0b
                     )
                 )
 
@@ -285,13 +271,8 @@
                 / energy
                 * log1pdiv(delta_energy / energy)
             )
-<<<<<<< HEAD
             beta0 = (1 - Ei.square().reciprocal()).sqrt()
             beta1 = (1 - Ef.square().reciprocal()).sqrt()
-=======
-            beta0 = torch.sqrt(1 - 1 / Ei.square())
-            beta1 = torch.sqrt(1 - 1 / Ef.square())
->>>>>>> 9d996d0b
 
             r11 = alpha.cos() - math.sqrt(2.0) * phi.cos() * alpha.sin()
 
@@ -305,13 +286,8 @@
             r21 = -(
                 effective_voltage
                 / ((energy + delta_energy) * math.sqrt(2.0) * self.length)
-<<<<<<< HEAD
                 * (0.5 + phi.cos().square())
                 * alpha.sin()
-=======
-                * (0.5 + torch.cos(phi).square())
-                * torch.sin(alpha)
->>>>>>> 9d996d0b
             )
 
             r22 = Ei / Ef * (alpha.cos() + math.sqrt(2.0) * phi.cos() * alpha.sin())
@@ -329,17 +305,7 @@
             r56 = (
                 -self.length / (Ef.square() * Ei * beta1) * (Ef + Ei) / (beta1 + beta0)
             )
-<<<<<<< HEAD
-            r56 = -self.length / (Ef**2 * Ei * beta1) * (Ef + Ei) / (beta1 + beta0)
             r65 = k * phi.sin() * effective_voltage / (beta1 * (energy + delta_energy))
-=======
-            r65 = (
-                k
-                * torch.sin(phi)
-                * effective_voltage
-                / (beta1 * (energy + delta_energy))
-            )
->>>>>>> 9d996d0b
             r66 = Ei / Ef * beta0 / beta1
 
         elif self.cavity_type == "traveling_wave":
