import warnings
from pathlib import Path

import torch

import cheetah
from cheetah.converters.utils.fortran_namelist import (
    merge_delimiter_continued_lines,
    parse_lines,
    read_clean_lines,
    validate_understood_properties,
)
from cheetah.utils import NoBeamPropertiesInLatticeWarning, UnknownElementWarning


def convert_element(
    name: str,
    context: dict,
    sanitize_name: bool = False,
    device: torch.device | None = None,
    dtype: torch.dtype | None = None,
) -> "cheetah.Element":
    """Convert a parsed Elegant element dict to a cheetah Element.

    :param name: Name of the (top-level) element to convert.
    :param context: Context dictionary parsed from Elegant lattice file(s).
    :param sanitize_name: Whether to sanitise the name to be a valid Python variable
        name. This is needed if you want to use the `segment.element_name` syntax to
        access the element in a segment.
    :param device: Device to use for the lattice. If `None`, the current default device
        of PyTorch is used.
    :param dtype: Data type to use for the lattice. If `None`, the current default dtype
        of PyTorch is used.
    :return: Converted cheetah Element. If you are calling this function yourself
        as a user of Cheetah, this is most likely a `Segment`.
    """
    factory_kwargs = {
        "device": device or torch.get_default_device(),
        "dtype": dtype or torch.get_default_dtype(),
    }

    is_reversed_line = name.startswith("-")
    name = name.removeprefix("-")

    parsed = context[name]

    shared_properties = ["element_type", "group"]

    if isinstance(parsed, list):
        segment = cheetah.Segment(
            elements=[
                convert_element(element_name, context, sanitize_name, device, dtype)
                for element_name in parsed
            ],
            name=name,
            sanitize_name=sanitize_name,
        )
        return segment if not is_reversed_line else segment.reversed()
    elif isinstance(parsed, dict) and "element_type" in parsed:
        if parsed["element_type"] == "sole":
            # The group property does not have an analoge in Cheetah, so it is neglected
            validate_understood_properties(shared_properties + ["l"], parsed)
            return cheetah.Solenoid(
                length=torch.tensor(parsed.get("l", 0.0), **factory_kwargs),
                name=name,
                sanitize_name=sanitize_name,
            )
        elif parsed["element_type"] in ["hkick", "hkic"]:
            validate_understood_properties(shared_properties + ["l", "kick"], parsed)
            return cheetah.HorizontalCorrector(
                length=torch.tensor(parsed.get("l", 0.0), **factory_kwargs),
                angle=torch.tensor(parsed.get("kick", 0.0), **factory_kwargs),
                name=name,
                sanitize_name=sanitize_name,
            )
        elif parsed["element_type"] in ["vkick", "vkic"]:
            validate_understood_properties(shared_properties + ["l", "kick"], parsed)
            return cheetah.VerticalCorrector(
                length=torch.tensor(parsed.get("l", 0.0), **factory_kwargs),
                angle=torch.tensor(parsed.get("kick", 0.0), **factory_kwargs),
                name=name,
                sanitize_name=sanitize_name,
            )
        elif parsed["element_type"] in ["mark", "marker"]:
            validate_understood_properties(shared_properties, parsed)
            return cheetah.Marker(
                name=name, sanitize_name=sanitize_name, **factory_kwargs
            )
        elif parsed["element_type"] == "kick":
            validate_understood_properties(shared_properties + ["l"], parsed)

            # TODO Find proper element class
            return cheetah.Drift(
                length=torch.tensor(parsed.get("l", 0.0), **factory_kwargs),
                name=name,
                sanitize_name=sanitize_name,
            )
        elif parsed["element_type"] in ["drift", "drif"]:
            validate_understood_properties(shared_properties + ["l"], parsed)
            return cheetah.Drift(
                length=torch.tensor(parsed.get("l", 0.0), **factory_kwargs),
                name=name,
                sanitize_name=sanitize_name,
            )
        elif parsed["element_type"] in ["csrdrift", "csrdrif"]:
            # Drift that includes effects from coherent synchrotron radiation
            validate_understood_properties(shared_properties + ["l"], parsed)
            return cheetah.Drift(
                length=torch.tensor(parsed.get("l", 0.0), **factory_kwargs),
                name=name,
                sanitize_name=sanitize_name,
            )
        elif parsed["element_type"] in ["lscdrift", "lscdrif"]:
            # Drift that includes space charge effects
            validate_understood_properties(shared_properties + ["l"], parsed)
            return cheetah.Drift(
                length=torch.tensor(parsed.get("l", 0.0), **factory_kwargs),
                name=name,
                sanitize_name=sanitize_name,
            )
        elif parsed["element_type"] == "ecol":
            validate_understood_properties(
                shared_properties + ["l", "x_max", "y_max"], parsed
            )
            return cheetah.Segment(
                elements=[
                    cheetah.Drift(
                        length=torch.tensor(parsed.get("l", 0.0), **factory_kwargs),
                        name=name + "_drift",
                        sanitize_name=sanitize_name,
                    ),
                    cheetah.Aperture(
                        x_max=torch.tensor(
                            parsed.get("x_max", torch.inf), **factory_kwargs
                        ),
                        y_max=torch.tensor(
                            parsed.get("y_max", torch.inf), **factory_kwargs
                        ),
                        shape="elliptical",
                        name=name + "_aperture",
                        sanitize_name=sanitize_name,
                    ),
                ],
                name=name + "_segment",
                sanitize_name=sanitize_name,
            )
        elif parsed["element_type"] == "rcol":
            validate_understood_properties(
                shared_properties + ["l", "x_max", "y_max"], parsed
            )
            return cheetah.Segment(
                elements=[
                    cheetah.Drift(
                        length=torch.tensor(parsed.get("l", 0.0), **factory_kwargs),
                        name=name + "_drift",
                        sanitize_name=sanitize_name,
                    ),
                    cheetah.Aperture(
                        x_max=torch.tensor(
                            parsed.get("x_max", torch.inf), **factory_kwargs
                        ),
                        y_max=torch.tensor(
                            parsed.get("y_max", torch.inf), **factory_kwargs
                        ),
                        shape="rectangular",
                        name=name + "_aperture",
                        sanitize_name=sanitize_name,
                    ),
                ],
                name=name + "_segment",
                sanitize_name=sanitize_name,
            )
        elif parsed["element_type"] in ["quad", "quadrupole", "kquad"]:
            validate_understood_properties(
                shared_properties + ["l", "k1", "tilt"],
                parsed,
            )
            return cheetah.Quadrupole(
                length=torch.tensor(parsed.get("l", 0.0), **factory_kwargs),
                k1=torch.tensor(parsed.get("k1", 0.0), **factory_kwargs),
                tilt=torch.tensor(parsed.get("tilt", 0.0), **factory_kwargs),
                name=name,
                sanitize_name=sanitize_name,
            )
        elif parsed["element_type"] in ["sext", "sextupole"]:
            validate_understood_properties(
                shared_properties + ["l", "k2", "tilt"],
                parsed,
            )
            return cheetah.Sextupole(
                length=torch.tensor(parsed.get("l", 0.0), **factory_kwargs),
                k2=torch.tensor(parsed.get("k2", 0.0), **factory_kwargs),
                tilt=torch.tensor(parsed.get("tilt", 0.0), **factory_kwargs),
                name=name,
                sanitize_name=sanitize_name,
            )
        elif parsed["element_type"] == "moni":
            validate_understood_properties(shared_properties + ["l"], parsed)
            if "l" in parsed:
                return cheetah.Segment(
                    elements=[
                        cheetah.Drift(
                            length=torch.tensor(
                                parsed.get("l", 0.0) / 2, **factory_kwargs
                            ),
                            name=name + "_predrift",
                            sanitize_name=sanitize_name,
                        ),
                        cheetah.BPM(name=name, sanitize_name=sanitize_name),
                        cheetah.Drift(
                            length=torch.tensor(
                                parsed.get("l", 0.0) / 2, **factory_kwargs
                            ),
                            name=name + "_postdrift",
                            sanitize_name=sanitize_name,
                        ),
                    ],
                    name=name + "_segment",
                    sanitize_name=sanitize_name,
                )
            else:
                return cheetah.BPM(name=name, sanitize_name=sanitize_name)
        elif parsed["element_type"] == "ematrix":
            validate_understood_properties(
                shared_properties
                + ["l", "order", "c[1-6]", "r[1-6][1-6]", "t[1-6][1-6][1-6]"],
                parsed,
            )

<<<<<<< HEAD
            # Initially zero in elegant by convention
=======
            if parsed.get("order", 1) != 1:
                raise ValueError("Only first order modelling is supported")

            # Initially zero in Elegant by convention
>>>>>>> 200ef469
            R = torch.zeros((7, 7), **factory_kwargs)
            # Add linear component
            R[:6, :6] = torch.tensor(
                [
                    [parsed.get(f"r{i + 1}{j + 1}", 0.0) for j in range(6)]
                    for i in range(6)
                ],
                **factory_kwargs,
            )
            # Add affine component (constant offset)
            R[:6, 6] = torch.tensor(
                [parsed.get(f"c{i + 1}", 0.0) for i in range(6)], **factory_kwargs
            )
            # Ensure the affine component is passed along
            R[6, 6] = 1.0

            if parsed.get("order", 2) == 2:
                T = torch.zeros((7, 7, 7), **factory_kwargs)
                T[:6, :6, :6] = torch.tensor(
                    [
                        [
                            [
                                parsed.get(f"t{i + 1}{j + 1}{k + 1}", 0.0)
                                for k in range(6)
                            ]
                            for j in range(6)
                        ]
                        for i in range(6)
                    ],
                    **factory_kwargs,
                )
                T[:, 6, :] = R
                return cheetah.CustomTransferMap(
                    length=torch.tensor(parsed.get("l", 0.0), **factory_kwargs),
                    predefined_transfer_map=T,
                    tracking_method="second_order",
                    name=name,
                    sanitize_name=sanitize_name,
                )
            else:
                return cheetah.CustomTransferMap(
                    length=torch.tensor(parsed.get("l", 0.0), **factory_kwargs),
                    predefined_transfer_map=R,
                    tracking_method="linear",
                    name=name,
                    sanitize_name=sanitize_name,
                )
        elif parsed["element_type"] == "rfca":
            validate_understood_properties(
                shared_properties + ["l", "phase", "volt", "freq"], parsed
            )
            return cheetah.Cavity(
                length=torch.tensor(parsed.get("l", 0.0), **factory_kwargs),
                # Elegant defines 90° as the phase of maximum acceleration,
                # while Cheetah uses 0°. We therefore add a phase offset to compensate.
                phase=torch.tensor(parsed.get("phase", 0.0) - 90, **factory_kwargs),
                voltage=torch.tensor(parsed.get("volt", 0.0), **factory_kwargs),
                frequency=torch.tensor(parsed.get("freq", 500e6), **factory_kwargs),
                name=name,
                sanitize_name=sanitize_name,
            )
        elif parsed["element_type"] == "rfcw":
            validate_understood_properties(
                shared_properties + ["l", "phase", "volt", "freq"], parsed
            )
            return cheetah.Cavity(
                length=torch.tensor(parsed.get("l", 0.0), **factory_kwargs),
                # Elegant defines 90° as the phase of maximum acceleration,
                # while Cheetah uses 0°. We therefore add a phase offset to compensate.
                phase=torch.tensor(parsed.get("phase", 0.0) - 90, **factory_kwargs),
                voltage=torch.tensor(parsed.get("volt", 0.0), **factory_kwargs),
                frequency=torch.tensor(parsed.get("freq", 500e6), **factory_kwargs),
                name=name,
                sanitize_name=sanitize_name,
            )
        elif parsed["element_type"] == "rfdf":
            validate_understood_properties(
                shared_properties + ["l", "phase", "voltage", "freq"], parsed
            )
            return cheetah.TransverseDeflectingCavity(
                length=torch.tensor(parsed.get("l", 0.0), **factory_kwargs),
                # Elegant defines 90° as the phase of maximum acceleration,
                # while Cheetah uses 0°. We therefore add a phase offset to compensate.
                phase=torch.tensor(parsed.get("phase", 0.0) - 90, **factory_kwargs),
                voltage=torch.tensor(parsed.get("voltage", 0.0), **factory_kwargs),
                frequency=torch.tensor(parsed.get("freq", 2.856e9), **factory_kwargs),
                name=name,
                sanitize_name=sanitize_name,
            )
        elif parsed["element_type"] in ["sben", "csbend"]:
            validate_understood_properties(
                shared_properties + ["l", "angle", "k1", "e1", "e2", "tilt"],
                parsed,
            )
            return cheetah.Dipole(
                length=torch.tensor(parsed.get("l", 0.0), **factory_kwargs),
                angle=torch.tensor(parsed.get("angle", 0.0), **factory_kwargs),
                k1=torch.tensor(parsed.get("k1", 0.0), **factory_kwargs),
                dipole_e1=torch.tensor(parsed.get("e1", 0.0), **factory_kwargs),
                dipole_e2=torch.tensor(parsed.get("e2", 0.0), **factory_kwargs),
                tilt=torch.tensor(parsed.get("tilt", 0.0), **factory_kwargs),
                name=name,
                sanitize_name=sanitize_name,
            )
        elif parsed["element_type"] == "rben":
            validate_understood_properties(
                shared_properties + ["l", "angle", "e1", "e2", "tilt"],
                parsed,
            )
            return cheetah.RBend(
                length=torch.tensor(parsed.get("l", 0.0), **factory_kwargs),
                angle=torch.tensor(parsed.get("angle", 0.0), **factory_kwargs),
                rbend_e1=torch.tensor(parsed.get("e1", 0.0), **factory_kwargs),
                rbend_e2=torch.tensor(parsed.get("e2", 0.0), **factory_kwargs),
                tilt=torch.tensor(parsed.get("tilt", 0.0), **factory_kwargs),
                name=name,
                sanitize_name=sanitize_name,
            )
        elif parsed["element_type"] in ["csrcsben", "csrcsbend"]:
            validate_understood_properties(
                shared_properties + ["l", "angle", "k1", "e1", "e2", "tilt"],
                parsed,
            )
            return cheetah.Dipole(
                length=torch.tensor(parsed.get("l", 0.0), **factory_kwargs),
                angle=torch.tensor(parsed.get("angle", 0.0), **factory_kwargs),
                k1=torch.tensor(parsed.get("k1", 0.0), **factory_kwargs),
                dipole_e1=torch.tensor(parsed.get("e1", 0.0), **factory_kwargs),
                dipole_e2=torch.tensor(parsed.get("e2", 0.0), **factory_kwargs),
                tilt=torch.tensor(parsed.get("tilt", 0.0), **factory_kwargs),
                name=name,
                sanitize_name=sanitize_name,
            )
        elif parsed["element_type"] == "watch":
            validate_understood_properties(shared_properties + ["filename"], parsed)
            return cheetah.Marker(
                name=name, sanitize_name=sanitize_name, **factory_kwargs
            )
        elif parsed["element_type"] in ["charge", "wake"]:
            warnings.warn(
                f"Information provided in element {name} of type"
                f" {parsed['element_type']} cannot be imported automatically. Consider"
                " manually providing the correct information.",
                category=NoBeamPropertiesInLatticeWarning,
                stacklevel=2,
            )
            return cheetah.Marker(
                name=name, sanitize_name=sanitize_name, **factory_kwargs
            )
        else:
            warnings.warn(
                f"Element {name} of type {parsed['element_type']} cannot be converted "
                "correctly. Using drift section instead.",
                category=UnknownElementWarning,
                stacklevel=2,
            )
            return cheetah.Drift(
                length=torch.tensor(parsed.get("l", 0.0), **factory_kwargs),
                name=name,
                sanitize_name=sanitize_name,
            )
    else:
        raise ValueError(
            f"Unknown Elegant element type for {name = }"  # noqa: E202, E251
        )


def convert_lattice_to_cheetah(
    elegant_lattice_file_path: Path,
    name: str,
    sanitize_names: bool = False,
    device: torch.device | None = None,
    dtype: torch.dtype | None = None,
) -> "cheetah.Element":
    """
    Convert a Elegant lattice file to a Cheetah `Segment`.

    :param elegant_lattice_file_path: Path to the Elegant lattice file.
    :param name: Name of the root element.
    :param sanitize_names: Whether to sanitise the names of the elements as well as the
        name of the segment to be valid Python variable names. This is needed if you
        want to use the `segment.element_name` syntax to access the element in a
        segment.
    :param device: Device to use for the lattice. If `None`, the current default device
        of PyTorch is used.
    :param dtype: Data type to use for the lattice. If `None`, the current default dtype
        of PyTorch is used.
    :return: Cheetah `Segment` representing the Elegant lattice.
    """

    # Read and clean the lattice file(s)
    lines = read_clean_lines(elegant_lattice_file_path)

    # Merge multi-line statements
    merged_lines = merge_delimiter_continued_lines(
        lines, delimiter="&", remove_delimiter=True
    )
    merged_lines = merge_delimiter_continued_lines(
        merged_lines, delimiter=",", remove_delimiter=False
    )
    merged_lines = merge_delimiter_continued_lines(
        merged_lines, delimiter="{", remove_delimiter=False
    )
    assert len(merged_lines) <= len(
        lines
    ), "Merging lines should never produce more lines than there were before."

    # Parse the lattice file(s), i.e. basically execute them
    context = parse_lines(merged_lines)

    # Convert the parsed lattice info to Cheetah elements
    return convert_element(name, context, sanitize_names, device, dtype)<|MERGE_RESOLUTION|>--- conflicted
+++ resolved
@@ -227,14 +227,10 @@
                 parsed,
             )
 
-<<<<<<< HEAD
-            # Initially zero in elegant by convention
-=======
             if parsed.get("order", 1) != 1:
                 raise ValueError("Only first order modelling is supported")
 
             # Initially zero in Elegant by convention
->>>>>>> 200ef469
             R = torch.zeros((7, 7), **factory_kwargs)
             # Add linear component
             R[:6, :6] = torch.tensor(
