--- conflicted
+++ resolved
@@ -24,11 +24,7 @@
     idxs = np.argwhere(P0[:, 9] > 0)
     idxs = idxs.reshape(idxs.shape[0])
 
-<<<<<<< HEAD
     P0 = P0[idxs, :]
-=======
-    P0 = P0[inds, :]
->>>>>>> ff667da7
     num_particles = P0.shape[0]
 
     # s_ref = P0[0, 2]
