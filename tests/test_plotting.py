--- conflicted
+++ resolved
@@ -105,7 +105,6 @@
     segment.plot_overview(incoming=incoming, resolution=0.1, vector_idx=(0, 2))
 
 
-<<<<<<< HEAD
 def test_plotting_with_nonleave_tensors():
     """
     Test that the plotting routines can handle elements with non-leave tensors.
@@ -127,7 +126,8 @@
     # Test that plotting does not raise an exception
     segment.plot_overview(incoming=incoming)
     segment.plot_twiss(incoming=incoming)
-=======
+
+    
 def test_plotting_with_gradients():
     """
     Test that plotting doesn't raise an exception for segments that contain tensors
@@ -139,5 +139,4 @@
     beam = cheetah.ParameterBeam.from_parameters()
 
     segment.plot_overview(incoming=beam)
-    segment.plot_twiss(incoming=beam)
->>>>>>> 8f339590
+    segment.plot_twiss(incoming=beam)