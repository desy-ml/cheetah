import pytest
import torch

import cheetah
from cheetah.utils import is_mps_available_and_functional


@pytest.mark.for_every_element("element")
def test_element_subclasses_is_active_boolean(element):
    """
    Test that the `is_active` property of all `Element` subclasses returns a boolean if
    the element class has an `is_active` property.
    """
    assert not hasattr(element, "is_active") or isinstance(element.is_active, bool)


@pytest.mark.for_every_element("element")
def test_all_element_subclasses_is_skippable_boolean(element):
    """
    Test that the `is_skippable` property of all `Element` subclasses returns a boolean.
    """
    assert isinstance(element.is_skippable, bool)


@pytest.mark.for_every_element("element")
def test_defining_features_dtype(element):
    """
    Test that all defining features of `Element` subclasses that are `torch.Tensor`are
    properly converted between different dtypes. This transitively tests if all defining
    features are registered as pytorch buffers.
    """

    # Ensure all features have the same dtype initially
    for feature in element.defining_tensors:
        assert getattr(element, feature).dtype == torch.float32

    element.to(torch.float64)

    # Ensure all features have been converted to float64
    for feature in element.defining_tensors:
        assert getattr(element, feature).dtype == torch.float64


@pytest.mark.for_every_element("element")
@pytest.mark.parametrize(
    "device, dtype",
    [
        (torch.device("cpu"), torch.float32),
        (torch.device("cpu"), torch.float64),
        pytest.param(
            torch.device("cuda"),
            torch.float32,
            marks=pytest.mark.skipif(
                not torch.cuda.is_available(), reason="CUDA not available"
            ),
        ),
        pytest.param(
            torch.device("mps"),
            torch.float32,
            marks=pytest.mark.skipif(
                not is_mps_available_and_functional(), reason="MPS not available"
            ),
        ),
    ],
    ids=["cpu-float32", "cpu-float64", "cuda-float32", "mps-float32"],
)
def test_particle_beam_tracking_with_device_and_dtype(element, device, dtype):
    """
    Test that `Element` subclasses work correctly on various devices and with various
    dtypes if tracked with a `ParticleBeam`.
    """
    segment = cheetah.Segment(
        elements=[
            cheetah.Drift(length=torch.tensor(0.25)),
            element,
            cheetah.Drift(length=torch.tensor(0.25)),
        ]
    ).to(device=device, dtype=dtype)
    incoming_beam = cheetah.ParticleBeam.from_parameters(
        num_particles=10_000,
        total_charge=torch.tensor(1e-9),
        mu_x=torch.tensor(5e-5),
        sigma_px=torch.tensor(1e-4),
        sigma_py=torch.tensor(1e-4),
    ).to(device=device, dtype=dtype)

    # Run in part to see if errors are raised
    outgoing_beam = segment.track(incoming_beam)

    # Check device and dtype of the output
    for attribute in outgoing_beam.UNVECTORIZED_NUM_ATTR_DIMS.keys():
        assert getattr(outgoing_beam, attribute).device.type == device.type
        assert getattr(outgoing_beam, attribute).dtype == dtype


@pytest.mark.for_every_element(
    "element",
    xfail_if=lambda element: isinstance(
        element, (cheetah.SpaceChargeKick, cheetah.TransverseDeflectingCavity)
    )
    or (
        isinstance(
            element,
            (
                cheetah.Dipole,
                cheetah.Drift,
                cheetah.Quadrupole,
                cheetah.RBend,
                cheetah.Sextupole,
            ),
        )
        and element.tracking_method != "linear"
    ),
)
@pytest.mark.parametrize(
    "device, dtype",
    [
        (torch.device("cpu"), torch.float32),
        (torch.device("cpu"), torch.float64),
        pytest.param(
            torch.device("cuda"),
            torch.float32,
            marks=pytest.mark.skipif(
                not torch.cuda.is_available(), reason="CUDA not available"
            ),
        ),
        pytest.param(
            torch.device("mps"),
            torch.float32,
            marks=pytest.mark.skipif(
                not is_mps_available_and_functional(), reason="MPS not available"
            ),
        ),
    ],
    ids=["cpu-float32", "cpu-float64", "cuda-float32", "mps-float32"],
)
def test_parameter_beam_tracking_with_device_and_dtype(element, device, dtype):
    """
    Test that `Element` subclasses work correctly on various devices and with various
    dtypes if tracked with a `ParticleBeam`.
    """
    segment = cheetah.Segment(
        elements=[
            cheetah.Drift(length=torch.tensor(0.25)),
            element,
            cheetah.Drift(length=torch.tensor(0.25)),
        ]
    ).to(device=device, dtype=dtype)
    incoming_beam = cheetah.ParameterBeam.from_parameters(
        total_charge=torch.tensor(1e-9),
        mu_x=torch.tensor(5e-5),
        sigma_px=torch.tensor(1e-4),
        sigma_py=torch.tensor(1e-4),
    ).to(device=device, dtype=dtype)

    # Run in part to see if errors are raised
    outgoing_beam = segment.track(incoming_beam)

    # Check device and dtype of the output
    for attribute in outgoing_beam.UNVECTORIZED_NUM_ATTR_DIMS.keys():
        assert getattr(outgoing_beam, attribute).device.type == device.type
        assert getattr(outgoing_beam, attribute).dtype == dtype


<<<<<<< HEAD
def test_transfer_map_cache():
    """Test that the transfer map is cached after the first computation."""
    quadrupole = cheetah.Quadrupole(length=torch.tensor(0.5), k1=torch.tensor(1.0))
    energy = torch.tensor(155e6)
    species = cheetah.Species("electron")

    first_cached_transfer_map = quadrupole.first_order_transfer_map(energy, species)

    second_cached_transfer_map = quadrupole.first_order_transfer_map(energy, species)

    assert id(first_cached_transfer_map) == id(second_cached_transfer_map)
    assert torch.equal(first_cached_transfer_map, second_cached_transfer_map)


def test_transfer_map_cache_caches_different_between_elements_of_same_type():
    """
    Test that the transfer map is cached after the first computation, while two elements
    of the same type do not share the same cache.
    """
    quadrupole_1 = cheetah.Quadrupole(length=torch.tensor(0.5), k1=torch.tensor(1.0))
    energy = torch.tensor(155e6)
    species = cheetah.Species("electron")

    first_cached_transfer_map = quadrupole_1.first_order_transfer_map(energy, species)

    quadrupole_2 = cheetah.Quadrupole(length=torch.tensor(0.5), k1=torch.tensor(1.0))
    quadrupole_2.first_order_transfer_map(energy, species)

    second_cached_transfer_map = quadrupole_1.first_order_transfer_map(energy, species)

    assert id(first_cached_transfer_map) == id(second_cached_transfer_map)
    assert torch.equal(first_cached_transfer_map, second_cached_transfer_map)


def test_transfer_map_cache_dtype_conversion():
    """
    Test that converting an element to a different dtype invalidates the cache and that
    the transfer map is recomputed in the new dtype.
    """
    quadrupole = cheetah.Quadrupole(length=torch.tensor(0.5), k1=torch.tensor(1.0))
    energy = torch.tensor(155e6)
    species = cheetah.Species("electron")

    original_transfer_map = quadrupole.first_order_transfer_map(energy, species)
    assert original_transfer_map.dtype == torch.float32

    quadrupole.to(torch.float64)
    converted_transfer_map = quadrupole.first_order_transfer_map(energy, species)

    assert id(original_transfer_map) != id(converted_transfer_map)
    assert converted_transfer_map.dtype == torch.float64
    assert torch.allclose(
        original_transfer_map.to(torch.float64), converted_transfer_map
    )


def test_transfer_map_cache_invalidation_element_property_assignment():
    """Test that assigning to an element property invalidates the transfer map cache."""
    quadrupole = cheetah.Quadrupole(length=torch.tensor(0.5), k1=torch.tensor(1.0))
    energy = torch.tensor(155e6)
    species = cheetah.Species("electron")

    original_transfer_map = quadrupole.first_order_transfer_map(energy, species)

    # Assign to a property
    quadrupole.k1 = torch.tensor(2.0)
    updated_transfer_map = quadrupole.first_order_transfer_map(energy, species)

    assert not torch.equal(original_transfer_map, updated_transfer_map)


def test_transfer_map_cache_invalidation_element_property_inplace():
    """
    Test that changing an element property inplace invalidates the transfer map cache.
    """
    strength = torch.tensor([1.0, 2.0])

    quadrupole = cheetah.Quadrupole(length=torch.tensor(0.5), k1=strength)
    energy = torch.tensor(155e6)
    species = cheetah.Species("electron")

    original_transfer_map = quadrupole.first_order_transfer_map(energy, species)

    # Change property inplace
    strength[0] = torch.tensor(42.0)
    updated_transfer_map = quadrupole.first_order_transfer_map(energy, species)

    assert not torch.equal(original_transfer_map, updated_transfer_map)


def test_transfer_map_cache_invalidation_energy():
    """Test that changing the beam energy invalidates the transfer map cache."""
    quadrupole = cheetah.Quadrupole(length=torch.tensor(0.5), k1=torch.tensor(1.0))
    original_energy = torch.tensor(155e6)
    species = cheetah.Species("electron")

    original_transfer_map = quadrupole.first_order_transfer_map(
        original_energy, species
    )

    updated_energy = torch.tensor(200e6)
    updated_transfer_map = quadrupole.first_order_transfer_map(updated_energy, species)

    assert not torch.equal(original_transfer_map, updated_transfer_map)


def test_transfer_map_cache_invalidation_species():
    """Test that changing the beam species invalidates the transfer map cache."""
    quadrupole = cheetah.Quadrupole(length=torch.tensor(0.5), k1=torch.tensor(1.0))
    energy = torch.tensor(155e6)
    original_species = cheetah.Species("electron")

    original_transfer_map = quadrupole.first_order_transfer_map(
        energy, original_species
    )

    updated_species = cheetah.Species("proton")
    updated_transfer_map = quadrupole.first_order_transfer_map(energy, updated_species)

    assert not torch.equal(original_transfer_map, updated_transfer_map)
=======
@pytest.mark.for_every_element("element")
@pytest.mark.parametrize("beam_cls", [cheetah.ParameterBeam, cheetah.ParticleBeam])
def test_species_preservation(element, beam_cls):
    """
    Test that tracking through an element preserves the particle species.

    Regression test for GitHub issue #570.
    """
    # Skip tests with ParameterBeam and drift-kick-drift tracking because that
    # combination is not supported.
    if beam_cls == cheetah.ParameterBeam and element.tracking_method != "linear":
        pytest.xfail("ParameterBeam does not support drift-kick-drift elements")

    # Test with proton beam because it is different from the default electron species
    incoming = beam_cls.from_twiss(
        beta_x=torch.tensor(3.14),
        beta_y=torch.tensor(42.0),
        species=cheetah.Species("proton"),
        energy=torch.tensor(155e6),
    )

    outgoing = element.track(incoming)

    assert outgoing.species.name == incoming.species.name
    assert (
        outgoing.species.num_elementary_charges
        == incoming.species.num_elementary_charges
    )
    assert outgoing.species.mass_eV == incoming.species.mass_eV
>>>>>>> a8e26376
<|MERGE_RESOLUTION|>--- conflicted
+++ resolved
@@ -161,129 +161,7 @@
         assert getattr(outgoing_beam, attribute).device.type == device.type
         assert getattr(outgoing_beam, attribute).dtype == dtype
 
-
-<<<<<<< HEAD
-def test_transfer_map_cache():
-    """Test that the transfer map is cached after the first computation."""
-    quadrupole = cheetah.Quadrupole(length=torch.tensor(0.5), k1=torch.tensor(1.0))
-    energy = torch.tensor(155e6)
-    species = cheetah.Species("electron")
-
-    first_cached_transfer_map = quadrupole.first_order_transfer_map(energy, species)
-
-    second_cached_transfer_map = quadrupole.first_order_transfer_map(energy, species)
-
-    assert id(first_cached_transfer_map) == id(second_cached_transfer_map)
-    assert torch.equal(first_cached_transfer_map, second_cached_transfer_map)
-
-
-def test_transfer_map_cache_caches_different_between_elements_of_same_type():
-    """
-    Test that the transfer map is cached after the first computation, while two elements
-    of the same type do not share the same cache.
-    """
-    quadrupole_1 = cheetah.Quadrupole(length=torch.tensor(0.5), k1=torch.tensor(1.0))
-    energy = torch.tensor(155e6)
-    species = cheetah.Species("electron")
-
-    first_cached_transfer_map = quadrupole_1.first_order_transfer_map(energy, species)
-
-    quadrupole_2 = cheetah.Quadrupole(length=torch.tensor(0.5), k1=torch.tensor(1.0))
-    quadrupole_2.first_order_transfer_map(energy, species)
-
-    second_cached_transfer_map = quadrupole_1.first_order_transfer_map(energy, species)
-
-    assert id(first_cached_transfer_map) == id(second_cached_transfer_map)
-    assert torch.equal(first_cached_transfer_map, second_cached_transfer_map)
-
-
-def test_transfer_map_cache_dtype_conversion():
-    """
-    Test that converting an element to a different dtype invalidates the cache and that
-    the transfer map is recomputed in the new dtype.
-    """
-    quadrupole = cheetah.Quadrupole(length=torch.tensor(0.5), k1=torch.tensor(1.0))
-    energy = torch.tensor(155e6)
-    species = cheetah.Species("electron")
-
-    original_transfer_map = quadrupole.first_order_transfer_map(energy, species)
-    assert original_transfer_map.dtype == torch.float32
-
-    quadrupole.to(torch.float64)
-    converted_transfer_map = quadrupole.first_order_transfer_map(energy, species)
-
-    assert id(original_transfer_map) != id(converted_transfer_map)
-    assert converted_transfer_map.dtype == torch.float64
-    assert torch.allclose(
-        original_transfer_map.to(torch.float64), converted_transfer_map
-    )
-
-
-def test_transfer_map_cache_invalidation_element_property_assignment():
-    """Test that assigning to an element property invalidates the transfer map cache."""
-    quadrupole = cheetah.Quadrupole(length=torch.tensor(0.5), k1=torch.tensor(1.0))
-    energy = torch.tensor(155e6)
-    species = cheetah.Species("electron")
-
-    original_transfer_map = quadrupole.first_order_transfer_map(energy, species)
-
-    # Assign to a property
-    quadrupole.k1 = torch.tensor(2.0)
-    updated_transfer_map = quadrupole.first_order_transfer_map(energy, species)
-
-    assert not torch.equal(original_transfer_map, updated_transfer_map)
-
-
-def test_transfer_map_cache_invalidation_element_property_inplace():
-    """
-    Test that changing an element property inplace invalidates the transfer map cache.
-    """
-    strength = torch.tensor([1.0, 2.0])
-
-    quadrupole = cheetah.Quadrupole(length=torch.tensor(0.5), k1=strength)
-    energy = torch.tensor(155e6)
-    species = cheetah.Species("electron")
-
-    original_transfer_map = quadrupole.first_order_transfer_map(energy, species)
-
-    # Change property inplace
-    strength[0] = torch.tensor(42.0)
-    updated_transfer_map = quadrupole.first_order_transfer_map(energy, species)
-
-    assert not torch.equal(original_transfer_map, updated_transfer_map)
-
-
-def test_transfer_map_cache_invalidation_energy():
-    """Test that changing the beam energy invalidates the transfer map cache."""
-    quadrupole = cheetah.Quadrupole(length=torch.tensor(0.5), k1=torch.tensor(1.0))
-    original_energy = torch.tensor(155e6)
-    species = cheetah.Species("electron")
-
-    original_transfer_map = quadrupole.first_order_transfer_map(
-        original_energy, species
-    )
-
-    updated_energy = torch.tensor(200e6)
-    updated_transfer_map = quadrupole.first_order_transfer_map(updated_energy, species)
-
-    assert not torch.equal(original_transfer_map, updated_transfer_map)
-
-
-def test_transfer_map_cache_invalidation_species():
-    """Test that changing the beam species invalidates the transfer map cache."""
-    quadrupole = cheetah.Quadrupole(length=torch.tensor(0.5), k1=torch.tensor(1.0))
-    energy = torch.tensor(155e6)
-    original_species = cheetah.Species("electron")
-
-    original_transfer_map = quadrupole.first_order_transfer_map(
-        energy, original_species
-    )
-
-    updated_species = cheetah.Species("proton")
-    updated_transfer_map = quadrupole.first_order_transfer_map(energy, updated_species)
-
-    assert not torch.equal(original_transfer_map, updated_transfer_map)
-=======
+        
 @pytest.mark.for_every_element("element")
 @pytest.mark.parametrize("beam_cls", [cheetah.ParameterBeam, cheetah.ParticleBeam])
 def test_species_preservation(element, beam_cls):
@@ -313,4 +191,125 @@
         == incoming.species.num_elementary_charges
     )
     assert outgoing.species.mass_eV == incoming.species.mass_eV
->>>>>>> a8e26376
+
+
+def test_transfer_map_cache():
+    """Test that the transfer map is cached after the first computation."""
+    quadrupole = cheetah.Quadrupole(length=torch.tensor(0.5), k1=torch.tensor(1.0))
+    energy = torch.tensor(155e6)
+    species = cheetah.Species("electron")
+
+    first_cached_transfer_map = quadrupole.first_order_transfer_map(energy, species)
+
+    second_cached_transfer_map = quadrupole.first_order_transfer_map(energy, species)
+
+    assert id(first_cached_transfer_map) == id(second_cached_transfer_map)
+    assert torch.equal(first_cached_transfer_map, second_cached_transfer_map)
+
+
+def test_transfer_map_cache_caches_different_between_elements_of_same_type():
+    """
+    Test that the transfer map is cached after the first computation, while two elements
+    of the same type do not share the same cache.
+    """
+    quadrupole_1 = cheetah.Quadrupole(length=torch.tensor(0.5), k1=torch.tensor(1.0))
+    energy = torch.tensor(155e6)
+    species = cheetah.Species("electron")
+
+    first_cached_transfer_map = quadrupole_1.first_order_transfer_map(energy, species)
+
+    quadrupole_2 = cheetah.Quadrupole(length=torch.tensor(0.5), k1=torch.tensor(1.0))
+    quadrupole_2.first_order_transfer_map(energy, species)
+
+    second_cached_transfer_map = quadrupole_1.first_order_transfer_map(energy, species)
+
+    assert id(first_cached_transfer_map) == id(second_cached_transfer_map)
+    assert torch.equal(first_cached_transfer_map, second_cached_transfer_map)
+
+
+def test_transfer_map_cache_dtype_conversion():
+    """
+    Test that converting an element to a different dtype invalidates the cache and that
+    the transfer map is recomputed in the new dtype.
+    """
+    quadrupole = cheetah.Quadrupole(length=torch.tensor(0.5), k1=torch.tensor(1.0))
+    energy = torch.tensor(155e6)
+    species = cheetah.Species("electron")
+
+    original_transfer_map = quadrupole.first_order_transfer_map(energy, species)
+    assert original_transfer_map.dtype == torch.float32
+
+    quadrupole.to(torch.float64)
+    converted_transfer_map = quadrupole.first_order_transfer_map(energy, species)
+
+    assert id(original_transfer_map) != id(converted_transfer_map)
+    assert converted_transfer_map.dtype == torch.float64
+    assert torch.allclose(
+        original_transfer_map.to(torch.float64), converted_transfer_map
+    )
+
+
+def test_transfer_map_cache_invalidation_element_property_assignment():
+    """Test that assigning to an element property invalidates the transfer map cache."""
+    quadrupole = cheetah.Quadrupole(length=torch.tensor(0.5), k1=torch.tensor(1.0))
+    energy = torch.tensor(155e6)
+    species = cheetah.Species("electron")
+
+    original_transfer_map = quadrupole.first_order_transfer_map(energy, species)
+
+    # Assign to a property
+    quadrupole.k1 = torch.tensor(2.0)
+    updated_transfer_map = quadrupole.first_order_transfer_map(energy, species)
+
+    assert not torch.equal(original_transfer_map, updated_transfer_map)
+
+
+def test_transfer_map_cache_invalidation_element_property_inplace():
+    """
+    Test that changing an element property inplace invalidates the transfer map cache.
+    """
+    strength = torch.tensor([1.0, 2.0])
+
+    quadrupole = cheetah.Quadrupole(length=torch.tensor(0.5), k1=strength)
+    energy = torch.tensor(155e6)
+    species = cheetah.Species("electron")
+
+    original_transfer_map = quadrupole.first_order_transfer_map(energy, species)
+
+    # Change property inplace
+    strength[0] = torch.tensor(42.0)
+    updated_transfer_map = quadrupole.first_order_transfer_map(energy, species)
+
+    assert not torch.equal(original_transfer_map, updated_transfer_map)
+
+
+def test_transfer_map_cache_invalidation_energy():
+    """Test that changing the beam energy invalidates the transfer map cache."""
+    quadrupole = cheetah.Quadrupole(length=torch.tensor(0.5), k1=torch.tensor(1.0))
+    original_energy = torch.tensor(155e6)
+    species = cheetah.Species("electron")
+
+    original_transfer_map = quadrupole.first_order_transfer_map(
+        original_energy, species
+    )
+
+    updated_energy = torch.tensor(200e6)
+    updated_transfer_map = quadrupole.first_order_transfer_map(updated_energy, species)
+
+    assert not torch.equal(original_transfer_map, updated_transfer_map)
+
+
+def test_transfer_map_cache_invalidation_species():
+    """Test that changing the beam species invalidates the transfer map cache."""
+    quadrupole = cheetah.Quadrupole(length=torch.tensor(0.5), k1=torch.tensor(1.0))
+    energy = torch.tensor(155e6)
+    original_species = cheetah.Species("electron")
+
+    original_transfer_map = quadrupole.first_order_transfer_map(
+        energy, original_species
+    )
+
+    updated_species = cheetah.Species("proton")
+    updated_transfer_map = quadrupole.first_order_transfer_map(energy, updated_species)
+
+    assert not torch.equal(original_transfer_map, updated_transfer_map)