import pytest
import torch
from scipy.constants import physical_constants

<<<<<<< HEAD
from cheetah import Dipole, Drift, ParameterBeam, ParticleBeam, Quadrupole, Segment
from cheetah.utils.bmadx import cheetah_to_bmad_coords
=======
from cheetah import (
    Dipole,
    Drift,
    ParameterBeam,
    ParticleBeam,
    Quadrupole,
    RBend,
    Segment,
)
>>>>>>> 8cea0112


def test_dipole_off():
    """
    Test that a dipole with angle=0 behaves still like a drift.
    """
    dipole = Dipole(length=torch.tensor([1.0]), angle=torch.tensor([0.0]))
    drift = Drift(length=torch.tensor([1.0]))
    incoming_beam = ParameterBeam.from_parameters(
        sigma_px=torch.tensor([2e-7]), sigma_py=torch.tensor([2e-7])
    )
    outbeam_dipole_off = dipole(incoming_beam)
    outbeam_drift = drift(incoming_beam)

    dipole.angle = torch.tensor([1.0], device=dipole.angle.device)
    outbeam_dipole_on = dipole(incoming_beam)

    assert dipole.name is not None
    assert torch.allclose(outbeam_dipole_off.sigma_x, outbeam_drift.sigma_x)
    assert not torch.allclose(outbeam_dipole_on.sigma_x, outbeam_drift.sigma_x)


def test_dipole_focussing():
    """
    Test that a dipole with focussing moment behaves like a quadrupole.
    """
    dipole = Dipole(length=torch.tensor([1.0]), k1=torch.tensor([10.0]))
    quadrupole = Quadrupole(length=torch.tensor([1.0]), k1=torch.tensor([10.0]))
    incoming_beam = ParameterBeam.from_parameters(
        sigma_px=torch.tensor([2e-7]), sigma_py=torch.tensor([2e-7])
    )
    outbeam_dipole_on = dipole.track(incoming_beam)
    outbeam_quadrupole = quadrupole.track(incoming_beam)

    dipole.k1 = torch.tensor([0.0], device=dipole.k1.device)
    outbeam_dipole_off = dipole.track(incoming_beam)

    assert dipole.name is not None
    assert torch.allclose(outbeam_dipole_on.sigma_x, outbeam_quadrupole.sigma_x)
    assert not torch.allclose(outbeam_dipole_off.sigma_x, outbeam_quadrupole.sigma_x)


@pytest.mark.parametrize("DipoleType", [Dipole, RBend])
def test_dipole_batched_execution(DipoleType):
    """
    Test that a dipole with batch dimensions behaves as expected.
    """
    batch_shape = torch.Size([6])
    incoming = ParticleBeam.from_parameters(
        num_particles=torch.tensor(1_000_000),
        energy=torch.tensor([1e9]),
        mu_x=torch.tensor([1e-5]),
    ).broadcast(batch_shape)
    segment = Segment(
        [
            DipoleType(
                length=torch.tensor([0.5, 0.5, 0.5]),
                angle=torch.tensor([0.1, 0.2, 0.1]),
            ).broadcast((2,)),
            Drift(length=torch.tensor([0.5])).broadcast(batch_shape),
        ]
    )
    outgoing = segment(incoming)

    # Check that dipole with same bend angle produce same output
    assert torch.allclose(outgoing.particles[0], outgoing.particles[2])

    # Check different angles do make a difference
    assert not torch.allclose(outgoing.particles[0], outgoing.particles[1])


@pytest.mark.parametrize("dtype", [torch.float32, torch.float64])
def test_dipole_bmadx_tracking(dtype):
    """
    Test that the results of tracking through a dipole with the `"bmadx"` tracking
    method match the results from Bmad-X.
    """
    incoming = torch.load("tests/resources/bmadx/incoming.pt", weights_only=False).to(
        dtype
    )
    mc2 = torch.tensor(
        physical_constants["electron mass energy equivalent in MeV"][0] * 1e6,
        dtype=dtype,
    )
    _, p0c_particle = cheetah_to_bmad_coords(incoming.particles, incoming.energy, mc2)
    p0c = 1 * p0c_particle
    angle = torch.tensor([20 * torch.pi / 180], dtype=dtype)
    e1 = angle / 2
    e2 = angle - e1
    dipole_cheetah_bmadx = Dipole(
        length=torch.tensor([0.5]),
        p0c=p0c,
        angle=angle,
        e1=e1,
        e2=e2,
        tilt=torch.tensor([0.1], dtype=dtype),
        fringe_integral=torch.tensor([0.5]),
        fringe_integral_exit=torch.tensor([0.5]),
        gap=torch.tensor([0.05], dtype=dtype),
        gap_exit=torch.tensor([0.05], dtype=dtype),
        fringe_at="both",
        fringe_type="linear_edge",
        tracking_method="bmadx",
        dtype=dtype,
    )
    segment_cheetah_bmadx = Segment(elements=[dipole_cheetah_bmadx])

    outgoing_cheetah_bmadx = segment_cheetah_bmadx.track(incoming)

    # Load reference result computed with Bmad-X
    outgoing_bmadx = torch.load(
        "tests/resources/bmadx/outgoing_dipole.pt", weights_only=False
    )

    assert torch.allclose(
        outgoing_cheetah_bmadx.particles,
        outgoing_bmadx.to(dtype),
        rtol=1e-14 if dtype == torch.float64 else 0.00001,
        atol=1e-14 if dtype == torch.float64 else 1e-6,
    )<|MERGE_RESOLUTION|>--- conflicted
+++ resolved
@@ -2,10 +2,6 @@
 import torch
 from scipy.constants import physical_constants
 
-<<<<<<< HEAD
-from cheetah import Dipole, Drift, ParameterBeam, ParticleBeam, Quadrupole, Segment
-from cheetah.utils.bmadx import cheetah_to_bmad_coords
-=======
 from cheetah import (
     Dipole,
     Drift,
@@ -15,7 +11,7 @@
     RBend,
     Segment,
 )
->>>>>>> 8cea0112
+from cheetah.utils.bmadx import cheetah_to_bmad_coords
 
 
 def test_dipole_off():
