--- conflicted
+++ resolved
@@ -38,15 +38,10 @@
                 dipole_e2=torch.tensor(0.113612175128842),
                 k1=torch.tensor(0.0),
             ),
-<<<<<<< HEAD
-            # Two elements where no length `l` is provided
-            cheetah.Drift(name="d3", length=torch.tensor(0.0)),
-            cheetah.Marker(name="m1"),
-=======
             cheetah.Quadrupole(
                 name="long-name-quad", length=torch.tensor(0.3), k1=torch.tensor(2.0)
             ),
->>>>>>> dabc5398
+            cheetah.Drift(name="d3", length=torch.tensor(0.0)),   # No length `l` provided
         ],
         name="fodo",
     )
