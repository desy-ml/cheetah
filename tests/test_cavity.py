import pytest
import torch

import cheetah


def test_assert_ei_greater_zero():
    """
    Reproduces

    ```
       1127 Ef = (energy + delta_energy) / particle_mass_eV
       1128 Ep = (Ef - Ei) / self.length  # Derivative of the energy
    -> 1129 assert Ei > 0, "Initial energy must be larger than 0"
       1131 alpha = torch.sqrt(eta / 8) / torch.cos(phi) * torch.log(Ef / Ei)
       1133 r11 = torch.cos(alpha) - torch.sqrt(2 / eta) * torch.cos(phi) * torch.sin(alpha)   # noqa: E501

    RuntimeError: Boolean value of Tensor with more than one value is ambiguous
    ```
    """
    cavity = cheetah.Cavity(
        length=torch.tensor([3.0441, 3.0441, 3.0441]),
        voltage=torch.tensor([48198468.0, 48198468.0, 48198468.0]),
        phase=torch.tensor([48198468.0, 48198468.0, 48198468.0]),
        frequency=torch.tensor([2.8560e09, 2.8560e09, 2.8560e09]),
        name="k26_2a",
    )
    beam = cheetah.ParticleBeam.from_parameters(
        num_particles=100_000, sigma_x=torch.tensor(1e-5)
    )

    _ = cavity.track(beam)


@pytest.mark.parametrize(
    ("voltage", "phase"),
    [
        (torch.tensor(0.0), torch.tensor([-90.0, 90.0])),
        (torch.tensor([0.0, 1e6]), torch.tensor([[-90.0], [0.0], [90.0], [180.0]])),
        (torch.tensor(1e6), torch.tensor([0.0, 180.0])),
    ],
    ids=["off", "mixed", "on"],
)
@pytest.mark.parametrize("cavity_type", ["standing_wave", "traveling_wave"])
def test_vectorized_inactive_cavity(cavity_type, voltage, phase):
    """
    Tests that a vectorised cavity with zero voltage or off-crest phase does not produce
    NaNs and that switched-off cavities can be vectorized with switched-on.

    This was a bug introduced during the vectorisation of Cheetah, when the special
    case of zero was removed and the `_cavity_rmatrix` method was also used in the case
    of zero voltage or off-crest phase. The latter produced NaNs in the transfer matrix.
    """
    cavity = cheetah.Cavity(
        cavity_type=cavity_type,
        length=torch.tensor(3.0441),
        voltage=voltage,
<<<<<<< HEAD
        phase=torch.tensor([-0.0, -0.0]),
        frequency=torch.tensor([2.8560e09, 2.8560e09]),
        name="k27_1a",
    ).to(torch.float64)
=======
        phase=phase,
        frequency=torch.tensor(2.8560e09),
        dtype=torch.float64,
    )
>>>>>>> e6d00bce
    incoming = cheetah.ParameterBeam.from_parameters(
        sigma_x=torch.tensor(4.8492e-06),
        sigma_px=torch.tensor(1.5603e-07),
        sigma_y=torch.tensor(4.1209e-07),
        sigma_py=torch.tensor(1.1035e-08),
        sigma_tau=torch.tensor(1.0000e-10),
        sigma_p=torch.tensor(1.0000e-06),
        energy=torch.tensor(8.0000e09),
        total_charge=torch.tensor(0.0),
    ).to(torch.float64)

    outgoing = cavity.track(incoming)

    assert not torch.isnan(
        cavity.first_order_transfer_map(incoming.energy, incoming.species)
    ).any()

    assert not torch.isnan(outgoing.sigma_x).any()
    assert not torch.isnan(outgoing.sigma_y).any()
    assert not torch.isnan(outgoing.beta_x).any()
    assert not torch.isnan(outgoing.beta_y).any()<|MERGE_RESOLUTION|>--- conflicted
+++ resolved
@@ -55,17 +55,9 @@
         cavity_type=cavity_type,
         length=torch.tensor(3.0441),
         voltage=voltage,
-<<<<<<< HEAD
-        phase=torch.tensor([-0.0, -0.0]),
-        frequency=torch.tensor([2.8560e09, 2.8560e09]),
-        name="k27_1a",
-    ).to(torch.float64)
-=======
         phase=phase,
         frequency=torch.tensor(2.8560e09),
-        dtype=torch.float64,
-    )
->>>>>>> e6d00bce
+    ).to(torch.float64)
     incoming = cheetah.ParameterBeam.from_parameters(
         sigma_x=torch.tensor(4.8492e-06),
         sigma_px=torch.tensor(1.5603e-07),
