--- conflicted
+++ resolved
@@ -34,11 +34,7 @@
     elementary_charge = torch.tensor(constants.elementary_charge)
     electron_radius = torch.tensor(physical_constants["classical electron radius"][0])
     gamma = energy / rest_energy
-<<<<<<< HEAD
-    beta = torch.sqrt(1 - 1 / gamma.square())
-=======
-    beta = (1 - 1 / gamma**2).sqrt()
->>>>>>> 7075c0ac
+    beta = (1 - 1 / gamma.square()).sqrt()
 
     incoming = cheetah.ParticleBeam.uniform_3d_ellipsoid(
         num_particles=100_000,
@@ -91,11 +87,7 @@
     elementary_charge = torch.tensor(constants.elementary_charge)
     electron_radius = torch.tensor(physical_constants["classical electron radius"][0])
     gamma = energy / rest_energy
-<<<<<<< HEAD
-    beta = torch.sqrt(1 - 1 / gamma.square())
-=======
-    beta = (1 - 1 / gamma**2).sqrt()
->>>>>>> 7075c0ac
+    beta = (1 - 1 / gamma.square()).sqrt()
 
     incoming = cheetah.ParticleBeam.uniform_3d_ellipsoid(
         num_particles=100_000,
@@ -144,11 +136,7 @@
         / constants.elementary_charge
     )
     gamma = energy / rest_energy
-<<<<<<< HEAD
-    beta = torch.sqrt(1 - 1 / gamma.square())
-=======
-    beta = (1 - 1 / gamma**2).sqrt()
->>>>>>> 7075c0ac
+    beta = (1 - 1 / gamma.square()).sqrt()
 
     incoming = cheetah.ParticleBeam.uniform_3d_ellipsoid(
         num_particles=10_000,
